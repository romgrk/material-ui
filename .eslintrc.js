const path = require('path');

const forbidTopLevelMessage = [
  'Prefer one level nested imports to avoid bundling everything in dev mode',
  'See https://github.com/mui-org/material-ui/pull/24147 for the kind of win it can unlock.',
].join('\n');
// This only applies to packages published from this monorepo.
// If you build a library around `@mui/material` you can safely use `createStyles` without running into the same issue as we are.
const forbidCreateStylesMessage =
  'Use `MuiStyles<ClassKey, Props>` instead if the styles are exported. Otherwise use `as const` assertions. ' +
  '`createStyles` will lead to inlined, at-compile-time-resolved type-imports. ' +
  'See https://github.com/microsoft/TypeScript/issues/36097#issuecomment-578324386 for more information';

module.exports = {
  root: true, // So parent files don't get applied
  env: {
    es6: true,
    browser: true,
    node: true,
  },
  extends: [
    'plugin:import/recommended',
    'plugin:import/typescript',
    'airbnb-typescript',
    'prettier',
  ],
  parser: '@typescript-eslint/parser',
  parserOptions: {
    ecmaVersion: 7,
  },
  plugins: [
    'eslint-plugin-material-ui',
    'eslint-plugin-react-hooks',
    '@typescript-eslint/eslint-plugin',
  ],
  settings: {
    'import/resolver': {
      webpack: {
        config: path.join(__dirname, './webpackBaseConfig.js'),
      },
    },
  },
  /**
   * Sorted alphanumerically within each group. built-in and each plugin form
   * their own groups.
   */
  rules: {
    'consistent-this': ['error', 'self'],
    curly: ['error', 'all'],
    // Just as bad as "max components per file"
    'max-classes-per-file': 'off',
    // Too interruptive
    'no-alert': 'error',
    // Stylistic opinion
    'arrow-body-style': 'off',
    // Allow warn and error for dev environments
    'no-console': ['error', { allow: ['warn', 'error'] }],
    'no-param-reassign': 'off', // It's fine.
    // Airbnb use warn https://github.com/airbnb/javascript/blob/63098cbb6c05376dbefc9a91351f5727540c1ce1/packages/eslint-config-airbnb-base/rules/style.js#L97
    // but eslint recommands error
    'func-names': 'error',
    'no-restricted-imports': [
      'error',
      {
<<<<<<< HEAD
        patterns: ['@material-ui/*/*/*', '!@material-ui/utils/macros/*.macro'],
=======
        patterns: [
          '@mui/*/*/*',
          // Begin block: Packages with files instead of packages in the top level
          // Importing from the top level pulls in CommonJS instead of ES modules
          // Allowing /icons as to reduce cold-start of dev builds significantly.
          // There's nothing to tree-shake when importing from /icons this way:
          // '@mui/icons-material/*/',
          '@mui/system/*',
          '@mui/utils/*',
          // End block
          // Macros are fine since their import path is transpiled away
          '!@mui/utils/macros',
          '@mui/utils/macros/*',
          '!@mui/utils/macros/*.macro',
        ],
>>>>>>> 7e97b7f3
      },
    ],
    'no-constant-condition': 'error',
    // Use the proptype inheritance chain
    'no-prototype-builtins': 'off',
    'no-underscore-dangle': 'error',
    'nonblock-statement-body-position': 'error',
    'prefer-arrow-callback': ['error', { allowNamedFunctions: true }],
    // Destructuring harm grep potential.
    'prefer-destructuring': 'off',

    // disabled type-aware linting due to performance considerations
    '@typescript-eslint/dot-notation': 'off',
    'dot-notation': 'error',
    // disabled type-aware linting due to performance considerations
    '@typescript-eslint/no-implied-eval': 'off',
    'no-implied-eval': 'error',
    // disabled type-aware linting due to performance considerations
    '@typescript-eslint/no-throw-literal': 'off',
    'no-throw-literal': 'error',
    // disabled type-aware linting due to performance considerations
    '@typescript-eslint/return-await': 'off',
    'no-return-await': 'error',

    // Not sure why it doesn't work
    'import/named': 'off',
    // Missing yarn workspace support
    'import/no-extraneous-dependencies': 'off',
    // The code is already coupled to webpack. Prefer explicit coupling.
    'import/no-webpack-loader-syntax': 'off',

    // doesn't work?
    'jsx-a11y/label-has-associated-control': [
      'error',
      {
        // airbnb uses 'both' which requires nesting i.e. <label><input /></label>
        // 'either' allows `htmlFor`
        assert: 'either',
      },
    ],
    // We are a library, we need to support it too
    'jsx-a11y/no-autofocus': 'off',

    'material-ui/docgen-ignore-before-comment': 'error',
    'material-ui/rules-of-use-theme-variants': 'error',

    'react-hooks/exhaustive-deps': ['error', { additionalHooks: 'useEnhancedEffect' }],
    'react-hooks/rules-of-hooks': 'error',

    'react/default-props-match-prop-types': [
      'error',
      {
        // Otherwise the rule thinks inner props = outer props
        // But in TypeScript we want to know that a certain prop is defined during render
        // while it can be ommitted from the callsite.
        // Then defaultProps (or default values) will make sure that the prop is defined during render
        allowRequiredDefaults: true,
      },
    ],
    // Can add verbosity to small functions making them harder to grok.
    // Though we have to manually enforce it for function components with default values.
    'react/destructuring-assignment': 'off',
    'react/forbid-prop-types': 'off', // Too strict, no time for that
    'react/jsx-curly-brace-presence': 'off', // broken
    // airbnb is using .jsx
    'react/jsx-filename-extension': ['error', { extensions: ['.js', '.tsx'] }],
    // Prefer <React.Fragment> over <>.
    'react/jsx-fragments': ['error', 'element'],
    // Enforces premature optimization
    'react/jsx-no-bind': 'off',
    // We are a UI library.
    'react/jsx-props-no-spreading': 'off',
    // This rule is great for raising people awareness of what a key is and how it works.
    'react/no-array-index-key': 'off',
    'react/no-danger': 'error',
    'react/no-direct-mutation-state': 'error',
    // Not always relevant
    'react/require-default-props': 'off',
    'react/sort-prop-types': 'error',
    // This depends entirely on what you're doing. There's no universal pattern
    'react/state-in-constructor': 'off',
    // stylistic opinion. For conditional assignment we want it outside, otherwise as static
    'react/static-property-placement': 'off',
  },
  overrides: [
    {
      files: [
        // matching the pattern of the test runner
        '*.test.js',
        '*.test.ts',
        '*.test.tsx',
      ],
      extends: ['plugin:mocha/recommended'],
      rules: {
        // does not work with wildcard imports. Mistakes will throw at runtime anyway
        'import/named': 'off',
        'no-restricted-imports': [
          'error',
          {
            // Use named import from `test/utils` instead.
            // The other files are private.
            patterns: ['test/utils/*'],
          },
        ],

        'material-ui/disallow-active-element-as-key-event-target': 'error',

        // upgraded level from recommended
        'mocha/no-exclusive-tests': 'error',
        'mocha/no-skipped-tests': 'error',

        // no rationale provided in /recommended
        'mocha/no-mocha-arrows': 'off',
        // definitely a useful rule but too many false positives
        // due to `describeConformance`
        // "If you're using dynamically generated tests, you should disable this rule.""
        'mocha/no-setup-in-describe': 'off',
        // `beforeEach` for a single case is optimized for change
        // when we add a test we don't have to refactor the existing
        // test to `beforeEach`.
        // `beforeEach`+`afterEach` also means that the `beforeEach`
        // is cleaned up in `afterEach` if the test causes a crash
        'mocha/no-hooks-for-single-case': 'off',

        // disable eslint-plugin-jsx-a11y
        // tests are not driven by assistive technology
        // add `jsx-a11y` rules once you encounter them in tests
        'jsx-a11y/click-events-have-key-events': 'off',
        'jsx-a11y/control-has-associated-label': 'off',
        'jsx-a11y/iframe-has-title': 'off',
        'jsx-a11y/label-has-associated-control': 'off',
        'jsx-a11y/mouse-events-have-key-events': 'off',
        'jsx-a11y/no-noninteractive-tabindex': 'off',
        'jsx-a11y/no-static-element-interactions': 'off',
        'jsx-a11y/tabindex-no-positive': 'off',

        // In tests this is generally intended.
        'react/button-has-type': 'off',
        // They are accessed to test custom validator implementation with PropTypes.checkPropTypes
        'react/forbid-foreign-prop-types': 'off',
        // components that are defined in test are isolated enough
        // that they don't need type-checking
        'react/prop-types': 'off',
      },
    },
    {
      files: ['docs/src/modules/components/**/*.js'],
      rules: {
        'material-ui/no-hardcoded-labels': [
          'error',
          { allow: ['MUI', 'Twitter', 'GitHub', 'StackOverflow'] },
        ],
      },
    },
    {
      files: ['docs/pages/**/*.js'],
      rules: {
        'react/prop-types': 'off',
      },
    },
    // demos
    {
      files: ['docs/src/pages/**/*.js', 'docs/src/pages/**/*.tsx'],
      rules: {
        // This most often reports data that is defined after the component definition.
        // This is safe to do and helps readability of the demo code since the data is mostly irrelevant.
        '@typescript-eslint/no-use-before-define': 'off',
      },
    },
    {
      files: ['*.d.ts'],
      rules: {
        'import/export': 'off', // Not sure why it doesn't work
      },
    },
    {
      files: ['*.tsx'],
      excludedFiles: '*.spec.tsx',
      rules: {
        // WARNING: If updated, make sure these rules are merged with `no-restricted-imports` (#ts-source-files)
        'no-restricted-imports': [
          'error',
          {
            patterns: [
              // Allow deeper imports for TypeScript types. TODO?
              '@mui/*/*/*/*',
              // Macros are fine since they're transpiled into something else
              '!@mui/utils/macros/*.macro',
            ],
          },
        ],
        'react/prop-types': 'off',
      },
    },
    // Files used for generating TypeScript declaration files (#ts-source-files)
    {
      files: ['packages/*/src/**/*.tsx'],
      excludedFiles: '*.spec.tsx',
      rules: {
        'no-restricted-imports': [
          'error',
          {
            paths: [
              {
                name: '@mui/material/styles',
                importNames: ['createStyles'],
                message: forbidCreateStylesMessage,
              },
              {
                name: '@mui/styles',
                importNames: ['createStyles'],
                message: forbidCreateStylesMessage,
              },
              {
                name: '@mui/styles/createStyles',
                message: forbidCreateStylesMessage,
              },
            ],
            patterns: [
              // Allow deeper imports for TypeScript types. TODO?
              '@mui/*/*/*/*',
              // Macros are fine since they're transpiled into something else
              '!@mui/utils/macros/*.macro',
            ],
          },
        ],
        'react/prop-types': 'off',
      },
    },
    {
      files: ['*.spec.tsx', '*.spec.ts'],
      rules: {
        'no-alert': 'off',
        'no-console': 'off',
        'no-empty-pattern': 'off',
        'no-lone-blocks': 'off',
        'no-shadow': 'off',

        '@typescript-eslint/no-unused-expressions': 'off',
        '@typescript-eslint/no-unused-vars': 'off',
        '@typescript-eslint/no-use-before-define': 'off',

        // Not sure why it doesn't work
        'import/export': 'off',
        'import/prefer-default-export': 'off',

        'jsx-a11y/anchor-has-content': 'off',
        'jsx-a11y/anchor-is-valid': 'off',
        'jsx-a11y/tabindex-no-positive': 'off',

        'react/default-props-match-prop-types': 'off',
        'react/no-access-state-in-setstate': 'off',
        'react/no-unused-prop-types': 'off',
        'react/prefer-stateless-function': 'off',
        'react/prop-types': 'off',
        'react/require-default-props': 'off',
        'react/state-in-constructor': 'off',
        'react/static-property-placement': 'off',
      },
    },
    {
      files: ['framer/Material-UI.framerfx/code/**/*.tsx'],
      rules: {
        // framer requires named exports
        'import/prefer-default-export': 'off',
      },
    },
    {
      files: ['packages/typescript-to-proptypes/src/**/*.ts'],
      rules: {
        // Working with flags is common in TypeScript compiler
        'no-bitwise': 'off',
      },
    },
    {
      files: ['packages/*/src/**/*{.ts,.tsx,.js}'],
      excludedFiles: ['*.d.ts', '*.spec.ts', '*.spec.tsx'],
      rules: {
        'no-restricted-imports': [
          'error',
          {
            paths: [
              {
                name: '@mui/material',
                message: forbidTopLevelMessage,
              },
              {
                name: '@mui/lab',
                message: forbidTopLevelMessage,
              },
            ],
          },
        ],

        'material-ui/mui-name-matches-component-name': [
          'error',
          {
            customHooks: [
              'useDatePickerDefaultizedProps',
              'useDateTimePickerDefaultizedProps',
              'useTimePickerDefaultizedProps',
            ],
          },
        ],
      },
    },
    {
      files: ['test/bundling/scripts/**/*.js'],
      rules: {
        // ES modules need extensions
        'import/extensions': ['error', 'ignorePackages'],
      },
    },
  ],
};<|MERGE_RESOLUTION|>--- conflicted
+++ resolved
@@ -62,9 +62,6 @@
     'no-restricted-imports': [
       'error',
       {
-<<<<<<< HEAD
-        patterns: ['@material-ui/*/*/*', '!@material-ui/utils/macros/*.macro'],
-=======
         patterns: [
           '@mui/*/*/*',
           // Begin block: Packages with files instead of packages in the top level
@@ -80,7 +77,6 @@
           '@mui/utils/macros/*',
           '!@mui/utils/macros/*.macro',
         ],
->>>>>>> 7e97b7f3
       },
     ],
     'no-constant-condition': 'error',
