--- conflicted
+++ resolved
@@ -104,12 +104,8 @@
       const isHidden = !dayInCurrentMonth;
 
       const dayClass = classnames(classes.day, disabledClass, {
-<<<<<<< HEAD
-        [classes.hidden]: !dayInCurrentMonth,
+        [classes.hidden]: isHidden,
         [classes.current]: day.isSame(now, 'day'),
-=======
-        [classes.hidden]: isHidden,
->>>>>>> aff1f932
         [classes.selected]: selectedDate.isSame(day, 'day'),
       });
 
