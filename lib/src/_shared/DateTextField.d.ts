import { ComponentClass } from 'react';
import { DateType } from '../constants/prop-types'
import { TextFieldProps } from 'material-ui/TextField';
import { Omit } from 'material-ui'
import { Moment } from 'moment'

<<<<<<< HEAD
export interface DateTextFieldProps extends TextFieldProps {
    minDate?: DateType;
    minDateMessage?: string;
    disablePast?: boolean;
    disableFuture?: boolean;
    maxDate?: DateType;
    maxDateMessage?: string;
    value: any;
=======
export interface DateTextFieldProps extends Omit<TextFieldProps, 'onChange' | 'value'> {
    value: DateType;
>>>>>>> c65b49a7
    mask?: any;
    onChange: (date: Moment, foo: boolean) => void;
    onClear?: () => void;
    keyboard?: boolean;
    format?: string;
    invalidLabel?: string;
    emptyLabel?: string;
    labelFunc?: (date: Moment, invalidLabel: string) => string;
    keyboardIcon?: string;
    invalidDateMessage?: string;
    clearable?: boolean;
}

declare const DateTextField: ComponentClass<DateTextFieldProps>;

export default DateTextField;<|MERGE_RESOLUTION|>--- conflicted
+++ resolved
@@ -4,19 +4,14 @@
 import { Omit } from 'material-ui'
 import { Moment } from 'moment'
 
-<<<<<<< HEAD
-export interface DateTextFieldProps extends TextFieldProps {
+export interface DateTextFieldProps extends Omit<TextFieldProps, 'onChange' | 'value'> {
+    value: DateType;
     minDate?: DateType;
     minDateMessage?: string;
     disablePast?: boolean;
     disableFuture?: boolean;
     maxDate?: DateType;
     maxDateMessage?: string;
-    value: any;
-=======
-export interface DateTextFieldProps extends Omit<TextFieldProps, 'onChange' | 'value'> {
-    value: DateType;
->>>>>>> c65b49a7
     mask?: any;
     onChange: (date: Moment, foo: boolean) => void;
     onClear?: () => void;
