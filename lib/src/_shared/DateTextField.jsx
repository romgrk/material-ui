--- conflicted
+++ resolved
@@ -98,14 +98,9 @@
       maxDateMessage,
       minDateMessage,
       invalidDateMessage,
-<<<<<<< HEAD
-    } = this.props;
+    } = props;
+
     if (!utils.isValid(value)) {
-=======
-    } = props;
-
-    if (!value.isValid()) {
->>>>>>> ff685259
       // if null - do not show error
       if (utils.isNull(value)) {
         return '';
@@ -133,11 +128,7 @@
   updateState = (props = this.props) => ({
     value: props.value,
     displayValue: this.getDisplayDate(props),
-<<<<<<< HEAD
     error: this.getError(props.utils.date(props.value)),
-=======
-    error: this.getError(moment(props.value), props),
->>>>>>> ff685259
   })
 
   state = this.updateState()
