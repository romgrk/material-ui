import * as React from 'react';
<<<<<<< HEAD

import { WithStyles } from '@material-ui/core';
import createStyles from '@material-ui/core/styles/createStyles';
import { convertToMeridiem } from '../_helpers/time-utils';
import PickerToolbar from '../_shared/PickerToolbar';
import ToolbarButton from '../_shared/ToolbarButton';
import ToolbarText from '../_shared/ToolbarText';
import { withUtils, WithUtilsProps } from '../_shared/WithUtils';
import ClockType from '../constants/ClockType';
import { MeridiemMode } from '../DateTimePicker/components/DateTimePickerHeader';
import { MaterialUiPickersDate } from '../typings/date';
import TimePickerView from './components/TimePickerView';

export interface BaseTimePickerProps {
  /** 12h/24h view for hour selection clock */
  ampm?: boolean;
  /** Show the seconds view */
  seconds?: boolean;
  /** Step over minutes */
  minutesStep?: number;
}

export interface TimePickerProps
  extends BaseTimePickerProps,
    WithUtilsProps,
    WithStyles<typeof styles, true> {
  date: MaterialUiPickersDate;
  onChange: (date: MaterialUiPickersDate, isFinished?: boolean) => void;
}

interface TimePickerState {
  openView: ClockType;
  meridiemMode: MeridiemMode;
}

export class TimePicker extends React.Component<TimePickerProps> {
  public static propTypes: any = {
    date: PropTypes.object.isRequired,
    onChange: PropTypes.func.isRequired,
    utils: PropTypes.object.isRequired,
    ampm: PropTypes.bool,
    seconds: PropTypes.bool,
    minutesStep: PropTypes.number,
    innerRef: PropTypes.any,
  };

  public static defaultProps = {
    children: null,
    ampm: true,
    seconds: false,
    minutesStep: 1,
  };

  public state: TimePickerState = {
    openView: ClockType.HOURS,
    meridiemMode: this.props.utils.getHours(this.props.date) >= 12 ? 'pm' : 'am',
  };

  public setMeridiemMode = (mode: MeridiemMode) => () => {
    this.setState({ meridiemMode: mode }, () =>
      this.handleChange({
        time: this.props.date,
        isFinish: false,
        openMinutes: false,
        openSeconds: false,
      })
    );
  };

  public handleChange = ({
    time,
    isFinish,
    openMinutes,
    openSeconds,
  }: {
    time: MaterialUiPickersDate;
    isFinish?: boolean;
    openMinutes: boolean;
    openSeconds: boolean;
  }) => {
    const withMeridiem = convertToMeridiem(
      time,
      this.state.meridiemMode,
      Boolean(this.props.ampm),
      this.props.utils
    );

    if (isFinish) {
      if (!openMinutes && !openSeconds) {
        this.props.onChange(withMeridiem, isFinish);
        return;
      }

      if (openMinutes) {
        this.openMinutesView();
      }

      if (openSeconds) {
        this.openSecondsView();
      }
    }

    this.props.onChange(withMeridiem, false);
  };

  public handleHourChange = (time: MaterialUiPickersDate, isFinish?: boolean) => {
    this.handleChange({
      time,
      isFinish,
      openMinutes: true,
      openSeconds: false,
    });
  };

  public handleMinutesChange = (time: MaterialUiPickersDate, isFinish?: boolean) => {
    this.handleChange({
      time,
      isFinish,
      openMinutes: false,
      openSeconds: Boolean(this.props.seconds),
    });
  };

  public handleSecondsChange = (time: MaterialUiPickersDate, isFinish?: boolean) => {
    this.handleChange({
      time,
      isFinish,
      openMinutes: false,
      openSeconds: false,
    });
  };

  public openSecondsView = () => {
    this.setState({ openView: ClockType.SECONDS });
  };

  public openMinutesView = () => {
    this.setState({ openView: ClockType.MINUTES });
  };

  public openHourView = () => {
    this.setState({ openView: ClockType.HOURS });
  };

  public render() {
    const { classes, theme, date, utils, ampm, seconds, minutesStep } = this.props;

    const { meridiemMode, openView } = this.state;

    const rtl = theme.direction === 'rtl';
    const hourMinuteClassName = rtl ? classes.hourMinuteLabelReverse : classes.hourMinuteLabel;

    return (
      <React.Fragment>
        <PickerToolbar
          className={clsx(classes.toolbar, {
            [classes.toolbarLeftPadding]: ampm,
          })}
        >
          <div className={hourMinuteClassName}>
            <ToolbarButton
              toolbarTextProps={{
                variant: 'h2',
              }}
              onClick={this.openHourView}
              selected={openView === ClockType.HOURS}
              label={utils.getHourText(date, Boolean(ampm))}
              size="large"
            />

            <ToolbarText variant="h2" label=":" selected={false} className={classes.separator} />

            <ToolbarButton
              toolbarTextProps={{
                variant: 'h2',
              }}
              onClick={this.openMinutesView}
              selected={openView === ClockType.MINUTES}
              label={utils.getMinuteText(date)}
            />

            {seconds && (
              <React.Fragment>
                <ToolbarText
                  variant="h2"
                  label=":"
                  selected={false}
                  className={classes.separator}
                />

                <ToolbarButton
                  toolbarTextProps={{
                    variant: 'h2',
                  }}
                  onClick={this.openSecondsView}
                  selected={openView === ClockType.SECONDS}
                  label={utils.getSecondText(date)}
                />
              </React.Fragment>
            )}
          </div>

          {ampm && (
            <div className={seconds ? classes.ampmSelectionWithSeconds : classes.ampmSelection}>
              <ToolbarButton
                toolbarTextProps={{
                  className: classes.ampmLabel,
                  variant: 'subtitle1',
                }}
                selected={meridiemMode === 'am'}
                label={utils.getMeridiemText('am')}
                onClick={this.setMeridiemMode('am')}
              />

              <ToolbarButton
                toolbarTextProps={{
                  className: classes.ampmLabel,
                  variant: 'subtitle1',
                }}
                selected={meridiemMode === 'pm'}
                label={utils.getMeridiemText('pm')}
                onClick={this.setMeridiemMode('pm')}
              />
            </div>
          )}
        </PickerToolbar>

        {this.props.children}

        <TimePickerView
          date={date}
          type={this.state.openView}
          ampm={ampm}
          minutesStep={minutesStep}
          onHourChange={this.handleHourChange}
          onMinutesChange={this.handleMinutesChange}
          onSecondsChange={this.handleSecondsChange}
        />
      </React.Fragment>
    );
  }
}

export const styles = () =>
  createStyles({
    toolbar: {
      flexDirection: 'row',
      alignItems: 'center',
    },
    toolbarLeftPadding: {
      paddingLeft: 50,
    },
    separator: {
      margin: '0 4px 0 2px',
      cursor: 'default',
    },
    ampmSelection: {
      display: 'flex',
      flexDirection: 'column',
      alignItems: 'center',
      marginLeft: 20,
      marginRight: -20,
    },
    ampmSelectionWithSeconds: {
      display: 'flex',
      flexDirection: 'column',
      alignItems: 'center',
      marginLeft: 15,
      marginRight: 10,
    },
    ampmLabel: {
      fontSize: 18,
    },
    hourMinuteLabel: {
      display: 'flex',
      justifyContent: 'flex-end',
      alignItems: 'flex-end',
    },
    hourMinuteLabelReverse: {
      display: 'flex',
      justifyContent: 'flex-end',
      alignItems: 'flex-end',
      flexDirection: 'row-reverse',
    },
=======
import { BaseValidationProps, getError, pick12hOr24hFormat } from '../_helpers/text-field-helper';
import { usePickerState } from '../_shared/hooks/usePickerState';
import { useUtils } from '../_shared/hooks/useUtils';
import { PureDateInput, PureDateInputProps } from '../_shared/PureDateInput';
import { timePickerDefaultProps } from '../constants/prop-types';
import { BasePickerProps } from '../typings/BasePicker';
import { ExtendWrapper, Wrapper } from '../wrappers/Wrapper';
import TimePickerRoot, { BaseTimePickerProps } from './TimePickerRoot';

export type TimePickerProps = BasePickerProps &
  BaseValidationProps &
  BaseTimePickerProps &
  ExtendWrapper<PureDateInputProps>;

export const TimePicker: React.FC<TimePickerProps> = props => {
  const {
    ampm,
    seconds,
    minutesStep,
    autoOk,
    format,
    forwardedRef,
    initialFocusedDate,
    labelFunc,
    invalidDateMessage,
    onAccept,
    onChange,
    value,
    variant,
    ...other
  } = props;

  const utils = useUtils();
  const { pickerProps, inputProps, wrapperProps } = usePickerState(props, {
    getValidationError: () => getError(value, utils, props),
    getDefaultFormat: () =>
      pick12hOr24hFormat(format, ampm, {
        '12h': utils.time12hFormat,
        '24h': utils.time24hFormat,
      }),
>>>>>>> 258ba096
  });

  return (
    <Wrapper
      variant={variant}
      InputComponent={PureDateInput}
      DateInputProps={inputProps}
      {...wrapperProps}
      {...other}
    >
      <TimePickerRoot {...pickerProps} ampm={ampm} seconds={seconds} minutesStep={minutesStep} />
    </Wrapper>
  );
};

TimePicker.defaultProps = timePickerDefaultProps;

export default React.forwardRef((props: TimePickerProps, ref) => (
  <TimePicker {...props} forwardedRef={ref} />
));<|MERGE_RESOLUTION|>--- conflicted
+++ resolved
@@ -1,290 +1,4 @@
 import * as React from 'react';
-<<<<<<< HEAD
-
-import { WithStyles } from '@material-ui/core';
-import createStyles from '@material-ui/core/styles/createStyles';
-import { convertToMeridiem } from '../_helpers/time-utils';
-import PickerToolbar from '../_shared/PickerToolbar';
-import ToolbarButton from '../_shared/ToolbarButton';
-import ToolbarText from '../_shared/ToolbarText';
-import { withUtils, WithUtilsProps } from '../_shared/WithUtils';
-import ClockType from '../constants/ClockType';
-import { MeridiemMode } from '../DateTimePicker/components/DateTimePickerHeader';
-import { MaterialUiPickersDate } from '../typings/date';
-import TimePickerView from './components/TimePickerView';
-
-export interface BaseTimePickerProps {
-  /** 12h/24h view for hour selection clock */
-  ampm?: boolean;
-  /** Show the seconds view */
-  seconds?: boolean;
-  /** Step over minutes */
-  minutesStep?: number;
-}
-
-export interface TimePickerProps
-  extends BaseTimePickerProps,
-    WithUtilsProps,
-    WithStyles<typeof styles, true> {
-  date: MaterialUiPickersDate;
-  onChange: (date: MaterialUiPickersDate, isFinished?: boolean) => void;
-}
-
-interface TimePickerState {
-  openView: ClockType;
-  meridiemMode: MeridiemMode;
-}
-
-export class TimePicker extends React.Component<TimePickerProps> {
-  public static propTypes: any = {
-    date: PropTypes.object.isRequired,
-    onChange: PropTypes.func.isRequired,
-    utils: PropTypes.object.isRequired,
-    ampm: PropTypes.bool,
-    seconds: PropTypes.bool,
-    minutesStep: PropTypes.number,
-    innerRef: PropTypes.any,
-  };
-
-  public static defaultProps = {
-    children: null,
-    ampm: true,
-    seconds: false,
-    minutesStep: 1,
-  };
-
-  public state: TimePickerState = {
-    openView: ClockType.HOURS,
-    meridiemMode: this.props.utils.getHours(this.props.date) >= 12 ? 'pm' : 'am',
-  };
-
-  public setMeridiemMode = (mode: MeridiemMode) => () => {
-    this.setState({ meridiemMode: mode }, () =>
-      this.handleChange({
-        time: this.props.date,
-        isFinish: false,
-        openMinutes: false,
-        openSeconds: false,
-      })
-    );
-  };
-
-  public handleChange = ({
-    time,
-    isFinish,
-    openMinutes,
-    openSeconds,
-  }: {
-    time: MaterialUiPickersDate;
-    isFinish?: boolean;
-    openMinutes: boolean;
-    openSeconds: boolean;
-  }) => {
-    const withMeridiem = convertToMeridiem(
-      time,
-      this.state.meridiemMode,
-      Boolean(this.props.ampm),
-      this.props.utils
-    );
-
-    if (isFinish) {
-      if (!openMinutes && !openSeconds) {
-        this.props.onChange(withMeridiem, isFinish);
-        return;
-      }
-
-      if (openMinutes) {
-        this.openMinutesView();
-      }
-
-      if (openSeconds) {
-        this.openSecondsView();
-      }
-    }
-
-    this.props.onChange(withMeridiem, false);
-  };
-
-  public handleHourChange = (time: MaterialUiPickersDate, isFinish?: boolean) => {
-    this.handleChange({
-      time,
-      isFinish,
-      openMinutes: true,
-      openSeconds: false,
-    });
-  };
-
-  public handleMinutesChange = (time: MaterialUiPickersDate, isFinish?: boolean) => {
-    this.handleChange({
-      time,
-      isFinish,
-      openMinutes: false,
-      openSeconds: Boolean(this.props.seconds),
-    });
-  };
-
-  public handleSecondsChange = (time: MaterialUiPickersDate, isFinish?: boolean) => {
-    this.handleChange({
-      time,
-      isFinish,
-      openMinutes: false,
-      openSeconds: false,
-    });
-  };
-
-  public openSecondsView = () => {
-    this.setState({ openView: ClockType.SECONDS });
-  };
-
-  public openMinutesView = () => {
-    this.setState({ openView: ClockType.MINUTES });
-  };
-
-  public openHourView = () => {
-    this.setState({ openView: ClockType.HOURS });
-  };
-
-  public render() {
-    const { classes, theme, date, utils, ampm, seconds, minutesStep } = this.props;
-
-    const { meridiemMode, openView } = this.state;
-
-    const rtl = theme.direction === 'rtl';
-    const hourMinuteClassName = rtl ? classes.hourMinuteLabelReverse : classes.hourMinuteLabel;
-
-    return (
-      <React.Fragment>
-        <PickerToolbar
-          className={clsx(classes.toolbar, {
-            [classes.toolbarLeftPadding]: ampm,
-          })}
-        >
-          <div className={hourMinuteClassName}>
-            <ToolbarButton
-              toolbarTextProps={{
-                variant: 'h2',
-              }}
-              onClick={this.openHourView}
-              selected={openView === ClockType.HOURS}
-              label={utils.getHourText(date, Boolean(ampm))}
-              size="large"
-            />
-
-            <ToolbarText variant="h2" label=":" selected={false} className={classes.separator} />
-
-            <ToolbarButton
-              toolbarTextProps={{
-                variant: 'h2',
-              }}
-              onClick={this.openMinutesView}
-              selected={openView === ClockType.MINUTES}
-              label={utils.getMinuteText(date)}
-            />
-
-            {seconds && (
-              <React.Fragment>
-                <ToolbarText
-                  variant="h2"
-                  label=":"
-                  selected={false}
-                  className={classes.separator}
-                />
-
-                <ToolbarButton
-                  toolbarTextProps={{
-                    variant: 'h2',
-                  }}
-                  onClick={this.openSecondsView}
-                  selected={openView === ClockType.SECONDS}
-                  label={utils.getSecondText(date)}
-                />
-              </React.Fragment>
-            )}
-          </div>
-
-          {ampm && (
-            <div className={seconds ? classes.ampmSelectionWithSeconds : classes.ampmSelection}>
-              <ToolbarButton
-                toolbarTextProps={{
-                  className: classes.ampmLabel,
-                  variant: 'subtitle1',
-                }}
-                selected={meridiemMode === 'am'}
-                label={utils.getMeridiemText('am')}
-                onClick={this.setMeridiemMode('am')}
-              />
-
-              <ToolbarButton
-                toolbarTextProps={{
-                  className: classes.ampmLabel,
-                  variant: 'subtitle1',
-                }}
-                selected={meridiemMode === 'pm'}
-                label={utils.getMeridiemText('pm')}
-                onClick={this.setMeridiemMode('pm')}
-              />
-            </div>
-          )}
-        </PickerToolbar>
-
-        {this.props.children}
-
-        <TimePickerView
-          date={date}
-          type={this.state.openView}
-          ampm={ampm}
-          minutesStep={minutesStep}
-          onHourChange={this.handleHourChange}
-          onMinutesChange={this.handleMinutesChange}
-          onSecondsChange={this.handleSecondsChange}
-        />
-      </React.Fragment>
-    );
-  }
-}
-
-export const styles = () =>
-  createStyles({
-    toolbar: {
-      flexDirection: 'row',
-      alignItems: 'center',
-    },
-    toolbarLeftPadding: {
-      paddingLeft: 50,
-    },
-    separator: {
-      margin: '0 4px 0 2px',
-      cursor: 'default',
-    },
-    ampmSelection: {
-      display: 'flex',
-      flexDirection: 'column',
-      alignItems: 'center',
-      marginLeft: 20,
-      marginRight: -20,
-    },
-    ampmSelectionWithSeconds: {
-      display: 'flex',
-      flexDirection: 'column',
-      alignItems: 'center',
-      marginLeft: 15,
-      marginRight: 10,
-    },
-    ampmLabel: {
-      fontSize: 18,
-    },
-    hourMinuteLabel: {
-      display: 'flex',
-      justifyContent: 'flex-end',
-      alignItems: 'flex-end',
-    },
-    hourMinuteLabelReverse: {
-      display: 'flex',
-      justifyContent: 'flex-end',
-      alignItems: 'flex-end',
-      flexDirection: 'row-reverse',
-    },
-=======
 import { BaseValidationProps, getError, pick12hOr24hFormat } from '../_helpers/text-field-helper';
 import { usePickerState } from '../_shared/hooks/usePickerState';
 import { useUtils } from '../_shared/hooks/useUtils';
@@ -325,7 +39,6 @@
         '12h': utils.time12hFormat,
         '24h': utils.time24hFormat,
       }),
->>>>>>> 258ba096
   });
 
   return (
