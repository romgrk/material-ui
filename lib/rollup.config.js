--- conflicted
+++ resolved
@@ -46,7 +46,10 @@
       file: `build/${name}/index.esm.js`,
       format: 'esm',
     },
-    plugins: [nodeResolve({ extensions }), typescript()],
+    plugins: [
+      nodeResolve({ extensions }),
+      typescriptPlugin({ typescript, tsconfig })
+    ],
   };
 };
 
@@ -65,13 +68,8 @@
       sourcemap: true,
     },
     plugins: [
-<<<<<<< HEAD
       nodeResolve({ extensions }),
-      typescript(),
-=======
-      resolve({ extensions }),
-      typescriptPlugin({ tsconfig, typescript }),
->>>>>>> 039204d7
+      typescriptPlugin({ typescript, tsconfig }),
       // babel(getBabelOptions({ useESModules: false })),
       sizeSnapshot(),
     ],
@@ -85,16 +83,7 @@
       format: 'esm',
       sourcemap: true,
     },
-<<<<<<< HEAD
-    plugins: [nodeResolve({ extensions }), typescript(), sizeSnapshot()],
-=======
-    plugins: [
-      resolve({ extensions }),
-      typescriptPlugin({ tsconfig, typescript }),
-      commonjs(commonjsOptions),
-      sizeSnapshot(),
-    ],
->>>>>>> 039204d7
+    plugins: [nodeResolve({ extensions }), typescriptPlugin({ typescript, tsconfig }), sizeSnapshot()],
   },
 
   {
@@ -108,13 +97,8 @@
     },
 
     plugins: [
-<<<<<<< HEAD
       nodeResolve({ extensions }),
-      typescript(),
-=======
-      resolve({ extensions }),
-      typescriptPlugin({ tsconfig, typescript }),
->>>>>>> 039204d7
+      typescriptPlugin({ typescript, tsconfig }),
       commonjs(commonjsOptions),
       replace({ 'process.env.NODE_ENV': JSON.stringify('development') }),
       sizeSnapshot(),
@@ -131,13 +115,8 @@
       file: 'build/dist/material-ui-pickers.umd.min.js',
     },
     plugins: [
-<<<<<<< HEAD
       nodeResolve({ extensions }),
-      typescript(),
-=======
-      resolve({ extensions }),
-      typescriptPlugin({ tsconfig, typescript }),
->>>>>>> 039204d7
+      typescriptPlugin({ typescript, tsconfig }),
       commonjs(commonjsOptions),
       replace({ 'process.env.NODE_ENV': JSON.stringify('production') }),
       sizeSnapshot(),
