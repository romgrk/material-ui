{
<<<<<<< HEAD
  "build/dist/material-ui-pickers.cjs.js": {
    "bundled": 118021,
    "minified": 66237,
    "gzipped": 14193
  },
  "build/dist/material-ui-pickers.esm.js": {
    "bundled": 115892,
    "minified": 64275,
    "gzipped": 14065,
    "treeshaked": {
      "rollup": {
        "code": 54687,
        "import_statements": 1201
      },
      "webpack": {
        "code": 58180
=======
  "build/dist/material-ui-pickers.esm.js": {
    "bundled": 107325,
    "minified": 60691,
    "gzipped": 13510,
    "treeshaked": {
      "rollup": {
        "code": 52207,
        "import_statements": 1464
      },
      "webpack": {
        "code": 55835
>>>>>>> 8b204bab
      }
    }
  },
  "build/dist/material-ui-pickers.umd.js": {
    "bundled": 849799,
    "minified": 330878,
    "gzipped": 84001
  }
}<|MERGE_RESOLUTION|>--- conflicted
+++ resolved
@@ -1,40 +1,26 @@
 {
-<<<<<<< HEAD
   "build/dist/material-ui-pickers.cjs.js": {
     "bundled": 118021,
     "minified": 66237,
     "gzipped": 14193
   },
   "build/dist/material-ui-pickers.esm.js": {
-    "bundled": 115892,
-    "minified": 64275,
-    "gzipped": 14065,
+    "bundled": 107630,
+    "minified": 60799,
+    "gzipped": 13539,
     "treeshaked": {
       "rollup": {
-        "code": 54687,
-        "import_statements": 1201
-      },
-      "webpack": {
-        "code": 58180
-=======
-  "build/dist/material-ui-pickers.esm.js": {
-    "bundled": 107325,
-    "minified": 60691,
-    "gzipped": 13510,
-    "treeshaked": {
-      "rollup": {
-        "code": 52207,
+        "code": 52307,
         "import_statements": 1464
       },
       "webpack": {
-        "code": 55835
->>>>>>> 8b204bab
+        "code": 55937
       }
     }
   },
   "build/dist/material-ui-pickers.umd.js": {
-    "bundled": 849799,
-    "minified": 330878,
-    "gzipped": 84001
+    "bundled": 850154,
+    "minified": 330978,
+    "gzipped": 84033
   }
 }