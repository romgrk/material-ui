import * as React from 'react';
import * as CSS from 'csstype';
import * as hoistNonReactStatics from 'hoist-non-react-statics';

/* eslint-disable @typescript-eslint/naming-convention */

type WithOptionalTheme<P extends { theme?: T | undefined }, T> = OmitU<P, 'theme'> & {
  theme?: T | undefined;
};

// Helper type operators
// Pick that distributes over union types
export type PickU<T, K extends keyof T> = T extends any ? { [P in K]: T[P] } : never;
export type OmitU<T, K extends keyof T> = T extends any ? PickU<T, Exclude<keyof T, K>> : never;

// Any prop that has a default prop becomes optional, but its type is unchanged
// Undeclared default props are augmented into the resulting allowable attributes
// If declared props have indexed properties, ignore default props entirely as keyof gets widened
// Wrap in an outer-level conditional type to allow distribution over props that are unions
type Defaultize<P, D> = P extends any
  ? string extends keyof P
    ? P
    : PickU<P, Exclude<keyof P, keyof D>> &
        Partial<PickU<P, Extract<keyof P, keyof D>>> &
        Partial<PickU<D, Exclude<keyof D, keyof P>>>
  : never;

export type IntrinsicElementsKeys = keyof React.JSX.IntrinsicElements;
type ReactDefaultizedProps<C, P> = C extends { defaultProps: infer D } ? Defaultize<P, D> : P;

type MakeAttrsOptional<
  C extends string | React.ComponentType<any>,
  O extends object,
  A extends keyof P,
  P = React.ComponentPropsWithRef<
    C extends IntrinsicElementsKeys | React.ComponentType<any> ? C : never
  >,
> =
  // Distribute unions early to avoid quadratic expansion
  P extends any ? OmitU<ReactDefaultizedProps<C, P> & O, A> & Partial<PickU<P & O, A>> : never;

export type StyledComponentProps<
  // The Component from whose props are derived
  C extends string | React.ComponentType<any>,
  // The Theme from the current context
  T extends object,
  // The other props added by the template
  O extends object,
  // The props that are made optional by .attrs
  A extends keyof any,
  // The Component passed with "forwardedAs" prop
  FAsC extends string | React.ComponentType<any> = C,
> =
  // Distribute O if O is a union type
  O extends object
    ? WithOptionalTheme<MakeAttrsOptional<C, O, A> & MakeAttrsOptional<FAsC, O, A>, T>
    : never;

export interface ThemeProps<T> {
  theme: T;
}

export type ThemedStyledProps<P, T> = P & ThemeProps<T>;

export interface Keyframes {
  getName(): string;
}

export * from 'styled-components';
export { default } from 'styled-components';

export { default as StyledEngineProvider } from './StyledEngineProvider';

export { default as GlobalStyles } from './GlobalStyles';
export * from './GlobalStyles';

/**
 * For internal usage in `@mui/system` package
 */
export function internal_mutateStyles(
  tag: React.ElementType,
  processor: (styles: any) => any,
): void;

<<<<<<< HEAD
=======
// Not needed anymore, but fixes https://github.com/mui/material-ui/issues/44112
// TODO: Remove it in v7
// eslint-disable-next-line @typescript-eslint/naming-convention
export function internal_processStyles(
  tag: React.ElementType,
  processor: (styles: any) => any,
): void;

// eslint-disable-next-line @typescript-eslint/naming-convention
>>>>>>> e720f3b2
export function internal_serializeStyles<P>(styles: Interpolation<P>): object;

export function internal_css<P>(styles: Interpolation<P>): string | undefined;

// These are the same as the ones in @mui/styled-engine
// CSS.PropertiesFallback are necessary so that we support spreading of the mixins. For example:
// '@font-face'?: Fontface | Fontface[]
export type CSSProperties = CSS.PropertiesFallback<number | string>;
export type CSSPropertiesWithMultiValues = {
  [K in keyof CSSProperties]: CSSProperties[K] | Array<Extract<CSSProperties[K], string>>;
};
export type CSSPseudos = { [K in CSS.Pseudos]?: unknown | CSSObject };

export interface CSSOthersObject {
  [propertiesName: string]: unknown | CSSInterpolation;
}
export type CSSPseudosForCSSObject = { [K in CSS.Pseudos]?: CSSObject };

export interface ArrayCSSInterpolation extends Array<CSSInterpolation> {}

export interface CSSOthersObjectForCSSObject {
  [propertiesName: string]: CSSInterpolation;
}

// Omit variants as a key, because we have a special handling for it
export interface CSSObject
  extends CSSPropertiesWithMultiValues,
    CSSPseudos,
    Omit<CSSOthersObject, 'variants'> {}

interface CSSObjectWithVariants<Props> extends Omit<CSSObject, 'variants'> {
  variants: Array<{
    props: Props | ((props: Props) => boolean);
    style:
      | CSSObject
      | ((args: Props extends { theme: any } ? { theme: Props['theme'] } : any) => CSSObject);
  }>;
}

export type FalseyValue = undefined | null | false;
export type Interpolation<P> =
  | InterpolationValue
  | CSSObjectWithVariants<P>
  | InterpolationFunction<P>
  | FlattenInterpolation<P>;
// cannot be made a self-referential interface, breaks WithPropNested
// see https://github.com/microsoft/TypeScript/issues/34796
export type FlattenInterpolation<P> = ReadonlyArray<Interpolation<P>>;
export type InterpolationValue =
  | string
  | number
  | FalseyValue
  | Keyframes
  | StyledComponentInterpolation
  | CSSObject;
export type SimpleInterpolation = InterpolationValue | FlattenSimpleInterpolation;
// adapter for compatibility with @mui/styled-engine
export type CSSInterpolation = SimpleInterpolation;
export type FlattenSimpleInterpolation = ReadonlyArray<SimpleInterpolation>;

export type InterpolationFunction<P> = (props: P) => Interpolation<P>;

// abuse Pick to strip the call signature from ForwardRefExoticComponent
type ForwardRefExoticBase<P> = PickU<
  React.ForwardRefExoticComponent<P>,
  keyof React.ForwardRefExoticComponent<any>
>;

type StyledComponentPropsWithAs<
  C extends string | React.ComponentType<any>,
  T extends object,
  O extends object,
  A extends keyof any,
  AsC extends string | React.ComponentType<any> = C,
  FAsC extends string | React.ComponentType<any> = C,
> = StyledComponentProps<C, T, O, A, FAsC> & {
  as?: AsC | undefined;
  forwardedAs?: FAsC | undefined;
};

export type StyledComponent<
  C extends keyof React.JSX.IntrinsicElements | React.ComponentType<any>,
  T extends object = {},
  O extends object = {},
  A extends keyof any = never,
> = // the "string" allows this to be used as an object key
  // I really want to avoid this if possible but it's the only way to use nesting with object styles...
  string &
    StyledComponentBase<C, T, O, A> &
    hoistNonReactStatics.NonReactStatics<C extends React.ComponentType<any> ? C : never>;

// any doesn't count as assignable to never in the extends clause, and we default A to never
export type AnyStyledComponent =
  | StyledComponent<any, any, any, any>
  | StyledComponent<any, any, any>
  | React.FunctionComponent<any>
  | React.ComponentType<any>;

export type StyledComponentInnerComponent<C extends AnyStyledComponent> =
  C extends StyledComponent<infer I, any, any, any>
    ? I
    : C extends StyledComponent<infer I, any, any>
      ? I
      : C;

export type StyledComponentInnerOtherProps<C extends AnyStyledComponent> =
  C extends StyledComponent<any, any, infer O, any>
    ? O
    : C extends StyledComponent<any, any, infer O>
      ? O
      : never;
export type StyledComponentInnerAttrs<C extends AnyStyledComponent> =
  C extends StyledComponent<any, any, any, infer A> ? A : never;

export interface StyledComponentBase<
  C extends string | React.ComponentType<any>,
  T extends object,
  O extends object = {},
  A extends keyof any = never,
> extends ForwardRefExoticBase<StyledComponentProps<C, T, O, A>> {
  // add our own fake call signature to implement the polymorphic 'as' prop
  (
    props: StyledComponentProps<C, T, O, A> & {
      as?: never | undefined;
      forwardedAs?: never | undefined;
    },
  ): React.ReactElement<StyledComponentProps<C, T, O, A>>;
  <
    AsC extends string | React.ComponentType<any> = C,
    FAsC extends string | React.ComponentType<any> = AsC,
  >(
    props: StyledComponentPropsWithAs<AsC, T, O, A, AsC, FAsC>,
  ): React.ReactElement<StyledComponentPropsWithAs<AsC, T, O, A, AsC, FAsC>>;

  withComponent<WithC extends AnyStyledComponent>(
    component: WithC,
  ): StyledComponent<
    StyledComponentInnerComponent<WithC>,
    T,
    O & StyledComponentInnerOtherProps<WithC>,
    A | StyledComponentInnerAttrs<WithC>
  >;
  withComponent<WithC extends keyof React.JSX.IntrinsicElements | React.ComponentType<any>>(
    component: WithC,
  ): StyledComponent<WithC, T, O, A>;
}

// remove the call signature from StyledComponent so Interpolation can still infer InterpolationFunction
type StyledComponentInterpolation =
  | Pick<StyledComponentBase<any, any, any, any>, keyof StyledComponentBase<any, any>>
  | Pick<StyledComponentBase<any, any, any>, keyof StyledComponentBase<any, any>>;

// These are typings coming from styled-components
// They are adjusted to accept the extended options coming from mui
type AnyIfEmpty<T extends object> = keyof T extends never ? any : T;

type ThemedStyledComponentFactories<T extends object> = {
  [TTag in keyof React.JSX.IntrinsicElements]: ThemedStyledFunctionBase<TTag, T>;
};

export type StyledComponentPropsWithRef<
  C extends keyof React.JSX.IntrinsicElements | React.ComponentType<any>,
> = C extends AnyStyledComponent
  ? React.ComponentPropsWithRef<StyledComponentInnerComponent<C>>
  : React.ComponentPropsWithRef<C>;

// Same as in styled-components, but copied here so that it would use the Interpolation & CSS typings from above
export interface ThemedStyledFunctionBase<
  C extends keyof React.JSX.IntrinsicElements | React.ComponentType<any>,
  T extends object,
  O extends object = {},
  A extends keyof any = never,
> {
  (first: TemplateStringsArray): StyledComponent<C, T, O, A>;
  (
    first:
      | TemplateStringsArray
      | CSSObject
      | InterpolationFunction<ThemedStyledProps<StyledComponentPropsWithRef<C> & O, T>>,
    ...other: Array<Interpolation<ThemedStyledProps<StyledComponentPropsWithRef<C> & O, T>>>
  ): StyledComponent<C, T, O, A>;
  <U extends object>(
    first:
      | TemplateStringsArray
      | CSSObject
      | InterpolationFunction<ThemedStyledProps<StyledComponentPropsWithRef<C> & O & U, T>>,
    ...other: Array<Interpolation<ThemedStyledProps<StyledComponentPropsWithRef<C> & O & U, T>>>
  ): StyledComponent<C, T, O & U, A>;
}

// same as ThemedStyledFunction in styled-components, but without attrs, and withConfig
export interface ThemedStyledFunction<
  C extends keyof React.JSX.IntrinsicElements | React.ComponentType<any>,
  T extends object,
  O extends object = {},
  A extends keyof any = never,
> extends ThemedStyledFunctionBase<C, T, O, A> {}

export type CreateStyledComponent<
  ComponentProps extends {},
  SpecificComponentProps extends {} = {},
  JSXProps extends {} = {},
  T extends object = {},
> = ThemedStyledFunction<React.ComponentType<ComponentProps>, T, SpecificComponentProps & JSXProps>;

// Config to be used with withConfig
export interface StyledConfig<O extends object = {}> {
  // TODO: Add all types from the original StyledComponentWrapperProperties
  componentId?: string;
  displayName?: string;
  label?: string;
  target?: string;
  shouldForwardProp?:
    | ((prop: keyof O, defaultValidatorFn: (prop: keyof O) => boolean) => boolean)
    | undefined;
}

/** Same as StyledConfig but shouldForwardProp must be a type guard */
export interface FilteringStyledOptions<Props, ForwardedProps extends keyof Props = keyof Props> {
  componentId?: string;
  displayName?: string;
  label?: string;
  shouldForwardProp?(propName: PropertyKey): propName is ForwardedProps;
  target?: string;
}

// same as ThemedBaseStyledInterface in styled-components, but with added options & common props for MUI components
export interface ThemedBaseStyledInterface<
  MUIStyledCommonProps extends object,
  MuiStyledOptions extends object,
  Theme extends object,
> extends ThemedStyledComponentFactories<Theme> {
  <
    C extends React.ComponentClass<React.ComponentProps<C>>,
    ForwardedProps extends keyof React.ComponentProps<C> = keyof React.ComponentProps<C>,
  >(
    component: C,
    options: FilteringStyledOptions<React.ComponentProps<C>, ForwardedProps> & MuiStyledOptions,
  ): CreateStyledComponent<
    Pick<PropsOf<C>, ForwardedProps> & MUIStyledCommonProps,
    {},
    {
      ref?: React.Ref<InstanceType<C>>;
    },
    Theme
  >;

  <C extends React.ComponentClass<React.ComponentProps<C>>>(
    component: C,
    options?: StyledConfig<PropsOf<C> & MUIStyledCommonProps> & MuiStyledOptions,
  ): CreateStyledComponent<
    PropsOf<C> & MUIStyledCommonProps,
    {},
    {
      ref?: React.Ref<InstanceType<C>>;
    },
    Theme
  >;

  <
    C extends React.JSXElementConstructor<React.ComponentProps<C>>,
    ForwardedProps extends keyof React.ComponentProps<C> = keyof React.ComponentProps<C>,
  >(
    component: C,
    options: FilteringStyledOptions<React.ComponentProps<C>, ForwardedProps> & MuiStyledOptions,
  ): CreateStyledComponent<Pick<PropsOf<C>, ForwardedProps> & MUIStyledCommonProps, {}, {}, Theme>;

  <C extends React.JSXElementConstructor<React.ComponentProps<C>>>(
    component: C,
    options?: StyledConfig<PropsOf<C> & MUIStyledCommonProps> & MuiStyledOptions,
  ): CreateStyledComponent<PropsOf<C> & MUIStyledCommonProps, {}, {}, Theme>;

  <
    Tag extends keyof React.JSX.IntrinsicElements,
    ForwardedProps extends
      keyof React.JSX.IntrinsicElements[Tag] = keyof React.JSX.IntrinsicElements[Tag],
  >(
    tag: Tag,
    options: FilteringStyledOptions<React.JSX.IntrinsicElements[Tag], ForwardedProps> &
      MuiStyledOptions,
  ): CreateStyledComponent<
    MUIStyledCommonProps,
    Pick<React.JSX.IntrinsicElements[Tag], ForwardedProps>,
    {},
    Theme
  >;

  <Tag extends keyof React.JSX.IntrinsicElements>(
    tag: Tag,
    options?: StyledConfig<MUIStyledCommonProps> & MuiStyledOptions,
  ): CreateStyledComponent<MUIStyledCommonProps, React.JSX.IntrinsicElements[Tag], {}, Theme>;
}

export type CreateMUIStyled<
  MUIStyledCommonProps extends object = {},
  MuiStyledOptions extends object = {},
  T extends object = {},
> = ThemedBaseStyledInterface<MUIStyledCommonProps, MuiStyledOptions, AnyIfEmpty<T>>;

export type PropsOf<
  C extends keyof React.JSX.IntrinsicElements | React.JSXElementConstructor<any>,
> = React.JSX.LibraryManagedAttributes<C, React.ComponentProps<C>>;

export interface MUIStyledComponent<
  ComponentProps extends {},
  SpecificComponentProps extends {} = {},
  JSXProps extends {} = {},
> extends React.FC<ComponentProps & SpecificComponentProps & JSXProps> {
  withComponent<C extends React.ComponentClass<React.ComponentProps<C>>>(
    component: C,
  ): MUIStyledComponent<ComponentProps & PropsOf<C>, {}, { ref?: React.Ref<InstanceType<C>> }>;
  withComponent<C extends React.ComponentType<React.ComponentProps<C>>>(
    component: C,
  ): MUIStyledComponent<ComponentProps & PropsOf<C>>;
  withComponent<Tag extends keyof React.JSX.IntrinsicElements>(
    tag: Tag,
  ): MUIStyledComponent<ComponentProps, React.JSX.IntrinsicElements[Tag]>;
}<|MERGE_RESOLUTION|>--- conflicted
+++ resolved
@@ -82,18 +82,13 @@
   processor: (styles: any) => any,
 ): void;
 
-<<<<<<< HEAD
-=======
-// Not needed anymore, but fixes https://github.com/mui/material-ui/issues/44112
-// TODO: Remove it in v7
-// eslint-disable-next-line @typescript-eslint/naming-convention
+/** Not needed anymore, but fixes https://github.com/mui/material-ui/issues/44112
+ * TODO: Remove it in v7 */
 export function internal_processStyles(
   tag: React.ElementType,
   processor: (styles: any) => any,
 ): void;
 
-// eslint-disable-next-line @typescript-eslint/naming-convention
->>>>>>> e720f3b2
 export function internal_serializeStyles<P>(styles: Interpolation<P>): object;
 
 export function internal_css<P>(styles: Interpolation<P>): string | undefined;
