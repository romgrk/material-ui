import * as React from 'react';
import PropTypes from 'prop-types';
import clsx from 'clsx';
import withStyles from '../styles/withStyles';
import Person from '../internal/svg-icons/Person';

export const styles = (theme) => ({
  /* Styles applied to the root element. */
  root: {
    position: 'relative',
    display: 'flex',
    alignItems: 'center',
    justifyContent: 'center',
    flexShrink: 0,
    width: 40,
    height: 40,
    fontFamily: theme.typography.fontFamily,
    fontSize: theme.typography.pxToRem(20),
    lineHeight: 1,
    borderRadius: '50%',
    overflow: 'hidden',
    userSelect: 'none',
  },
  /* Styles applied to the root element if not `src` or `srcSet`. */
  colorDefault: {
    color: theme.palette.background.default,
    backgroundColor:
      theme.palette.type === 'light' ? theme.palette.grey[400] : theme.palette.grey[600],
  },
  /* Styles applied to the root element if `variant="circle"`. */
  circle: {},
  /* Styles applied to the root element if `variant="circular"`. */
  circular: {},
  /* Styles applied to the root element if `variant="rounded"`. */
  rounded: {
    borderRadius: theme.shape.borderRadius,
  },
  /* Styles applied to the root element if `variant="square"`. */
  square: {
    borderRadius: 0,
  },
  /* Styles applied to the img element if either `src` or `srcSet` is defined. */
  img: {
    width: '100%',
    height: '100%',
    textAlign: 'center',
    // Handle non-square image. The property isn't supported by IE 11.
    objectFit: 'cover',
    // Hide alt text.
    color: 'transparent',
    // Hide the image broken icon, only works on Chrome.
    textIndent: 10000,
  },
  /* Styles applied to the fallback icon */
  fallback: {
    width: '75%',
    height: '75%',
  },
});

function useLoaded({ src, srcSet }) {
  const [loaded, setLoaded] = React.useState(false);

  React.useEffect(() => {
    if (!src && !srcSet) {
      return undefined;
    }

    setLoaded(false);

    let active = true;
    const image = new Image();
    image.src = src;
    image.srcSet = srcSet;
    image.onload = () => {
      if (!active) {
        return;
      }
      setLoaded('loaded');
    };
    image.onerror = () => {
      if (!active) {
        return;
      }
      setLoaded('error');
    };

    return () => {
      active = false;
    };
  }, [src, srcSet]);

  return loaded;
}

const Avatar = React.forwardRef(function Avatar(props, ref) {
  const {
    alt,
    children: childrenProp,
    classes,
    className,
    component: Component = 'div',
    imgProps,
    sizes,
    src,
    srcSet,
    variant = 'circular',
    ...other
  } = props;

  let children = null;

  // Use a hook instead of onError on the img element to support server-side rendering.
  const loaded = useLoaded({ src, srcSet });
  const hasImg = src || srcSet;
  const hasImgNotFailing = hasImg && loaded !== 'error';

  if (hasImgNotFailing) {
    children = (
      <img
        alt={alt}
        src={src}
        srcSet={srcSet}
        sizes={sizes}
        className={classes.img}
        {...imgProps}
      />
    );
  } else if (childrenProp != null) {
    children = childrenProp;
  } else if (hasImg && alt) {
    children = alt[0];
  } else {
    children = <Person className={classes.fallback} />;
  }

  return (
    <Component
      className={clsx(
        classes.root,
        classes.system,
        classes[variant],
        {
          [classes.colorDefault]: !hasImgNotFailing,
        },
        className,
      )}
      ref={ref}
      {...other}
    >
      {children}
    </Component>
  );
});

Avatar.propTypes = {
  // ----------------------------- Warning --------------------------------
  // | These PropTypes are generated from the TypeScript type definitions |
  // |     To update them edit the d.ts file and run "yarn proptypes"     |
  // ----------------------------------------------------------------------
  /**
   * Used in combination with `src` or `srcSet` to
   * provide an alt attribute for the rendered `img` element.
   */
  alt: PropTypes.string,
  /**
   * Used to render icon or text elements inside the Avatar if `src` is not set.
   * This can be an element, or just a string.
   */
  children: PropTypes.node,
  /**
   * Override or extend the styles applied to the component.
   * See [CSS API](#css) below for more details.
   */
<<<<<<< HEAD
  classes: PropTypes.object,
=======
  classes: chainPropTypes(PropTypes.object, (props) => {
    const { classes } = props;
    if (classes == null) {
      return null;
    }

    if (
      classes.circle != null &&
      // 2 classnames? one from withStyles the other must be custom
      classes.circle.split(' ').length > 1
    ) {
      throw new Error(`Material-UI: The \`circle\` class is deprecated. Use \`circular\` instead.`);
    }

    return null;
  }),
>>>>>>> ea2fd25e
  /**
   * @ignore
   */
  className: PropTypes.string,
  /**
   * The component used for the root node.
   * Either a string to use a HTML element or a component.
   */
  component: PropTypes /* @typescript-to-proptypes-ignore */.elementType,
  /**
   * Attributes applied to the `img` element if the component is used to display an image.
   * It can be used to listen for the loading error event.
   */
  imgProps: PropTypes.object,
  /**
   * The `sizes` attribute for the `img` element.
   */
  sizes: PropTypes.string,
  /**
   * The `src` attribute for the `img` element.
   */
  src: PropTypes.string,
  /**
   * The `srcSet` attribute for the `img` element.
   * Use this attribute for responsive image display.
   */
  srcSet: PropTypes.string,
  /**
   * The shape of the avatar.
   */
<<<<<<< HEAD
  variant: PropTypes.oneOf(['circle', 'circular', 'rounded', 'square']),
=======
  variant: chainPropTypes(PropTypes.oneOf(['circle', 'circular', 'rounded', 'square']), (props) => {
    const { variant } = props;

    if (variant === 'circle') {
      throw new Error(
        'Material-UI: `variant="circle"` is deprecated. Use `variant="circular"` instead.',
      );
    }

    return null;
  }),
>>>>>>> ea2fd25e
};

export default withStyles(styles, { name: 'MuiAvatar' })(Avatar);<|MERGE_RESOLUTION|>--- conflicted
+++ resolved
@@ -1,6 +1,7 @@
 import * as React from 'react';
 import PropTypes from 'prop-types';
 import clsx from 'clsx';
+import { chainPropTypes } from '@material-ui/utils';
 import withStyles from '../styles/withStyles';
 import Person from '../internal/svg-icons/Person';
 
@@ -172,9 +173,6 @@
    * Override or extend the styles applied to the component.
    * See [CSS API](#css) below for more details.
    */
-<<<<<<< HEAD
-  classes: PropTypes.object,
-=======
   classes: chainPropTypes(PropTypes.object, (props) => {
     const { classes } = props;
     if (classes == null) {
@@ -191,7 +189,6 @@
 
     return null;
   }),
->>>>>>> ea2fd25e
   /**
    * @ignore
    */
@@ -222,9 +219,6 @@
   /**
    * The shape of the avatar.
    */
-<<<<<<< HEAD
-  variant: PropTypes.oneOf(['circle', 'circular', 'rounded', 'square']),
-=======
   variant: chainPropTypes(PropTypes.oneOf(['circle', 'circular', 'rounded', 'square']), (props) => {
     const { variant } = props;
 
@@ -236,7 +230,6 @@
 
     return null;
   }),
->>>>>>> ea2fd25e
 };
 
 export default withStyles(styles, { name: 'MuiAvatar' })(Avatar);