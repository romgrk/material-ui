--- conflicted
+++ resolved
@@ -86,14 +86,8 @@
       path: 'packages/mui-private-theming/build/index.js',
     },
     {
-<<<<<<< HEAD
-      name: '@material-ui/core/styles/createTheme',
-      webpack: true,
-      path: 'packages/material-ui/build/esm/styles/createTheme.js',
-=======
       id: '@material-ui/system',
       path: 'packages/mui-system/build/esm/index.js',
->>>>>>> 7e97b7f3
     },
     {
       id: 'createBox',
