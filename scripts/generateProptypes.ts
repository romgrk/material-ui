/* eslint-disable no-console */
import * as path from 'path';
import * as fse from 'fs-extra';
import * as ttp from 'typescript-to-proptypes';
import * as prettier from 'prettier';
import glob from 'fast-glob';
import * as _ from 'lodash';
import * as yargs from 'yargs';
import {
  fixBabelGeneratorIssues,
  fixLineEndings,
  getUnstyledFilename,
} from '../docs/scripts/helpers';

<<<<<<< HEAD
const glob = promisify(globCallback);

enum GenerateResult {
  Success,
  Skipped,
  NoComponent,
  Failed,
  TODO,
}

const todoComponents = [
  // lab
  'PaginationItem',
  'Skeleton',
  'TabList',
  'ToggleButton',
  // core
  // requires https://github.com/merceyz/typescript-to-proptypes/pull/21
  'Grid',
  'GridList',
  'GridListTile',
  'Hidden',
  'Icon',
  'IconButton',
  'InputAdornment',
  'Link',
  'List',
  'ListItem',
  'ListSubheader',
  'MenuItem',
  'Modal',
  'RootRef',
  'Slider',
  'StepButton',
  'SvgIcon',
  'SwipeableDrawer',
  'Tab',
  'Table',
  'TableBody',
  'TableCell',
  'TableContainer',
  'TableFooter',
  'TableHead',
  'TablePagination',
  'TableRow',
  'TableSortLabel',
  'Toolbar',
  'Typography',
];
=======
/**
 * Includes component names for which we can't generate .propTypes from the TypeScript types.
 */
const todoComponents: readonly string[] = [];
>>>>>>> 7e97b7f3

const useExternalPropsFromInputBase = [
  'autoComplete',
  'autoFocus',
  'color',
  'defaultValue',
  'disabled',
  'endAdornment',
  'error',
  'id',
  'inputProps',
  'inputRef',
  'margin',
  'maxRows',
<<<<<<< HEAD
=======
  'minRows',
>>>>>>> 7e97b7f3
  'name',
  'onChange',
  'placeholder',
  'readOnly',
  'required',
  'rows',
<<<<<<< HEAD
  // TODO: why no minRows?
=======
>>>>>>> 7e97b7f3
  'startAdornment',
  'value',
];

/**
 * A map of components and their props that should be documented
 * but are not used directly in their implementation.
 *
 * TODO: In the future we want to remove them from the API docs in favor
 * of dynamically loading them. At that point this list should be removed.
 * TODO: typecheck values
 */
const useExternalDocumentation: Record<string, '*' | readonly string[]> = {
  Button: ['disableRipple'],
  // `classes` is always external since it is applied from a HOC
  // In DialogContentText we pass it through
  // Therefore it's considered "unused" in the actual component but we still want to document it.
  DialogContentText: ['classes'],
  DatePicker: '*',
  MobileDatePicker: '*',
  StaticDatePicker: '*',
  DesktopDatePicker: '*',
  TimePicker: '*',
  MobileTimePicker: '*',
  StaticTimePicker: '*',
  DesktopTimePicker: '*',
  DateTimePicker: '*',
  MobileDateTimePicker: '*',
  StaticDateTimePicker: '*',
  DesktopDateTimePicker: '*',
  DateRangePicker: '*',
  MobileDateRangePicker: '*',
  StaticDateRangePicker: '*',
  DesktopDateRangePicker: '*',
  FilledInput: useExternalPropsFromInputBase,
  IconButton: ['disableRipple'],
  Input: useExternalPropsFromInputBase,
  MenuItem: ['dense'],
  OutlinedInput: useExternalPropsFromInputBase,
  Radio: ['disableRipple', 'id', 'inputProps', 'inputRef', 'required'],
  Checkbox: ['defaultChecked'],
  Switch: [
    'checked',
    'defaultChecked',
    'disabled',
    'disableRipple',
    'edge',
    'id',
    'inputProps',
    'inputRef',
    'onChange',
    'required',
    'value',
  ],
  SwipeableDrawer: [
    'anchor',
    'hideBackdrop',
    'ModalProps',
    'PaperProps',
    'transitionDuration',
    'variant',
  ],
  Tab: ['disableRipple'],
  TextField: ['margin'],
  ToggleButton: ['disableRipple'],
};
const transitionCallbacks = [
  'onEnter',
  'onEntered',
  'onEntering',
  'onExit',
  'onExiting',
  'onExited',
];
/**
 * These are components that use props implemented by external components.
 * Those props have their own JSDoc which we don't want to emit in our docs
 * but do want them to have JSDoc in IntelliSense
 * TODO: In the future we want to ignore external docs on the initial load anyway
 * since they will be fetched dynamically.
 */
const ignoreExternalDocumentation: Record<string, readonly string[]> = {
  Button: ['focusVisibleClassName', 'type'],
  Collapse: transitionCallbacks,
  CardActionArea: ['focusVisibleClassName'],
  AccordionSummary: ['onFocusVisible'],
<<<<<<< HEAD
=======
  Dialog: ['BackdropProps'],
  Drawer: ['BackdropProps'],
>>>>>>> 7e97b7f3
  Fab: ['focusVisibleClassName'],
  Fade: transitionCallbacks,
  Grow: transitionCallbacks,
  ListItem: ['focusVisibleClassName'],
  InputBase: ['aria-describedby'],
  Menu: ['PaperProps'],
  MenuItem: ['button', 'disabled', 'selected'],
  Slide: transitionCallbacks,
  SwipeableDrawer: ['anchor', 'hideBackdrop', 'ModalProps', 'PaperProps', 'variant'],
  TextField: ['hiddenLabel'],
  Zoom: transitionCallbacks,
};

function sortBreakpointsLiteralByViewportAscending(a: ttp.LiteralType, b: ttp.LiteralType) {
  // default breakpoints ordered by their size ascending
  const breakpointOrder: readonly unknown[] = ['"xs"', '"sm"', '"md"', '"lg"', '"xl"'];

  return breakpointOrder.indexOf(a.value) - breakpointOrder.indexOf(b.value);
}

function sortSizeByScaleAscending(a: ttp.LiteralType, b: ttp.LiteralType) {
  const sizeOrder: readonly unknown[] = ['"small"', '"medium"', '"large"'];
  return sizeOrder.indexOf(a.value) - sizeOrder.indexOf(b.value);
}

// Custom order of literal unions by component
const getSortLiteralUnions: ttp.InjectOptions['getSortLiteralUnions'] = (component, propType) => {
  if (
    component.name === 'Hidden' &&
    (propType.name === 'initialWidth' || propType.name === 'only')
  ) {
    return sortBreakpointsLiteralByViewportAscending;
  }

  if (propType.name === 'size') {
    return sortSizeByScaleAscending;
  }

  return undefined;
};

const tsconfig = ttp.loadConfig(path.resolve(__dirname, '../tsconfig.json'));

const prettierConfig = prettier.resolveConfig.sync(process.cwd(), {
  config: path.join(__dirname, '../prettier.config.js'),
});

async function generateProptypes(
  program: ttp.ts.Program,
  sourceFile: string,
  tsFile: string = sourceFile,
): Promise<void> {
  const proptypes = ttp.parseFromProgram(tsFile, program, {
    shouldResolveObject: ({ name }) => {
      if (name.toLowerCase().endsWith('classes') || name === 'theme' || name.endsWith('Props')) {
        return false;
      }
      return undefined;
    },
    checkDeclarations: true,
  });

  if (proptypes.body.length === 0) {
    return;
  }

  proptypes.body.forEach((component) => {
    component.types.forEach((prop) => {
      if (
        !prop.jsDoc ||
        (ignoreExternalDocumentation[component.name] &&
          ignoreExternalDocumentation[component.name].includes(prop.name))
      ) {
        prop.jsDoc = '@ignore';
      }
    });
  });

  const sourceContent = await fse.readFile(sourceFile, 'utf8');

  const isTsFile = /(\.(ts|tsx))/.test(sourceFile);

  const unstyledFile = getUnstyledFilename(tsFile, true);

  const generatedForTypeScriptFile = sourceFile === tsFile;
  const result = ttp.inject(proptypes, sourceContent, {
    disablePropTypesTypeChecking: generatedForTypeScriptFile,
    babelOptions: {
      filename: sourceFile,
    },
    comment: [
      '----------------------------- Warning --------------------------------',
      '| These PropTypes are generated from the TypeScript type definitions |',
      isTsFile
        ? '|     To update them edit TypeScript types and run "yarn proptypes"  |'
        : '|     To update them edit the d.ts file and run "yarn proptypes"     |',
      '----------------------------------------------------------------------',
    ].join('\n'),
    ensureBabelPluginTransformReactRemovePropTypesIntegration: true,
    getSortLiteralUnions,
    reconcilePropTypes: (prop, previous, generated) => {
      const usedCustomValidator = previous !== undefined && !previous.startsWith('PropTypes');
      const ignoreGenerated =
        previous !== undefined &&
        previous.startsWith('PropTypes /* @typescript-to-proptypes-ignore */');

      if (
        ignoreGenerated &&
        // `ignoreGenerated` implies that `previous !== undefined`
        previous!
          .replace('PropTypes /* @typescript-to-proptypes-ignore */', 'PropTypes')
          .replace(/\s/g, '') === generated.replace(/\s/g, '')
      ) {
        throw new Error(
          `Unused \`@typescript-to-proptypes-ignore\` directive for prop '${prop.name}'.`,
        );
      }

      if (usedCustomValidator || ignoreGenerated) {
        // `usedCustomValidator` and `ignoreGenerated` narrow `previous` to `string`
        return previous!;
      }

      return generated;
    },
    shouldInclude: ({ component, prop }) => {
      if (prop.name === 'children') {
        return true;
      }
      let shouldDocument;

      prop.filenames.forEach((filename) => {
        const isExternal = filename !== tsFile;
        const implementedByUnstyledVariant = filename === unstyledFile;
        if (!isExternal || implementedByUnstyledVariant) {
          shouldDocument = true;
        }
      });

      const { name: componentName } = component;
      if (
        useExternalDocumentation[componentName] &&
        (useExternalDocumentation[componentName] === '*' ||
          useExternalDocumentation[componentName].includes(prop.name))
      ) {
        shouldDocument = true;
      }

      return shouldDocument;
    },
  });

  if (!result) {
    throw new Error('Unable to produce inject propTypes into code.');
  }

  const prettified = prettier.format(result, { ...prettierConfig, filepath: sourceFile });
  const formatted = fixBabelGeneratorIssues(prettified);
  const correctedLineEndings = fixLineEndings(sourceContent, formatted);

  await fse.writeFile(sourceFile, correctedLineEndings);
}

interface HandlerArgv {
  pattern: string;
}
async function run(argv: HandlerArgv) {
  const { pattern } = argv;

  const filePattern = new RegExp(pattern);
  if (pattern.length > 0) {
    console.log(`Only considering declaration files matching ${filePattern}`);
  }

  // Matches files where the folder and file both start with uppercase letters
  // Example: AppBar/AppBar.d.ts

  const allFiles = await Promise.all(
    [
      path.resolve(__dirname, '../packages/mui-core/src'),
      path.resolve(__dirname, '../packages/mui-material/src'),
      path.resolve(__dirname, '../packages/mui-lab/src'),
      path.resolve(__dirname, '../packages/mui-material-next/src'),
    ].map((folderPath) =>
      glob('+([A-Z])*/+([A-Z])*.*@(d.ts|ts|tsx)', {
        absolute: true,
        cwd: folderPath,
      }),
    ),
  );

  const files = _.flatten(allFiles)
    .filter((filePath) => {
      const folderName = path.basename(path.dirname(filePath));
      const fileName = path.basename(filePath).replace(/(\.d\.ts|\.tsx|\.ts)/g, '');

      return (
        // Filter out files where the directory name and filename doesn't match
        // Example: Modal/ModalManager.d.ts
        fileName === folderName && !todoComponents.includes(fileName)
      );
    })
    .filter((filePath) => {
      return filePattern.test(filePath);
    });
  // May not be able to understand all files due to mismatch in TS versions.
  // Check `programm.getSyntacticDiagnostics()` if referenced files could not be compiled.
  const program = ttp.createTSProgram(files, tsconfig);

  const promises = files.map<Promise<void>>(async (tsFile) => {
    const sourceFile = tsFile.includes('.d.ts') ? tsFile.replace('.d.ts', '.js') : tsFile;
    try {
      await generateProptypes(program, sourceFile, tsFile);
    } catch (error) {
      error.message = `${tsFile}: ${error.message}`;
      throw error;
    }
  });

  const results = await Promise.allSettled(promises);

  const fails = results.filter((result): result is PromiseRejectedResult => {
    return result.status === 'rejected';
  });

  fails.forEach((result) => {
    console.error(result.reason);
  });
  if (fails.length > 0) {
    process.exit(1);
  }
}

yargs
  .command({
    command: '$0',
    describe: 'Generates Component.propTypes from TypeScript declarations',
    builder: (command) => {
      return command.option('pattern', {
        default: '',
        describe: 'Only considers declaration files matching this pattern.',
        type: 'string',
      });
    },
    handler: run,
  })
  .help()
  .strict(true)
  .version(false)
  .parse();<|MERGE_RESOLUTION|>--- conflicted
+++ resolved
@@ -12,62 +12,10 @@
   getUnstyledFilename,
 } from '../docs/scripts/helpers';
 
-<<<<<<< HEAD
-const glob = promisify(globCallback);
-
-enum GenerateResult {
-  Success,
-  Skipped,
-  NoComponent,
-  Failed,
-  TODO,
-}
-
-const todoComponents = [
-  // lab
-  'PaginationItem',
-  'Skeleton',
-  'TabList',
-  'ToggleButton',
-  // core
-  // requires https://github.com/merceyz/typescript-to-proptypes/pull/21
-  'Grid',
-  'GridList',
-  'GridListTile',
-  'Hidden',
-  'Icon',
-  'IconButton',
-  'InputAdornment',
-  'Link',
-  'List',
-  'ListItem',
-  'ListSubheader',
-  'MenuItem',
-  'Modal',
-  'RootRef',
-  'Slider',
-  'StepButton',
-  'SvgIcon',
-  'SwipeableDrawer',
-  'Tab',
-  'Table',
-  'TableBody',
-  'TableCell',
-  'TableContainer',
-  'TableFooter',
-  'TableHead',
-  'TablePagination',
-  'TableRow',
-  'TableSortLabel',
-  'Toolbar',
-  'Typography',
-];
-=======
 /**
  * Includes component names for which we can't generate .propTypes from the TypeScript types.
  */
 const todoComponents: readonly string[] = [];
->>>>>>> 7e97b7f3
 
 const useExternalPropsFromInputBase = [
   'autoComplete',
@@ -82,20 +30,13 @@
   'inputRef',
   'margin',
   'maxRows',
-<<<<<<< HEAD
-=======
   'minRows',
->>>>>>> 7e97b7f3
   'name',
   'onChange',
   'placeholder',
   'readOnly',
   'required',
   'rows',
-<<<<<<< HEAD
-  // TODO: why no minRows?
-=======
->>>>>>> 7e97b7f3
   'startAdornment',
   'value',
 ];
@@ -182,11 +123,8 @@
   Collapse: transitionCallbacks,
   CardActionArea: ['focusVisibleClassName'],
   AccordionSummary: ['onFocusVisible'],
-<<<<<<< HEAD
-=======
   Dialog: ['BackdropProps'],
   Drawer: ['BackdropProps'],
->>>>>>> 7e97b7f3
   Fab: ['focusVisibleClassName'],
   Fade: transitionCallbacks,
   Grow: transitionCallbacks,
