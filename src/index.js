module.exports = {
  AppBar: require('./app-bar'),
  AppCanvas: require('./app-canvas'),
  Checkbox: require('./checkbox'),
  DatePicker: require('./date-picker/date-picker'),
  Dialog: require('./dialog'),
  DialogWindow: require('./dialog-window'),
  DropDownIcon: require('./drop-down-icon'),
  DropDownMenu: require('./drop-down-menu'),
  EnhancedButton: require('./enhanced-button'),
  FlatButton: require('./flat-button'),
  FloatingActionButton: require('./floating-action-button'),
  FontIcon: require('./font-icon'),
  IconButton: require('./icon-button'),
  LeftNav: require('./left-nav'),
  Menu: require('./menu/menu'),
  MenuItem: require('./menu/menu-item'),
  Mixins: {
    Classable: require('./mixins/classable'),
    ClickAwayable: require('./mixins/click-awayable'),
    WindowListenable: require('./mixins/window-listenable'),
    StylePropable: require('./mixins/style-propable')
  },
  Paper: require('./paper'),
  RadioButton: require('./radio-button'),
  RadioButtonGroup: require('./radio-button-group'),
  RaisedButton: require('./raised-button'),
  Slider: require('./slider'),
  SvgIcon: require('./svg-icon'),
  Icons: {
    NavigationMenu: require('./svg-icons/navigation-menu'),
    NavigationChevronLeft: require('./svg-icons/navigation-chevron-left'),
    NavigationChevronRight: require('./svg-icons/navigation-chevron-right')
  },
<<<<<<< HEAD
  Tab: require('./js/tabs/tab'),
  Tabs: require('./js/tabs/tabs'),
  Table: require('./js/table/table'),
  Toggle: require('./js/toggle'),
  Snackbar: require('./js/snackbar'),
  TextField: require('./js/text-field'),
  Toolbar: require('./js/toolbar'),
  ToolbarGroup: require('./js/toolbar-group'),
  Tooltip: require('./js/tooltip'),
=======
  Styles: {
    AutoPrefix: require('./styles/auto-prefix'),
    Colors: require('./styles/colors'),
    Spacing: require('./styles/spacing'),
    ThemeManager: require('./styles/theme-manager'),
    Transitions: require('./styles/transitions'),
    Typography: require('./styles/typography')
  },
  Snackbar: require('./snackbar'),
  Tab: require('./tabs/tab'),
  Tabs: require('./tabs/tabs'),
  Toggle: require('./toggle'),
  TimePicker: require('./time-picker'),
  TextField: require('./text-field'),
  Toolbar: require('./toolbar/toolbar'),
  ToolbarGroup: require('./toolbar/toolbar-group'),
  ToolbarSeparator: require('./toolbar/toolbar-separator'),
  ToolbarTitle: require('./toolbar/toolbar-title'),
  Tooltip: require('./tooltip'),
>>>>>>> 7a829478
  Utils: {
    CssEvent: require('./utils/css-event'),
    Dom: require('./utils/dom'),
    Events: require('./utils/events'),
    KeyCode: require('./utils/key-code'),
    KeyLine: require('./utils/key-line'),
    ColorManipulator: require('./utils/color-manipulator'),
    Extend: require('./utils/extend'),
    UniqueId: require('./utils/unique-id')
  }
};<|MERGE_RESOLUTION|>--- conflicted
+++ resolved
@@ -32,17 +32,6 @@
     NavigationChevronLeft: require('./svg-icons/navigation-chevron-left'),
     NavigationChevronRight: require('./svg-icons/navigation-chevron-right')
   },
-<<<<<<< HEAD
-  Tab: require('./js/tabs/tab'),
-  Tabs: require('./js/tabs/tabs'),
-  Table: require('./js/table/table'),
-  Toggle: require('./js/toggle'),
-  Snackbar: require('./js/snackbar'),
-  TextField: require('./js/text-field'),
-  Toolbar: require('./js/toolbar'),
-  ToolbarGroup: require('./js/toolbar-group'),
-  Tooltip: require('./js/tooltip'),
-=======
   Styles: {
     AutoPrefix: require('./styles/auto-prefix'),
     Colors: require('./styles/colors'),
@@ -53,6 +42,7 @@
   },
   Snackbar: require('./snackbar'),
   Tab: require('./tabs/tab'),
+  Table: require('./table/table'),
   Tabs: require('./tabs/tabs'),
   Toggle: require('./toggle'),
   TimePicker: require('./time-picker'),
@@ -62,7 +52,6 @@
   ToolbarSeparator: require('./toolbar/toolbar-separator'),
   ToolbarTitle: require('./toolbar/toolbar-title'),
   Tooltip: require('./tooltip'),
->>>>>>> 7a829478
   Utils: {
     CssEvent: require('./utils/css-event'),
     Dom: require('./utils/dom'),
