@icon-button-size: (@icon-size * 2);

.mui-icon-button {
  height: 48px;
  width: 48px;


  * { .ease-out(); }
  position: relative;
  padding: (@icon-size / 2);
<<<<<<< HEAD
=======
  width: @icon-size*2;
  height: @icon-size*2;
>>>>>>> 876af87b

  .mui-icon-button-tooltip {  
    margin-top: (@icon-button-size + 4);
  }

  &.mui-is-disabled {
    * {
      color: lighten(@body-text-color, 75%);
      fill: lighten(@body-text-color, 75%);
    }
  }
}<|MERGE_RESOLUTION|>--- conflicted
+++ resolved
@@ -8,11 +8,8 @@
   * { .ease-out(); }
   position: relative;
   padding: (@icon-size / 2);
-<<<<<<< HEAD
-=======
   width: @icon-size*2;
   height: @icon-size*2;
->>>>>>> 876af87b
 
   .mui-icon-button-tooltip {  
     margin-top: (@icon-button-size + 4);
