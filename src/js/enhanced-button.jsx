var React = require('react');
var KeyCode = require('./utils/key-code');
var Classable = require('./mixins/classable');
var WindowListenable = require('./mixins/window-listenable');
var FocusRipple = require('./ripples/focus-ripple');
var TouchRipple = require('./ripples/touch-ripple');

var EnhancedButton = React.createClass({

  mixins: [Classable, WindowListenable],

  propTypes: {
    centerRipple: React.PropTypes.bool,
    className: React.PropTypes.string,
    disabled: React.PropTypes.bool,
    disableFocusRipple: React.PropTypes.bool,
    disableTouchRipple: React.PropTypes.bool,
    linkButton: React.PropTypes.bool,
    focusRippleColor: React.PropTypes.string,
    touchRippleColor: React.PropTypes.string,
    onBlur: React.PropTypes.func,
    onFocus: React.PropTypes.func,
    onTouchTap: React.PropTypes.func
  },

  windowListeners: {
    'keydown': '_handleWindowKeydown',
    'keyup': '_handleWindowKeyup'
  },

  getInitialState: function() {
    return {
      isKeyboardFocused: false 
    };
  },

  render: function() {
    var {
      centerRipple,
      disabled,
      disableFocusRipple,
      disableTouchRipple,
      linkButton,
      touchRippleColor,
      onBlur,
      onFocus,
      onTouchTap,
      ...other } = this.props;
    var classes = this.getClasses('mui-enhanced-button', {
      'mui-is-disabled': disabled,
      'mui-is-keyboard-focused': this.state.isKeyboardFocused,
      'mui-is-link-button': linkButton
    });
    var touchRipple = (
      <TouchRipple
        ref="touchRipple"
        key="touchRipple"
        centerRipple={centerRipple}
<<<<<<< HEAD
        color={this.props.touchRippleColor} />
=======
        color={this.props.touchRippleColor}>
        {this.props.children}
      </TouchRipple>
>>>>>>> 876af87b
    );
    var focusRipple = (
      <FocusRipple
        key="focusRipple"
        color={this.props.focusRippleColor}
        show={this.state.isKeyboardFocused} />
    );
    var buttonProps = {
      className: classes,
      disabled: disabled,
      onBlur: this._handleBlur,
      onFocus: this._handleFocus,
      onTouchTap: this._handleTouchTap
    };
    var buttonChildren = [
      this.props.children,
      disabled || disableTouchRipple ? null : touchRipple,
      disabled || disableFocusRipple ? null : focusRipple
    ];

    if (disabled && linkButton) {
      return (
        <span {...other} 
          className={classes} 
          disabled={disabled}>
          {this.props.children}
        </span>
      );
    }

    return linkButton ? (
      <a {...other} {...buttonProps}>
        {buttonChildren}
      </a>
    ) : (
      <button {...other} {...buttonProps}>
        {buttonChildren}
      </button>
    );
  },

  isKeyboardFocused: function() {
    return this.state.isKeyboardFocused;
  },

  _handleWindowKeydown: function(e) {
    if (e.keyCode == KeyCode.TAB) this._tabPressed = true;
    if (e.keyCode == KeyCode.ENTER && this.state.isKeyboardFocused) {
      this._handleTouchTap(e);
    }
  },

  _handleWindowKeyup: function(e) {
    if (e.keyCode == KeyCode.SPACE && this.state.isKeyboardFocused) {
      this._handleTouchTap(e);
    }
  },

  _handleBlur: function(e) {
    this.setState({
      isKeyboardFocused: false
    });

    if (this.props.onBlur) this.props.onBlur(e);
  },

  _handleFocus: function(e) {
    //setTimeout is needed becuase the focus event fires first
    //Wait so that we can capture if this was a keyboard focus
    //or touch focus
    setTimeout(function() {
      if (this._tabPressed) {
        this.setState({
          isKeyboardFocused: true
        });
      }
    }.bind(this), 150);
    
    if (this.props.onFocus) this.props.onFocus(e);
  },

  _handleTouchTap: function(e) {
    this._tabPressed = false;
    this.setState({
      isKeyboardFocused: false
    });
    if (this.props.onTouchTap) this.props.onTouchTap(e);
  }

});

module.exports = EnhancedButton;<|MERGE_RESOLUTION|>--- conflicted
+++ resolved
@@ -56,13 +56,9 @@
         ref="touchRipple"
         key="touchRipple"
         centerRipple={centerRipple}
-<<<<<<< HEAD
-        color={this.props.touchRippleColor} />
-=======
         color={this.props.touchRippleColor}>
         {this.props.children}
       </TouchRipple>
->>>>>>> 876af87b
     );
     var focusRipple = (
       <FocusRipple
@@ -78,8 +74,7 @@
       onTouchTap: this._handleTouchTap
     };
     var buttonChildren = [
-      this.props.children,
-      disabled || disableTouchRipple ? null : touchRipple,
+      disabled || disableTouchRipple ? this.props.children : touchRipple,
       disabled || disableFocusRipple ? null : focusRipple
     ];
 
