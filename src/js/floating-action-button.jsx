--- conflicted
+++ resolved
@@ -1,5 +1,4 @@
 var React = require('react');
-var Classable = require('./mixins/classable');
 var StylePropable = require('./mixins/style-propable');
 var Transitions = require('./styles/mixins/transitions');
 var CustomVariables = require('./styles/variables/custom-variables');
@@ -16,10 +15,9 @@
   };
 };
 
-
 var RaisedButton = React.createClass({
 
-  mixins: [Classable, StylePropable],
+  mixins: [StylePropable],
 
   propTypes: {
     className: React.PropTypes.string,
@@ -36,7 +34,6 @@
     secondary: React.PropTypes.bool
   },
 
-<<<<<<< HEAD
   getInitialState: function() {
     var zDepth = this.props.disabled ? 0 : 2;
     return {
@@ -44,7 +41,8 @@
       initialZDepth: zDepth,
       hovered: false,
     };
-=======
+  },
+
   componentWillMount: function() {
     this.setState(getZDepth(this.props.disabled));
   },
@@ -53,7 +51,6 @@
     if(newProps.disabled !== this.props.disabled){
       this.setState(getZDepth(newProps.disabled));
     }
->>>>>>> 60eda204
   },
 
   componentDidMount: function() {
@@ -143,13 +140,6 @@
       mini,
       secondary,
       ...other } = this.props;
-<<<<<<< HEAD
-=======
-    var classes = this.getClasses('mui-floating-action-button', {
-      'mui-is-mini': mini,
-      'mui-is-secondary': !this.props.disabled && secondary
-    });
->>>>>>> 60eda204
 
     var icon;
     if (this.props.iconClassName) icon = <FontIcon className={this.props.iconClassName} style={this._icon()}/>
@@ -166,12 +156,8 @@
         circle={true}>
 
         <EnhancedButton {...other}
-<<<<<<< HEAD
           ref="container"
           style={this._container()}
-=======
-          className="mui-floating-action-button-container"
->>>>>>> 60eda204
           onMouseDown={this._handleMouseDown}
           onMouseUp={this._handleMouseUp}
           onMouseOut={this._handleMouseOut}
@@ -186,10 +172,6 @@
               {this.props.children}
             </div>
         </EnhancedButton>
-<<<<<<< HEAD
-=======
-
->>>>>>> 60eda204
       </Paper>
     );
   },
