var React = require('react');
<<<<<<< HEAD
var StylePropable = require('../mixins/style-propable.js');
var Dom = require('../utils/dom.js');
var RippleCircle = require('./circle.jsx');
=======
var StylePropable = require('../mixins/style-propable');
var Dom = require('../utils/dom');
var RippleCircle = require('./circle');
>>>>>>> 876af87b
var TouchRipple = React.createClass({

  mixins: [StylePropable],

  propTypes: {
    centerRipple: React.PropTypes.bool,
    color: React.PropTypes.string
  },

  getInitialState: function() {
    return {
      ripples: [{
        key: 0,
        started: false,
        ending: false
      }]
    };
  },

  render: function() {

<<<<<<< HEAD
    var styles = this.mergePropStyles({
=======
    var styles = this.mergeAndPrefix({
>>>>>>> 876af87b
      height: '100%',
      width: '100%',
      position: 'absolute',
      top: 0,
      left: 0
    });

    return (
      <div
        onMouseUp={this._handleMouseUp}
        onMouseDown={this._handleMouseDown}
        onMouseOut={this._handleMouseOut}
        onTouchStart={this._handleTouchStart}
<<<<<<< HEAD
        onTouchEnd={this._handleTouchEnd}
        style={styles}>
=======
        onTouchEnd={this._handleTouchEnd}>
        <div style={styles}>
>>>>>>> 876af87b
          {this._getRippleElements()}
      </div>
    );
  },

  start: function(e) {
    var ripples = this.state.ripples;
    var nextKey = ripples[ripples.length-1].key + 1;
    var style = !this.props.centerRipple ? this._getRippleStyle(e) : {};
    var ripple;

    //Start the next unstarted ripple
    for (var i = 0; i < ripples.length; i++) {
      ripple = ripples[i];
      if (!ripple.started) {
        ripple.started = true;
        ripple.style = style;
        break;
      }
    };

    //Add an unstarted ripple at the end
    ripples.push({
      key: nextKey,
      started: false,
      ending: false
    });

    //Re-render
    this.setState({
      ripples: ripples
    });
  },

  end: function() {
    var ripples = this.state.ripples;
    var ripple;
    var endingRipple;

    //End the the next un-ended ripple
    for (var i = 0; i < ripples.length; i++) {
      ripple = ripples[i];
      if (ripple.started && !ripple.ending) {
        ripple.ending = true;
        endingRipple = ripple;
        break;
      }
    };

    //Only update if a ripple was found
    if (endingRipple) {
      //Re-render
      this.setState({
        ripples: ripples
      });

      //Wait 2 seconds and remove the ripple from DOM
      setTimeout(function() {
        ripples.shift();
        if (this.isMounted()) {
          this.setState({
            ripples: ripples
          });
        }
      }.bind(this), 2000);
    }
  },

  _handleMouseDown: function(e) {
    //only listen to left clicks
    if (e.button === 0) this.start(e);
  },

  _handleMouseUp: function(e) {
    this.end();
  },

  _handleMouseOut: function(e) {
    this.end();
  },

  _handleTouchStart: function(e) {
    this.start(e);
  },

  _handleTouchEnd: function(e) {
    this.end();
  },

  _getRippleStyle: function(e) {
    var style = {};
    var el = this.getDOMNode();
    var elHeight = el.offsetHeight;
    var elWidth = el.offsetWidth;
    var offset = Dom.offset(el);
    var pageX = e.pageX == undefined ? e.nativeEvent.pageX : e.pageX;
    var pageY = e.pageY == undefined ? e.nativeEvent.pageY : e.pageY;
    var pointerX = pageX - offset.left;
    var pointerY = pageY - offset.top;
    var topLeftDiag = this._calcDiag(pointerX, pointerY);
    var topRightDiag = this._calcDiag(elWidth - pointerX, pointerY);
    var botRightDiag = this._calcDiag(elWidth - pointerX, elHeight - pointerY);
    var botLeftDiag = this._calcDiag(pointerX, elHeight - pointerY);
    var rippleRadius = Math.max(
      topLeftDiag, topRightDiag, botRightDiag, botLeftDiag
    );
    var rippleSize = rippleRadius * 2;
    var left = pointerX - rippleRadius;
    var top = pointerY - rippleRadius;

    style.height = rippleSize + 'px';
    style.width = rippleSize + 'px';
    style.top = top + 'px';
    style.left = left + 'px';

    return style;
  },

  _calcDiag: function(a, b) {
    return Math.sqrt((a * a) + (b * b));
  },

  _getRippleElements: function() {
    return this.state.ripples.map(function(ripple) {
      return (
        <RippleCircle
          key={ripple.key}
          started={ripple.started}
          ending={ripple.ending}
          style={ripple.style}
          color={this.props.color} />
      );
    }.bind(this));
  }

});

module.exports = TouchRipple;<|MERGE_RESOLUTION|>--- conflicted
+++ resolved
@@ -1,13 +1,7 @@
 var React = require('react');
-<<<<<<< HEAD
-var StylePropable = require('../mixins/style-propable.js');
-var Dom = require('../utils/dom.js');
-var RippleCircle = require('./circle.jsx');
-=======
 var StylePropable = require('../mixins/style-propable');
 var Dom = require('../utils/dom');
 var RippleCircle = require('./circle');
->>>>>>> 876af87b
 var TouchRipple = React.createClass({
 
   mixins: [StylePropable],
@@ -29,11 +23,7 @@
 
   render: function() {
 
-<<<<<<< HEAD
-    var styles = this.mergePropStyles({
-=======
     var styles = this.mergeAndPrefix({
->>>>>>> 876af87b
       height: '100%',
       width: '100%',
       position: 'absolute',
@@ -47,14 +37,11 @@
         onMouseDown={this._handleMouseDown}
         onMouseOut={this._handleMouseOut}
         onTouchStart={this._handleTouchStart}
-<<<<<<< HEAD
-        onTouchEnd={this._handleTouchEnd}
-        style={styles}>
-=======
         onTouchEnd={this._handleTouchEnd}>
         <div style={styles}>
->>>>>>> 876af87b
           {this._getRippleElements()}
+        </div>
+        {this.props.children}
       </div>
     );
   },
