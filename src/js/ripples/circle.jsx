--- conflicted
+++ resolved
@@ -1,14 +1,7 @@
 var React = require('react');
-<<<<<<< HEAD
-var StylePropable = require('../mixins/style-propable.js');
-var AutoPrefix = require('../styles/auto-prefix.js');
-var Transitions = require('../styles/mixins/transitions.js');
-var Colors = require('../styles/colors.js');
-=======
 var StylePropable = require('../mixins/style-propable');
 var Transitions = require('../styles/mixins/transitions');
 var Colors = require('../styles/colors');
->>>>>>> 876af87b
 
 var RippleCircle = React.createClass({
 
@@ -35,21 +28,13 @@
       ...other
     } = this.props;
 
-<<<<<<< HEAD
-    var styles = this.mergePropStyles({
-=======
     var styles = this.mergeAndPrefix({
->>>>>>> 876af87b
       position: 'absolute',
       top: 0,
       left: 0,
       height: '100%',
       width: '100%',
-<<<<<<< HEAD
-      opacity: 0.2,
-=======
       opacity: this.props.ending ? 0 : 0.1,
->>>>>>> 876af87b
       borderRadius: '50%',
       transform: this.props.started ? 'scale(1)' : 'scale(0)',
       backgroundColor: this.props.color,
@@ -58,15 +43,8 @@
         Transitions.easeOut('1s', 'transform')
     });
 
-    if (this.props.started) styles.opacity = 0.2;
-    if (this.props.ending) styles.opacity = 0;
-
     return (
-<<<<<<< HEAD
-      <div {...other} style={AutoPrefix.all(styles)} />
-=======
       <div {...other} style={styles} />
->>>>>>> 876af87b
     );
   }
 
