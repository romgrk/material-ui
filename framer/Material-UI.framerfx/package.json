--- conflicted
+++ resolved
@@ -22,13 +22,8 @@
   "peerDependencies": {
     "@types/react": "^17.0.19",
     "framer": "^1.0.0",
-<<<<<<< HEAD
-    "react": "^16.8.0 || ^17.0.0",
-    "react-dom": "^16.8.0 || ^17.0.0"
-=======
     "react": "^17.0.2",
     "react-dom": "^17.0.2"
->>>>>>> 7e97b7f3
   },
   "peerDependenciesMeta": {
     "@types/react": {
