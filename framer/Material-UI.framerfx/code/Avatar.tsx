--- conflicted
+++ resolved
@@ -4,17 +4,6 @@
 import { Icon } from './Icon';
 
 interface Props {
-<<<<<<< HEAD
-  variant?: 'circle' | 'circular' | 'rounded' | 'square';
-  backgroundColor?: string;
-  textColor?: string;
-  icon?: string;
-  imageFile?: string;
-  imageUrl?: string;
-  label?: string;
-  width?: number;
-  height?: number;
-=======
   backgroundColor: string;
   textColor: string;
   icon: string;
@@ -23,7 +12,6 @@
   label: string;
   width: number | string;
   height: number;
->>>>>>> 7e97b7f3
 }
 
 export function Avatar(props: Props): JSX.Element {
@@ -60,14 +48,6 @@
 };
 
 addPropertyControls(Avatar, {
-<<<<<<< HEAD
-  variant: {
-    type: ControlType.Enum,
-    title: 'Variant',
-    options: ['circle', 'circular', 'rounded', 'square'],
-  },
-=======
->>>>>>> 7e97b7f3
   backgroundColor: {
     type: ControlType.Color,
     title: 'Background color',
