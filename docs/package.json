--- conflicted
+++ resolved
@@ -1,10 +1,6 @@
 {
   "name": "material-ui-docs",
-<<<<<<< HEAD
-  "version": "0.7.5",
-=======
   "version": "0.8.0",
->>>>>>> 254fbcb7
   "description": "Documentation site for material-ui",
   "repository": {
     "type": "git",
