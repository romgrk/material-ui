<<<<<<< HEAD
# 间距 Spacing
=======
# Spacing 间距
>>>>>>> 7e97b7f3

<p class="description">使用 theme.spacing() 助手来打造 UI 元素之间的一致的间距。</p>

Material-UI 默认使用的是 [设计指南上建议的 8px 缩放系数](https://material.io/design/layout/understanding-layout.html)。

```js
const theme = createTheme();

theme.spacing(2); // `${8 * 2}px` = '16px'
```

## 自定义间距

您可以通过提供以下内容来更改间距转换值：

- 一个数字

```js
const theme = createTheme({
  spacing: 4,
});

theme.spacing(2); // `${4 * 2}px` = '8px'
```

- 一个函数

```js
const theme = createTheme({
<<<<<<< HEAD
  spacing: factor => `${0.25 * factor}rem`, // （Bootstrap 的策略）
=======
  spacing: (factor) => `${0.25 * factor}rem`, // (Bootstrap strategy)
>>>>>>> 7e97b7f3
});

theme.spacing(2); // = 0.25 * 2rem = 0.5rem = 8px
```

- 一个数组

```js
const theme = createTheme({
  spacing: [0, 4, 8, 16, 32, 64],
});

theme.spacing(2); // = '8px'
```

## 多个参数

` theme.spacing() ` 最多接受 4 个参数。 你可以使用参数来减少样板的代码。

```diff
-padding: `${theme.spacing(1)} ${theme.spacing(2)}`, // '8px 16px'
+padding: theme.spacing(1, 2), // '8px 16px'
```

它也支持混合字符串值：

```js
margin: theme.spacing(1, 'auto'), // '8px auto'
```<|MERGE_RESOLUTION|>--- conflicted
+++ resolved
@@ -1,8 +1,4 @@
-<<<<<<< HEAD
-# 间距 Spacing
-=======
 # Spacing 间距
->>>>>>> 7e97b7f3
 
 <p class="description">使用 theme.spacing() 助手来打造 UI 元素之间的一致的间距。</p>
 
@@ -32,11 +28,7 @@
 
 ```js
 const theme = createTheme({
-<<<<<<< HEAD
-  spacing: factor => `${0.25 * factor}rem`, // （Bootstrap 的策略）
-=======
   spacing: (factor) => `${0.25 * factor}rem`, // (Bootstrap strategy)
->>>>>>> 7e97b7f3
 });
 
 theme.spacing(2); // = 0.25 * 2rem = 0.5rem = 8px
