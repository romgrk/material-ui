--- conflicted
+++ resolved
@@ -28,11 +28,7 @@
 
 ```js
 const theme = createTheme({
-<<<<<<< HEAD
-  spacing: factor => `${0. 5 * factor}rem`, // (estrategia de Bootstrap)
-=======
   spacing: (factor) => `${0.25 * factor}rem`, // (Bootstrap strategy)
->>>>>>> 7e97b7f3
 });
 
 theme.spacing(2); // = 0.25 * 2rem = 0.5rem = 8px
