--- conflicted
+++ resolved
@@ -12,11 +12,7 @@
 > as the `theme` variable is exposed on all the documentation pages.
 > Please note that **the documentation site is using a custom theme**.
 
-<<<<<<< HEAD
-If you want to learn more about how the theme is assembled, take a look at [`material-ui/style/createTheme.js`](https://github.com/mui-org/material-ui/blob/master/packages/material-ui/src/styles/createTheme.js),
-=======
 <!-- #default-branch-switch -->
 
 If you want to learn more about how the theme is assembled, take a look at [`material-ui/style/createTheme.js`](https://github.com/mui-org/material-ui/blob/master/packages/mui-material/src/styles/createTheme.js),
->>>>>>> 7e97b7f3
 and the related imports which `createTheme` uses.