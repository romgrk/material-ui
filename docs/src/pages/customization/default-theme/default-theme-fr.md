# Thèmes par défaut

<p class="description">Voici à quoi ressemble l'objet de thème avec les valeurs par défaut.</p>

## Explorer

Explore the default theme object:

{{"demo": "pages/customization/default-theme/DefaultTheme.js", "hideToolbar": true, "bg": "inline"}}

> Tip: you can play with the documentation theme object in your browser console, as the `theme` variable is exposed on all the documentation pages. Veuillez noter que **la documentation du site utilise un thème personnalisé**.

<<<<<<< HEAD
If you want to learn more about how the theme is assembled, take a look at [`material-ui/style/createTheme.js`](https://github.com/mui-org/material-ui/blob/master/packages/material-ui/src/styles/createTheme.js), and the related imports which `createTheme` uses.
=======
<!-- #default-branch-switch -->

If you want to learn more about how the theme is assembled, take a look at [`material-ui/style/createTheme.js`](https://github.com/mui-org/material-ui/blob/next/packages/material-ui/src/styles/createTheme.js), and the related imports which `createTheme` uses.
>>>>>>> 7e97b7f3
<|MERGE_RESOLUTION|>--- conflicted
+++ resolved
@@ -10,10 +10,6 @@
 
 > Tip: you can play with the documentation theme object in your browser console, as the `theme` variable is exposed on all the documentation pages. Veuillez noter que **la documentation du site utilise un thème personnalisé**.
 
-<<<<<<< HEAD
-If you want to learn more about how the theme is assembled, take a look at [`material-ui/style/createTheme.js`](https://github.com/mui-org/material-ui/blob/master/packages/material-ui/src/styles/createTheme.js), and the related imports which `createTheme` uses.
-=======
 <!-- #default-branch-switch -->
 
-If you want to learn more about how the theme is assembled, take a look at [`material-ui/style/createTheme.js`](https://github.com/mui-org/material-ui/blob/next/packages/material-ui/src/styles/createTheme.js), and the related imports which `createTheme` uses.
->>>>>>> 7e97b7f3
+If you want to learn more about how the theme is assembled, take a look at [`material-ui/style/createTheme.js`](https://github.com/mui-org/material-ui/blob/next/packages/material-ui/src/styles/createTheme.js), and the related imports which `createTheme` uses.