# Separaciones

<p class="description">Esta API permite usar separaciones en una amplia variedad de contextos.</p>

Para una optima experiencia de usuario, las interfaces de material design necesitan ser capaces de adaptar su layout a varias separaciones. Material-UI usa una implementación **simplificada** de la [especificación](https://material.io/design/layout/responsive-layout-grid.html#breakpoints) original.

The breakpoints are used internally in various components to make them responsive, but you can also take advantage of them for controlling the layout of your application through the [Grid](/components/grid/) component.

## Default breakpoints

Cada separación (una llave) coincide con el ancho de pantalla *fijo* (un valor):

- **xs** extra-pequeño: 0px
- **sm** pequeño: 600px
- **md,** medium: 900px
- **lg,** large: 1200px
- **xl,** extra-large: 1536px

These values can be [customized](#custom-breakpoints).

## CSS Media Queries

CSS media queries are the idiomatic approach to make your UI responsive. The theme provides four styles helpers to do so:

- [theme.breakpoints.up(key)](#theme-breakpoints-up-key-media-query)
- [theme.breakpoints.down(key)](#theme-breakpoints-down-key-media-query)
- [theme.breakpoints.only(key)](#theme-breakpoints-only-key-media-query)
- [theme.breakpoints.between(start, end)](#theme-breakpoints-between-start-end-media-query)

In the following demo, we change the background color (red, blue & green) based on the screen width.

```jsx
value         |0px     600px    960px    1280px   1920px
key           |xs      sm       md       lg       xl
screen width  |--------|--------|--------|--------|-------->
range         |   xs   |   sm   |   md   |   lg   |   xl
```

{{"demo": "pages/customization/breakpoints/MediaQuery.js"}}

## JavaScript Media Queries

Sometimes, using CSS isn't enough. You might want to change the React rendering tree based on the breakpoint value, in JavaScript.

### useMediaQuery hook

You can learn more on the [useMediaQuery](/components/use-media-query/) page.

## Custom breakpoints

You define your project's breakpoints in the `theme.breakpoints` section of your theme.

- [`theme.breakpoints.values`](/customization/default-theme/?expand-path=$.breakpoints.values): Default to the [above values](#default-breakpoints). The keys are your screen names, and the values are the min-width where that breakpoint should start.
- `theme.breakpoints.unit`: Default to `px`. The unit used for the breakpoint's values.
- `theme.breakpoints.step`: Default to 5 (`0.05px`). The increment used to implement exclusive breakpoints.

If you change the default breakpoints's values, you need to provide them all:

```jsx
const theme = createTheme({
  breakpoints: {
    values: {
      xs: 0,
      sm: 600,
      md: 900,
      lg: 1200,
      xl: 1536,
    },
  },
});
```

Feel free to have as few or as many breakpoints as you want, naming them in whatever way you'd prefer for your project.

```js
const theme = createTheme({
  breakpoints: {
    values: {
      mobile: 0,
      tablet: 640,
      laptop: 1024,
      desktop: 1200,
    },
  },
});
```

If you are using TypeScript, you would also need to use [module augmentation](/guides/typescript/#customization-of-theme) for the theme to accept the above values.

<!-- Tested with packages/material-ui/test/typescript/breakpointsOverrides.augmentation.tsconfig.json -->

```ts
declare module '@material-ui/core/styles' {
  interface BreakpointOverrides {
    xs: false; // removes the `xs` breakpoint
    sm: false;
    md: false;
    lg: false;
    xl: false;
    mobile: true; // adds the `mobile` breakpoint
    tablet: true;
    laptop: true;
    desktop: true;
  }
}
```

## API

### `theme.breakpoints.up(key) => media query`

#### Argumentos

1. `key` (_string_ | _number_): A breakpoint key (`xs`, `sm`, etc.) or a screen width number in px.

#### Regresa

`media query`: A media query string ready to be used with most styling solutions, which matches screen widths greater than and including the screen size given by the breakpoint key.

#### Ejemplos

```js
const styles = (theme) => ({
  root: {
    backgroundColor: 'blue',
    // Match [md, ∞)
    //       [900px, ∞)
    [theme.breakpoints.up('md')]: {
      backgroundColor: 'red',
    },
  },
});
```

### `theme.breakpoints.down(key) => media query`

#### Argumentos

1. `key` (_string_ | _number_): A breakpoint key (`xs`, `sm`, etc.) or a screen width number in px.

#### Regresa

`media query`: A media query string ready to be used with most styling solutions, which matches screen widths less than and including the screen size given by the breakpoint key.

#### Ejemplos

```js
const styles = (theme) => ({
  root: {
    backgroundColor: 'blue',
    // Match [0, md)
    //       [0, 900px)
    [theme.breakpoints.down('md')]: {
      backgroundColor: 'red',
    },
  },
});
```

### `theme.breakpoints.only(key) => media query`

#### Argumentos

1. `key` (_string_): A breakpoint key (`xs`, `sm`, etc.).

#### Regresa

`media query`: A media query string ready to be used with most styling solutions, which matches screen widths including the screen size given by the breakpoint key.

#### Ejemplos

```js
const styles = (theme) => ({
  root: {
    backgroundColor: 'blue',
    // Match [md, md + 1)
    //       [md, lg)
    //       [900px, 1200px)
    [theme.breakpoints.only('md')]: {
      backgroundColor: 'red',
    },
  },
});
```

### `theme.breakpoints.between(start, end) => media query`

#### Argumentos

1. `start` (_string_): A breakpoint key (`xs`, `sm`, etc.) or a screen width number in px.
2. `end` (_string_): A breakpoint key (`xs`, `sm`, etc.) or a screen width number in px.

#### Regresa

`media query`: A media query string ready to be used with most styling solutions, which matches screen widths greater than the screen size given by the breakpoint key in the first argument and less than the the screen size given by the breakpoint key in the second argument.

#### Ejemplos

```js
const styles = (theme) => ({
  root: {
    backgroundColor: 'blue',
    // Match [sm, md)
    //       [600px, 900px)
    [theme.breakpoints.between('sm', 'md')]: {
      backgroundColor: 'red',
    },
  },
});
```

<<<<<<< HEAD
### `withWidth([options]) => higher-order component`

Inject a `width` property. It does not modify the component passed to it; instead, it returns a new component. This `width` breakpoint property match the current screen width. It can be one of the following breakpoints:

```ts
type Breakpoint = 'xs' | 'sm' | 'md' | 'lg' | 'xl';
```

Some implementation details that might be interesting to being aware of:

- It forwards *non React static* properties so this HOC is more "transparent". For instance, it can be used to defined a `getInitialProps()` static method (next.js).

#### Argumentos

1. `options` (*Object* [optional]): 
  - `options.withTheme` (*Boolean* [optional]): Default `false`. Provide the `theme` object to the component as a property.
  - `options.noSSR` (*Boolean* [optional]): Default `false`. In order to perform the server-side rendering reconciliation, it needs to render twice. A first time with nothing and a second time with the children. This double pass rendering cycle comes with a drawback. The UI might blink. You can set this flag to `true` if you are not doing server-side rendering.
  - `options.initialWidth` (*Breakpoint* [optional]): As `window.innerWidth` is unavailable on the server, we default to rendering an empty component during the first mount. You might want to use an heuristic to approximate the screen width of the client browser screen width. For instance, you could be using the user-agent or the client-hints. https://caniuse.com/#search=client%20hint, we also can set the initial width globally using [`custom properties`](/customization/globals/#default-props) on the theme. In order to set the initialWidth we need to pass a custom property with this shape:

```js
const theme = createTheme({
  props: {
    // withWidth component ⚛️
    MuiWithWidth: {
      // Initial width property
      initialWidth: 'lg', // Breakpoint being globally set 🌎!
    },
  },
});
```

- `options.resizeInterval` (*Number* [optional]): Defaults to 166, corresponds to 10 frames at 60 Hz. Number of milliseconds to wait before responding to a screen resize event.

#### Devuelve

`higher-order component`: Should be used to wrap a component.

#### Ejemplos

```jsx
import withWidth, { isWidthUp } from '@material-ui/core/withWidth';

function MyComponent(props) {
  if (isWidthUp('sm', props.width)) {
    return <span />
  }

  return <div />;
}

export default withWidth()(MyComponent);
```

=======
>>>>>>> 7e97b7f3
## Default values

You can explore the default values of the breakpoints using [the theme explorer](/customization/default-theme/?expand-path=$.breakpoints) or by opening the dev tools console on this page (`window.theme.breakpoints`).<|MERGE_RESOLUTION|>--- conflicted
+++ resolved
@@ -209,62 +209,6 @@
 });
 ```
 
-<<<<<<< HEAD
-### `withWidth([options]) => higher-order component`
-
-Inject a `width` property. It does not modify the component passed to it; instead, it returns a new component. This `width` breakpoint property match the current screen width. It can be one of the following breakpoints:
-
-```ts
-type Breakpoint = 'xs' | 'sm' | 'md' | 'lg' | 'xl';
-```
-
-Some implementation details that might be interesting to being aware of:
-
-- It forwards *non React static* properties so this HOC is more "transparent". For instance, it can be used to defined a `getInitialProps()` static method (next.js).
-
-#### Argumentos
-
-1. `options` (*Object* [optional]): 
-  - `options.withTheme` (*Boolean* [optional]): Default `false`. Provide the `theme` object to the component as a property.
-  - `options.noSSR` (*Boolean* [optional]): Default `false`. In order to perform the server-side rendering reconciliation, it needs to render twice. A first time with nothing and a second time with the children. This double pass rendering cycle comes with a drawback. The UI might blink. You can set this flag to `true` if you are not doing server-side rendering.
-  - `options.initialWidth` (*Breakpoint* [optional]): As `window.innerWidth` is unavailable on the server, we default to rendering an empty component during the first mount. You might want to use an heuristic to approximate the screen width of the client browser screen width. For instance, you could be using the user-agent or the client-hints. https://caniuse.com/#search=client%20hint, we also can set the initial width globally using [`custom properties`](/customization/globals/#default-props) on the theme. In order to set the initialWidth we need to pass a custom property with this shape:
-
-```js
-const theme = createTheme({
-  props: {
-    // withWidth component ⚛️
-    MuiWithWidth: {
-      // Initial width property
-      initialWidth: 'lg', // Breakpoint being globally set 🌎!
-    },
-  },
-});
-```
-
-- `options.resizeInterval` (*Number* [optional]): Defaults to 166, corresponds to 10 frames at 60 Hz. Number of milliseconds to wait before responding to a screen resize event.
-
-#### Devuelve
-
-`higher-order component`: Should be used to wrap a component.
-
-#### Ejemplos
-
-```jsx
-import withWidth, { isWidthUp } from '@material-ui/core/withWidth';
-
-function MyComponent(props) {
-  if (isWidthUp('sm', props.width)) {
-    return <span />
-  }
-
-  return <div />;
-}
-
-export default withWidth()(MyComponent);
-```
-
-=======
->>>>>>> 7e97b7f3
 ## Default values
 
 You can explore the default values of the breakpoints using [the theme explorer](/customization/default-theme/?expand-path=$.breakpoints) or by opening the dev tools console on this page (`window.theme.breakpoints`).