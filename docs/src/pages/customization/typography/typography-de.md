# Typografie

<p class="description">Das Theme bietet eine Anzahl von Schriftgrößen, die gut zusammen mit dem Layoutraster funktionieren.</p>

## Schriftfamilie

You can change the font family with the `theme.typography.fontFamily` property.

For instance, this demo uses the system font instead of the default Roboto font:

```js
const theme = createTheme({
  typography: {
    fontFamily: [
      '-apple-system',
      'BlinkMacSystemFont',
      '"Segoe UI"',
      'Roboto',
      '"Helvetica Neue"',
      'Arial',
      'sans-serif',
      '"Apple Color Emoji"',
      '"Segoe UI Emoji"',
      '"Segoe UI Symbol"',
    ].join(','),
  },
});
```

### Self-hosted fonts

Um Schriftarten selbst zu hosten, laden Sie diese als `ttf`, `woff` und/oder `woff2` herunter und importieren Sie diese in Ihren Code.

⚠️ Voraussetzung dafür ist, dass Sie in Ihrem Build-Prozess ein Plugin oder Loader haben, dass das Laden von `ttf`, `woff` und `woff2` Datein ermöglicht. Schriftarten werden _nicht _ in deinen Bundle eingebettet sein. Sie werden von Ihrem Webserver anstelle von CDN geladen.

```js
import RalewayWoff2 from './fonts/Raleway-Regular.woff2';
```

Next, you need to change the theme to use this new font. In order to globally define Raleway as a font face, the [`CssBaseline`](/components/css-baseline/) component can be used (or any other CSS solution of your choice).

```jsx
<<<<<<< HEAD
=======
import RalewayWoff2 from './fonts/Raleway-Regular.woff2';

>>>>>>> 7e97b7f3
const theme = createTheme({
  typography: {
    fontFamily: 'Raleway, Arial',
  },
  components: {
    MuiCssBaseline: {
      styleOverrides: `
        @font-face {
          font-family: 'Raleway';
          font-style: normal;
          font-display: swap;
          font-weight: 400;
          src: "local('Raleway'), local('Raleway-Regular'), url(${RalewayWoff2}) format('woff2')";
          unicodeRange: 'U+0000-00FF, U+0131, U+0152-0153, U+02BB-02BC, U+02C6, U+02DA, U+02DC, U+2000-206F, U+2074, U+20AC, U+2122, U+2191, U+2193, U+2212, U+2215, U+FEFF',
        }
      `,
    },
  },
});

// ...
return (
  <ThemeProvider theme={theme}>
    <CssBaseline />
    <Box
      sx={{
        fontFamily: 'Raleway',
      }}
    >
      Raleway
    </Box>
  </ThemeProvider>
);
```

Note that if you want to add additional `@font-face` declarations, you need to use the string CSS template syntax for adding style overrides, so that the previosly defined `@font-face` declarations won't be replaced.

## Schriftgröße

Material-UI verwendet `rem` Einheiten für die Schriftgröße. The browser `<html>` element default font size is `16px`, but browsers have an option to change this value, so `rem` units allow us to accommodate the user's settings, resulting in a better accessibility support. Benutzer ändern Schriftgröße aus alle Arten von Gründen, von Sehschwäche bis zu optimalen Einstellungen für Geräte, die sehr unterschiedlich in Größe und Betrachtungsabstand sein können.

Um die Schriftgröße der Material-UI zu ändern, können Sie eine `fontSize` Eigenschaft angeben. Der Standardwert ist `14px`.

```js
const theme = createTheme({
  typography: {
    // In Chinese and Japanese the characters are usually larger,
    // so a smaller fontsize may be appropriate.
    fontSize: 12,
  },
});
```

Die vom Browser berechnete Schriftgröße folgt dieser mathematischen Gleichung:

<img src="/static/images/font-size.png" alt="font size calculation" style="width: 458px;" />

<!-- https://latex.codecogs.com/png.latex?\dpi{200}&space;\text{computed}&space;=&space;\text{specification}\cdot\frac{\text{typography.fontSize}}{14}\cdot\frac{\text{html&space;fontsize}}{\text{typography.htmlFontSize}} -->

### Responsive Schriftgrößen

Die Eigenschaften der Typografievarianten werden direkt dem generierten CSS zugeordnet. Sie können in ihnen [Medienabfragen](/customization/breakpoints/#api) verwenden:

```js
const theme = createTheme();

theme.typography.h3 = {
  fontSize: '1.2rem',
  '@media (min-width:600px)': {
    fontSize: '1.5rem',
  },
  [theme.breakpoints.up('md')]: {
    fontSize: '2.4rem',
  },
};
```

{{"demo": "pages/customization/typography/CustomResponsiveFontSizes.js"}}

Um dieses Setup zu automatisieren, können Sie die Funktion [`responsiveFontSizes()`](/customization/theming/#responsivefontsizes-theme-options-theme) Helfer verwenden, um die Schriftgrößen der Typografie im Design ansprechend zu gestalten.

{{"demo": "pages/customization/typography/ResponsiveFontSizesChart.js", "hideToolbar": true}}

Sie können dies in dem folgenden Beispiel in Aktion sehen. Adjust your browser's window size, and notice how the font size changes as the width crosses the different [breakpoints](/customization/breakpoints/):

```js
import { createTheme, responsiveFontSizes } from '@material-ui/core/styles';

let theme = createTheme();
theme = responsiveFontSizes(theme);
```

{{"demo": "pages/customization/typography/ResponsiveFontSizes.js"}}

### Fließende Schriftgrößen

Noch zu tun: [#15251](https://github.com/mui-org/material-ui/issues/15251).

### HTML-Schriftgröße

Möglicherweise möchten Sie die Standardschriftgröße des `<html>` Elements ändern. Zum Beispiel bei der Verwendung der [10px-Vereinfachung](https://www.sitepoint.com/understanding-and-using-rem-units-in-css/).

> ⚠️ Changing the font size can harm accessibility ♿️. ⚠️ Changing the font size can harm accessibility ♿️. For instance, someone with an impaired vision could have set their browser's default font size to something larger.

An `htmlFontSize` theme property is provided for this use case, which tells Material-UI what the font-size on the `<html>` element is. This is used to adjust the `rem` value so the calculated font-size always match the specification.

```js
const theme = createTheme({
  typography: {
    // Tell Material-UI what's the font-size on the html element is.
    htmlFontSize: 10,
  },
});
```

```css
html {
  font-size: 62.5%; /* 62.5% of 16px = 10px */
}
```

_Sie müssen das obige CSS auf das HTML-Element dieser Seite anwenden, um die unten stehende Demo korrekt anzuzeigen_

{{"demo": "pages/customization/typography/FontSizeTheme.js"}}

## Varianten

The typography object comes with [13 variants](/components/typography/#component) by default:

- h1
- h2
- h3
- h4
- h5
- h6
- subtitle1
- subtitle2
- body1
- body2
- button
- caption
- overline

Each of these variants can be customized individually:

```js
const theme = createTheme({
  typography: {
    subtitle1: {
      fontSize: 12,
    },
    body1: {
      fontWeight: 500,
    },
    button: {
      fontStyle: 'italic',
    },
  },
});
```

{{"demo": "pages/customization/typography/TypographyVariants.js"}}

## Adding & disabling variants

In addition to using the default typography variants, you can add custom ones, or disable any you don't need. Here is what you need to do:

**Step 1. Update the theme's typography object**

```js
const theme = createTheme({
  typography: {
    poster: {
      color: 'red',
    },
    // Disable h3 variant
    h3: undefined,
  },
});
```

**Step 2. Update the necessary typings (if you are using TypeScript)**

> If you aren't using TypeScript you should skip this step.

You need to make sure that the typings for the theme's `typography` variants and the `Typography`'s `variant` prop reflects the new set of variants.

<!-- Tested with packages/material-ui/test/typescript/augmentation/typographyVariants.spec.ts -->

```ts
declare module '@material-ui/core/styles' {
  interface TypographyVariants {
    poster: React.CSSProperties;
  }

  // allow configuration using `createTheme`
  interface TypographyVariantsOptions {
    poster?: React.CSSProperties;
  }
}

// Update the Typography's variant prop options
declare module '@material-ui/core/Typography' {
  interface TypographyPropsVariantOverrides {
    poster: true;
    h3: false;
  }
}
```

**Step 3. You can now use the new variant**

{{"demo": "pages/customization/typography/TypographyCustomVariant.js", "hideToolbar": true}}

```jsx
<Typography variant="poster">poster</Typography>;

/* This variant is no longer supported */
<Typography variant="h3">h3</Typography>;
```

## Default values

You can explore the default values of the typography using [the theme explorer](/customization/default-theme/?expand-path=$.typography) or by opening the dev tools console on this page (`window.theme.typography`).<|MERGE_RESOLUTION|>--- conflicted
+++ resolved
@@ -40,11 +40,8 @@
 Next, you need to change the theme to use this new font. In order to globally define Raleway as a font face, the [`CssBaseline`](/components/css-baseline/) component can be used (or any other CSS solution of your choice).
 
 ```jsx
-<<<<<<< HEAD
-=======
 import RalewayWoff2 from './fonts/Raleway-Regular.woff2';
 
->>>>>>> 7e97b7f3
 const theme = createTheme({
   typography: {
     fontFamily: 'Raleway, Arial',
