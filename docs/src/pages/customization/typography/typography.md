--- conflicted
+++ resolved
@@ -43,11 +43,8 @@
 In order to globally define Raleway as a font face, the [`CssBaseline`](/components/css-baseline/) component can be used (or any other CSS solution of your choice).
 
 ```jsx
-<<<<<<< HEAD
-=======
 import RalewayWoff2 from './fonts/Raleway-Regular.woff2';
 
->>>>>>> 7e97b7f3
 const theme = createTheme({
   typography: {
     fontFamily: 'Raleway, Arial',
@@ -140,11 +137,7 @@
 You can see this in action in the example below. Adjust your browser's window size, and notice how the font size changes as the width crosses the different [breakpoints](/customization/breakpoints/):
 
 ```js
-<<<<<<< HEAD
-import { createTheme, responsiveFontSizes } from '@material-ui/core/styles';
-=======
 import { createTheme, responsiveFontSizes } from '@mui/material/styles';
->>>>>>> 7e97b7f3
 
 let theme = createTheme();
 theme = responsiveFontSizes(theme);
