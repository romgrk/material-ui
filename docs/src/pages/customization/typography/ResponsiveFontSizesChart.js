import * as React from 'react';
// import of a small, pure module in a private demo
// bundle size and module duplication is negligible
/* eslint-disable-next-line no-restricted-imports */
<<<<<<< HEAD
import { convertLength } from '@material-ui/core/styles/cssUtils';
import { makeStyles, createTheme, responsiveFontSizes } from '@material-ui/core/styles';
=======
import { convertLength } from '@mui/material/styles/cssUtils';
import { createTheme, responsiveFontSizes } from '@mui/material/styles';
import Box from '@mui/material/Box';
>>>>>>> 7e97b7f3
import {
  Legend,
  Tooltip,
  LineChart,
  Line,
  XAxis,
  YAxis,
  Label,
  ResponsiveContainer,
} from 'recharts';

let theme = createTheme();
theme = responsiveFontSizes(theme);

const colors = [
  '#443dc2',
  '#2060df',
  '#277e91',
  '#378153',
  '#4d811d',
  '#63780d',
  '#996600',
];
const variants = ['h1', 'h2', 'h3', 'h4', 'h5', 'h6', 'subtitle1'];

export default function ResponsiveFontSizes() {
  const convert = convertLength(theme.typography.htmlFontSize);
  const toPx = (rem) => parseFloat(convert(rem, 'px'));

  const series = variants.map((variantName) => {
    const variant = theme.typography[variantName];
    const data = [];

    data.push({
      viewport: 0,
      fontSize: toPx(variant.fontSize),
    });

    theme.breakpoints.keys.forEach((key) => {
      const viewport = theme.breakpoints.values[key];
      const value = theme.breakpoints.up(key);

      if (variant[value]) {
        data.push({
          viewport: viewport - 1,
          fontSize: data[data.length - 1].fontSize,
        });
        data.push({
          viewport,
          fontSize: toPx(variant[value].fontSize),
        });
      } else if (key === 'xl') {
        data.push({
          viewport,
          fontSize: data[data.length - 1].fontSize,
        });
      }
    });

    return {
      name: variantName,
      data,
    };
  });

  return (
    <Box sx={{ height: 380, width: '100%', color: 'black' }}>
      <ResponsiveContainer>
        <LineChart
          margin={{
            top: 50,
            right: 140,
            bottom: 0,
            left: 30,
          }}
        >
          <XAxis dataKey="viewport" type="number">
            <Label position="right" offset={30}>
              viewport (px)
            </Label>
          </XAxis>
          <YAxis dataKey="fontSize" type="number">
            <Label position="top" offset={20}>
              font-size (rem)
            </Label>
          </YAxis>
          <Tooltip />
          <Legend />
          {series.map((serie, index) => (
            <Line
              dataKey="fontSize"
              stroke={colors[index % colors.length]}
              data={serie.data}
              name={serie.name}
              key={serie.name}
            />
          ))}
        </LineChart>
      </ResponsiveContainer>
    </Box>
  );
}<|MERGE_RESOLUTION|>--- conflicted
+++ resolved
@@ -2,14 +2,9 @@
 // import of a small, pure module in a private demo
 // bundle size and module duplication is negligible
 /* eslint-disable-next-line no-restricted-imports */
-<<<<<<< HEAD
-import { convertLength } from '@material-ui/core/styles/cssUtils';
-import { makeStyles, createTheme, responsiveFontSizes } from '@material-ui/core/styles';
-=======
 import { convertLength } from '@mui/material/styles/cssUtils';
 import { createTheme, responsiveFontSizes } from '@mui/material/styles';
 import Box from '@mui/material/Box';
->>>>>>> 7e97b7f3
 import {
   Legend,
   Tooltip,
