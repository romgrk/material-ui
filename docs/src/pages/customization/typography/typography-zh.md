--- conflicted
+++ resolved
@@ -1,8 +1,4 @@
-<<<<<<< HEAD
-# Typography 文字铸排
-=======
 # 文字铸排
->>>>>>> 7e97b7f3
 
 <p class="description">主题会提供一套能够一起协调工作的类型大小，也提供了布局网格。</p>
 
@@ -10,11 +6,7 @@
 
 您可以使用 `theme.typography.fontFamily` 属性来更改 font family。
 
-<<<<<<< HEAD
-例如，此演示使用了系统的字体而不是默认的 Roboto 字体：
-=======
 例如，这个例子使用是系统字体而不是默认的 Roboto 字体：
->>>>>>> 7e97b7f3
 
 ```js
 const theme = createTheme({
@@ -39,11 +31,7 @@
 
 若想使用自托管的字体，请下载`ttf`，`woff`，以及/或者 `woff2` 格式的字体文件，然后将它们导入到你的代码中去。
 
-<<<<<<< HEAD
-⚠️ 这则需要在你的生成过程中有一个插件或者加载器，用它们可以处理 `ttf`， `woff` 和 `woff2` 文件的加载。 字体将*不会*内嵌入你的资源文件包（bundle）。 它们将从您的网络服务器上而不是 CDN 中加载。
-=======
 ⚠️ 这则需要在你的生成过程中有一个插件或者加载器，用它们可以处理 `ttf`， `woff` 和 `woff2` 文件的加载。 字体将 _不会_ 内嵌入你的资源文件包（bundle）。 它们将从您的网络服务器上而不是 CDN 中加载。
->>>>>>> 7e97b7f3
 
 ```js
 import RalewayWoff2 from './fonts/Raleway-Regular.woff2';
@@ -52,11 +40,8 @@
 接下来，您需要做的是修改主题，来使用这一个新的字体。 如果想在全局定义 Raleway 作为一个字体，您可以使用 [`CssBaseline`](/components/css-baseline/) 组件（或者你也可以选择你想要的任意其他 CSS 方案)。
 
 ```jsx
-<<<<<<< HEAD
-=======
 import RalewayWoff2 from './fonts/Raleway-Regular.woff2';
 
->>>>>>> 7e97b7f3
 const theme = createTheme({
   typography: {
     fontFamily: 'Raleway, Arial',
@@ -92,21 +77,13 @@
 );
 ```
 
-<<<<<<< HEAD
+Note that if you want to add additional `@font-face` declarations, you need to use the string CSS template syntax for adding style overrides, so that the previosly defined `@font-face` declarations won't be replaced.
+
 ## 字体大小（Font size）
 
 Material-UI 使用 `rem` 单元来定义字体的大小。 浏览器 `<html>` 元素的默认字体大小为 `16px`，但是浏览器提供了一个改变这个值的选项，所以 `rem` 单元能够让我们适应用户的设置，从而提供更好的无障碍设计的支持。 其实用户改变字体大小设置的原因多种多样，有不太好的视力，或者选择适应设备的最佳设置，这样在大小和查看距离上会有很大的差异。
 
-若想更改 Material-UI 的字体大小，您可以提供一个 `fontSize ` 属性。 它的默认值为 `14px`。
-=======
-Note that if you want to add additional `@font-face` declarations, you need to use the string CSS template syntax for adding style overrides, so that the previosly defined `@font-face` declarations won't be replaced.
-
-## 字体大小（Font size）
-
-Material-UI 使用 `rem` 单元来定义字体的大小。 浏览器 `<html>` 元素的默认字体大小为 `16px`，但是浏览器提供了一个改变这个值的选项，所以 `rem` 单元能够让我们适应用户的设置，从而提供更好的无障碍设计的支持。 其实用户改变字体大小设置的原因多种多样，有不太好的视力，或者选择适应设备的最佳设置，这样在大小和查看距离上会有很大的差异。
-
 若想更改  Material-UI 的字体大小，您可以提供一个 `fontSize ` 属性。 它的默认值为 `14px`。
->>>>>>> 7e97b7f3
 
 ```js
 const theme = createTheme({
@@ -126,11 +103,7 @@
 
 ### 响应的字体大小
 
-<<<<<<< HEAD
-Typography 变量的属性直接映射到生成的 CSS 中。 您可以在当中使用 [媒体查询（media queries）](/customization/breakpoints/#api)：
-=======
 `theme.typography.*` [variant](#variants) 属性会直接映射到生成的 CSS。 您可以在当中使用 [媒体查询（media queries）](/customization/breakpoints/#api)：
->>>>>>> 7e97b7f3
 
 ```js
 const theme = createTheme();
@@ -171,24 +144,14 @@
 
 您可能想要更改 `<html>` 元素的默认字体大小。 例如，当您使用 [10px 简化](https://www.sitepoint.com/understanding-and-using-rem-units-in-css/) 时。
 
-<<<<<<< HEAD
-> ⚠️ 更改字体的大小会对无障碍设计造成影响 ♿️。 大多数浏览器遵循默认的 16 pixels 的字体大小，但是用户可以改变这个值。 譬如，一个视力受损的客户可以将浏览器的默认字体值设置的更大一些。
-
-这样的情况下，我们提供了一个 `htmlFontsize` 主题属性，它可以告知 Material-UI 此 `<html>` 元素的具体字体大小。 这可以用于调整 `rem` 值，如此一来计算后的 font-size 总是与规范相符合。
-=======
 > ⚠️  更改字体的大小会对无障碍设计造成影响 ♿️。 ⚠️  更改字体的大小会对无障碍设计造成影响 ♿️。 For instance, someone with an impaired vision could have set their browser's default font size to something larger.
 
 `theme.typography.htmlFontSize` 属性是为这个用例提供的，它将会告诉 Material-UI `<html>` 元素的字体大小是多少。 这可以用于调整  `rem`  值，如此一来计算后的 font-size 总是与规范相符合。
->>>>>>> 7e97b7f3
-
-```js
-const theme = createTheme({
-  typography: {
-<<<<<<< HEAD
-    // 告知 Material-UI 此 html 元素的具体字体大小。
-=======
+
+```js
+const theme = createTheme({
+  typography: {
     // Tell Material-UI what's the font-size on the html element is.
->>>>>>> 7e97b7f3
     htmlFontSize: 10,
   },
 });
@@ -200,11 +163,7 @@
 }
 ```
 
-<<<<<<< HEAD
-*您需要在此页面的 html 元素上应用上述的 CSS 才能看到以下演示正确的渲染了。*
-=======
 _您需要在此页面的 html 元素上应用上述的 CSS 才能看到以下演示正确的渲染了。_
->>>>>>> 7e97b7f3
 
 {{"demo": "pages/customization/typography/FontSizeTheme.js"}}
 
