--- conflicted
+++ resolved
@@ -40,11 +40,8 @@
 Em seguida, você precisa alterar o tema para usar essa nova fonte. Para definir globalmente Raleway como uma fonte, o componente [`CssBaseline`](/components/css-baseline/) pode ser usado (ou qualquer outra solução CSS de sua escolha).
 
 ```jsx
-<<<<<<< HEAD
-=======
 import RalewayWoff2 from './fonts/Raleway-Regular.woff2';
 
->>>>>>> 7e97b7f3
 const theme = createTheme({
   typography: {
     fontFamily: 'Raleway, Arial',
