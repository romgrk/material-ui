# Thématisation

<p class="description">Customize Material-UI with your theme. You can change the colors, the typography and much more.</p>

The theme specifies the color of the components, darkness of the surfaces, level of shadow, appropriate opacity of ink elements, etc.

Themes let you apply a consistent tone to your app. It allows you to **customize all design aspects** of your project in order to meet the specific needs of your business or brand.

To promote greater consistency between apps, light and dark theme types are available to choose from. By default, components use the light theme type.

## Theme provider

If you wish to customize the theme, you need to use the `ThemeProvider` component in order to inject a theme into your application. However, this is optional; Material-UI components come with a default theme.

You can learn more about this in [the API section](/styles/api/#themeprovider). `ThemeProvider` relies on the [context feature of React](https://reactjs.org/docs/context.html) to pass the theme down to the components, so you need to make sure that `ThemeProvider` is a parent of the components you are trying to customize.

## Theme configuration variables

Changer la configuration du thème est la manière la plus efficace d'accorder Material-UI à vos préférences. Les sections suivantes couvrent les principales variables des thèmes:

- [`Palette`](/customization/palette/)
- [`Typographie`](/customization/typography/)
- [`Ecartement`](/customization/spacing/)
- [`Breakpoints`](/customization/breakpoints/)
- [`z-index`](/customization/z-index/)
- [`Les transitions`](/customization/transitions/)
- [`Composants`](/customization/theme-components/)

Vous pouvez consulter la section [thème par défaut](/customization/default-theme/) pour afficher le thème par défaut dans son intégralité.

### Variables personnalisées

When using Material-UI's theme with the [styling solution](/styles/basics/) or [any others](/guides/interoperability/#themeprovider), it can be convenient to add additional variables to the theme so you can use them everywhere. Par exemple:

```jsx
const theme = createTheme({
  status: {
    danger: orange[500],
  },
});
```

If you are using TypeScript, you would also need to use [module augmentation](/guides/typescript/#customization-of-theme) for the theme to accept the above values.

```tsx
declare module '@material-ui/core/styles' {
  interface Theme {
    status: {
      danger: string;
    };
  }
  // allow configuration using `createTheme`
  interface ThemeOptions {
    status?: {
      danger?: string;
    };
  }
}
```

{{"demo": "pages/customization/theming/CustomStyles.js"}}

## Accéder au thème dans un composant

<video autoPlay muted loop width="320">
  <source src="/static/studies.mp4" type="video/mp4" >
</video>

Vous [pouvez accéder](/styles/advanced/#accessing-the-theme-in-a-component) aux variables de thème dans vos composants React.

- [material-ui-theme-editor](https://in-your-saas.github.io/material-ui-theme-editor/): A tool to generate themes for your Material-UI applications by just selecting the colors and having a live preview. Includes basic site templates to show various components and how they are affected by the theme
- [create-mui-theme](https://react-theming.github.io/create-mui-theme/): Is an online tool for creating Material-UI themes via Material Design Color Tool.
- [Material palette generator](https://material.io/inline-tools/color/): The Material palette generator can be used to generate a palette for any color you input.

## Accéder au thème dans un composant

Vous [pouvez accéder](/styles/advanced/#accessing-the-theme-in-a-component) aux variables de thème dans vos composants React.

## Saisir le thème

[Vous pouvez imbriquer](/styles/advanced/#theme-nesting) plusieurs fournisseurs de thème.

{{"demo": "pages/customization/theming/ThemeNesting.js"}}

Le thème intérieur **remplacera** le thème extérieur. Vous pouvez étendre le thème externe en fournissant une fonction :

{{"demo": "pages/customization/theming/ThemeNestingExtend.js"}}

**Une note sur les performances**

The performance implications of nesting the `ThemeProvider` component are linked to JSS's work behind the scenes. The main point to understand is that the injected CSS is cached with the following tuple `(styles, theme)`.

- `theme`: If you provide a new theme at each render, a new CSS object will be computed and injected. Both for UI consistency and performance, it's better to render a limited number of theme objects.
- `styles`: The larger the styles object is, the more work is needed.

## API

### `createTheme(options, ...args) => theme`

Générer un thème basé sur les options reçues.

#### Paramètres

1. `options` (*Object*): Takes an incomplete theme object and adds the missing parts.
2. `...args` (*Array*): Deep merge the arguments with the about to be returned theme.

#### Valeur de retour

`theme` (*Object*): A complete, ready to use theme object.

#### Exemples

```js
import { createTheme } from '@material-ui/core/styles';
import purple from '@material-ui/core/colors/purple';
import green from '@material-ui/core/colors/green';

const theme = createTheme({
  palette: {
    primary: {
      main: purple[500],
    },
    secondary: {
      main: green[500],
    },
  },
});
```

### `responsiveFontSizes(theme, options) => theme`

Generate responsive typography settings based on the options received.

#### Paramètres

1. `theme` (*Object*): The theme object to enhance.
2. `options` (*Object* [optional]):

<<<<<<< HEAD
- Array of [breakpoints](/customization/breakpoints/) (identifiers). `breakpoints` (*Array\<String\>* [optional]): Default to `['sm', 'md', 'lg']`.
=======
- `breakpoints` (_array\<string\>_ [optional]): Default to `['sm', 'md', 'lg']`. `breakpoints` (*Array\<String\>* [optional]): Default to `['sm', 'md', 'lg']`.
>>>>>>> 7e97b7f3
- `disableAlign` (*Boolean* [optional]): Default to `false`. Whether font sizes change slightly so line heights are preserved and align to Material Design's 4px line height grid. This requires a unitless line height in the theme's styles.
- `factor` (*Number* [optional]): Default to `2`. This value determines the strength of font size resizing. The higher the value, the less difference there is between font sizes on small screens. The lower the value, the bigger font sizes for small screens. The value must be greater than 1.
- `variants` (*Array\<String\>* [optional]): Default to all. The typography variants to handle.

#### Valeur de retour

`theme` (_object_): The new theme with a responsive typography.

#### Exemples

```js
import { createTheme, responsiveFontSizes } from '@material-ui/core/styles';

let theme = createTheme();
theme = responsiveFontSizes(theme);
```

### `unstable_createMuiStrictModeTheme(options, ...args) => theme`

**WARNING**: Do not use this method in production.

Generates a theme that reduces the amount of warnings inside [`React.StrictMode`](https://reactjs.org/docs/strict-mode.html) like `Warning: findDOMNode is deprecated in StrictMode`.

#### Requirements

`theme` (*Object*): The new theme with a responsive typography.

#### Paramètres

1. `options` (*Object*): Takes an incomplete theme object and adds the missing parts.
2. `...args` (*Array*): Deep merge the arguments with the about to be returned theme.

#### Valeur de retour

`theme` (_object_): A complete, ready to use theme object.

#### Exemples

```js
-function TabPanel(props) {
+const TabPanel = React.forwardRef(function TabPanel(props, ref) {
  return <div role="tabpanel" {...props} ref={ref} />;
-}
+});

function Tabs() {
  return <Fade><TabPanel>...</TabPanel></Fade>;
}
```<|MERGE_RESOLUTION|>--- conflicted
+++ resolved
@@ -136,11 +136,7 @@
 1. `theme` (*Object*): The theme object to enhance.
 2. `options` (*Object* [optional]):
 
-<<<<<<< HEAD
-- Array of [breakpoints](/customization/breakpoints/) (identifiers). `breakpoints` (*Array\<String\>* [optional]): Default to `['sm', 'md', 'lg']`.
-=======
 - `breakpoints` (_array\<string\>_ [optional]): Default to `['sm', 'md', 'lg']`. `breakpoints` (*Array\<String\>* [optional]): Default to `['sm', 'md', 'lg']`.
->>>>>>> 7e97b7f3
 - `disableAlign` (*Boolean* [optional]): Default to `false`. Whether font sizes change slightly so line heights are preserved and align to Material Design's 4px line height grid. This requires a unitless line height in the theme's styles.
 - `factor` (*Number* [optional]): Default to `2`. This value determines the strength of font size resizing. The higher the value, the less difference there is between font sizes on small screens. The lower the value, the bigger font sizes for small screens. The value must be greater than 1.
 - `variants` (*Array\<String\>* [optional]): Default to all. The typography variants to handle.
