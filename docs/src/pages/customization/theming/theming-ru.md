# Темизация

<p class="description">Настройте Material-UI с помощью вашего шаблона. Вы можете изменить цвета, типографику и многое другое.</p>

В шаблоне указывается цвет компонентов, темнота поверхностей, уровень тени, соответствующая непрозрачность чернильных элементов и т. д.

Шаблоны позволяют оформить ваше приложение в соответствующем стиле. Они **позволяют настроить все аспекты дизайна** вашего проекта, в соответствии с конкретными потребностями вашего бизнеса или бренда.

Для достижения согласованности в оформлении приложений, вам доступны темы двух типов: светлые и темные. По умолчанию компоненты используют темы светлого типа.

## Провайдер темы

Если вы хотите настроить тему, вам нужно использовать компонент `ThemeProvider`, чтобы добавить тему в ваше приложение. Однако это необязательно; компоненты Material-UI поставляются с базовой темой, по умолчанию.

Вы можете узнать больше об этом в [ разделе API](/styles/api/#themeprovider). `ThemeProvider` relies on the [context feature of React](https://reactjs.org/docs/context.html) to pass the theme down to the components, so you need to make sure that `ThemeProvider` is a parent of the components you are trying to customize.

## Переменные конфигурации темы

Изменение переменных конфигурации темы (theme configuration variables) — наиболее эффективный способ настройки Material-UI под ваши потребности. В следующих разделах рассматриваются наиболее важные переменные темы:

- [`.палитра`](/customization/palette/)
- [`.typography`](/customization/typography/)
- [`.интервал`](/customization/spacing/)
- [`.контрольные точки`](/customization/breakpoints/)
- [`.zIndex`](/customization/z-index/)
- [`.transições`](/customization/transitions/)
- [`.компоненты`](/customization/theme-components/)

Вы можете проверить [ раздел "тема по умолчанию" (default theme) ](/customization/default-theme/) для просмотра полной информации о default theme.

### Пользовательские переменные

When using Material-UI's theme with the [styling solution](/styles/basics/) or [any others](/guides/interoperability/#themeprovider), it can be convenient to add additional variables to the theme so you can use them everywhere. Например:

```jsx
const theme = createTheme({
  status: {
    danger: orange[500],
  },
});
```

If you are using TypeScript, you would also need to use [module augmentation](/guides/typescript/#customization-of-theme) for the theme to accept the above values.

```tsx
declare module '@material-ui/core/styles' {
  interface Theme {
    status: {
      danger: string;
    };
  }
  // allow configuration using `createTheme`
  interface ThemeOptions {
    status?: {
      danger?: string;
    };
  }
}
```

{{"demo": "pages/customization/theming/CustomStyles.js"}}

## Доступ к теме в компоненте

<video autoPlay muted loop width="320">
  <source src="/static/studies.mp4" type="video/mp4" >
</video>

Вы [можете получить доступ](/styles/advanced/#accessing-the-theme-in-a-component) к переменным темы внутри ваших React-компонент.

- [mui-theme-creator](https://bareynol.github.io/mui-theme-creator/): Инструмент, помогающий проектировать и настраивать темы для библиотеки компонентов Material-UI. Includes basic site templates to show various components and how they are affected by the theme
- [create-mui-theme](https://react-theming.github.io/create-mui-theme/): Is an online tool for creating Material-UI themes via Material Design Color Tool.
- [Material palette generator](https://material.io/inline-tools/color/): Этот инструмент можно использовать для создания палитры на основе любого выбранного цвета.

## Доступ к теме в компоненте

Вы [можете получить доступ](/styles/advanced/#accessing-the-theme-in-a-component) к переменным темы внутри ваших React-компонент.

## Вложенность тем

[ Вы можете вкладывать](/styles/advanced/#theme-nesting) несколько theme providers друг в друга.

{{"demo": "pages/customization/theming/ThemeNesting.js"}}

Внутренняя тема переопределит вашу **внешнюю тему**. Вы можете расширить внешнюю тему, предоставив функцию:

{{"demo": "pages/customization/theming/ThemeNestingExtend.js"}}

**Примечание о производительности**

The performance implications of nesting the `ThemeProvider` component are linked to JSS's work behind the scenes. The main point to understand is that the injected CSS is cached with the following tuple `(styles, theme)`.

- `theme`: If you provide a new theme at each render, a new CSS object will be computed and injected. Both for UI consistency and performance, it's better to render a limited number of theme objects.
- `styles`: The larger the styles object is, the more work is needed.

## API

### `createTheme(options, ...args) => theme`

Generate a theme base on the options received.

#### Аргументы

1. `options` (_object_): Takes an incomplete theme object and adds the missing parts.
2. `...args` (_object[]_): Deep merge the arguments with the about to be returned theme.

#### Возвращает

`theme` (_object_): A complete, ready-to-use theme object.

#### Примеры

```js
import { createTheme } from '@material-ui/core/styles';
import purple from '@material-ui/core/colors/purple';
import green from '@material-ui/core/colors/green';

const theme = createTheme({
  palette: {
    primary: {
      main: purple[500],
    },
    secondary: {
      main: green[500],
    },
  },
});
```

### `responsiveFontSizes(theme, options) => theme`

Generate responsive typography settings based on the options received.

#### Аргументы

1. `theme` (_object_): The theme object to enhance.
2. `options` (_object_ [optional]):

<<<<<<< HEAD
- Array of [breakpoints](/customization/breakpoints/) (identifiers). `breakpoints` (*Array\<String\>* [optional]): Default to `['sm', 'md', 'lg']`.
- `disableAlign` (*Boolean* [optional]): Default to `false`. Whether font sizes change slightly so line heights are preserved and align to Material Design's 4px line height grid. This requires a unitless line height in the theme's styles.
- `factor` (*Number* [optional]): Default to `2`. This value determines the strength of font size resizing. The higher the value, the less difference there is between font sizes on small screens. The lower the value, the bigger font sizes for small screens. The value must be greater than 1.
- `variants` (*Array\<String\>* [optional]): Default to all. The typography variants to handle.
=======
- `breakpoints` (_array\<string\>_ [optional]): Default to `['sm', 'md', 'lg']`. `breakpoints` (*Array\<String\>* [optional]): Default to `['sm', 'md', 'lg']`.
- `disableAlign` (_bool_ [optional]): Default to `false`. Whether font sizes change slightly so line heights are preserved and align to Material Design's 4px line height grid. This requires a unitless line height in the theme's styles.
- `factor` (_number_ [optional]): Default to `2`. This value determines the strength of font size resizing. The higher the value, the less difference there is between font sizes on small screens. The lower the value, the bigger font sizes for small screens. The value must be greater than 1.
- `variants` (_array\<string\>_ [optional]): Default to all. The typography variants to handle.
>>>>>>> 7e97b7f3

#### Возвращает

`theme` (_object_): The new theme with a responsive typography.

#### Примеры

```js
import { createTheme, responsiveFontSizes } from '@material-ui/core/styles';

let theme = createTheme();
theme = responsiveFontSizes(theme);
```

### `unstable_createMuiStrictModeTheme(options, ...args) => theme`

**WARNING**: Do not use this method in production.

Generates a theme that reduces the amount of warnings inside [`React.StrictMode`](https://reactjs.org/docs/strict-mode.html) like `Warning: findDOMNode is deprecated in StrictMode`.

#### Requirements

Using `unstable_createMuiStrictModeTheme` restricts the usage of some of our components.

#### Аргументы

1. `options` (_object_): Takes an incomplete theme object and adds the missing parts.
2. `...args` (_object[]_): Deep merge the arguments with the about to be returned theme.

#### Возвращает

`theme` (_object_): A complete, ready to use theme object.

#### Примеры

```js
-function TabPanel(props) {
+const TabPanel = React.forwardRef(function TabPanel(props, ref) {
  return <div role="tabpanel" {...props} ref={ref} />;
-}
+});

function Tabs() {
  return <Fade><TabPanel>...</TabPanel></Fade>;
}
```<|MERGE_RESOLUTION|>--- conflicted
+++ resolved
@@ -136,17 +136,10 @@
 1. `theme` (_object_): The theme object to enhance.
 2. `options` (_object_ [optional]):
 
-<<<<<<< HEAD
-- Array of [breakpoints](/customization/breakpoints/) (identifiers). `breakpoints` (*Array\<String\>* [optional]): Default to `['sm', 'md', 'lg']`.
-- `disableAlign` (*Boolean* [optional]): Default to `false`. Whether font sizes change slightly so line heights are preserved and align to Material Design's 4px line height grid. This requires a unitless line height in the theme's styles.
-- `factor` (*Number* [optional]): Default to `2`. This value determines the strength of font size resizing. The higher the value, the less difference there is between font sizes on small screens. The lower the value, the bigger font sizes for small screens. The value must be greater than 1.
-- `variants` (*Array\<String\>* [optional]): Default to all. The typography variants to handle.
-=======
 - `breakpoints` (_array\<string\>_ [optional]): Default to `['sm', 'md', 'lg']`. `breakpoints` (*Array\<String\>* [optional]): Default to `['sm', 'md', 'lg']`.
 - `disableAlign` (_bool_ [optional]): Default to `false`. Whether font sizes change slightly so line heights are preserved and align to Material Design's 4px line height grid. This requires a unitless line height in the theme's styles.
 - `factor` (_number_ [optional]): Default to `2`. This value determines the strength of font size resizing. The higher the value, the less difference there is between font sizes on small screens. The lower the value, the bigger font sizes for small screens. The value must be greater than 1.
 - `variants` (_array\<string\>_ [optional]): Default to all. The typography variants to handle.
->>>>>>> 7e97b7f3
 
 #### Возвращает
 
