--- conflicted
+++ resolved
@@ -136,17 +136,10 @@
 1. `theme` (_object_): The theme object to enhance.
 2. `options` (_object_ [optional]):
 
-<<<<<<< HEAD
-- Array von [Haltepunkten](/customization/breakpoints/) (Bezeichner). Array von [Haltepunkten](/customization/breakpoints/) (Bezeichner).
-- `disableAlign` (*Boolean* [optional]): Standardmäßig auf `false`. Ob sich die Schriftgrößen geringfügig ändern, um die Höhen der Linie beizubehalten und an das 4px-Linienhöhenraster von Material Design anzupassent. Dies erfordert eine einheitlose Zeilenhöhe in den Stilen des Designs.
-- `factor` (*Nummer* [optional]): Standardmäßig auf `2`. Dieser Wert bestimmt die Stärke der Größenänderung der Schriftgröße. Je höher der Wert, desto geringer ist der Unterschied zwischen den Schriftgrößen auf kleinen Bildschirmen. Je niedriger der Wert, desto größer die Schriftgröße für kleine Bildschirme. The value must be greater than 1.
-- `variants` (*Array\<String\>* [optional]): Default to all. Die zu behandelnden Typografie-Varianten.
-=======
 - `breakpoints` (_array\<string\>_ [optional]): Default to `['sm', 'md', 'lg']`. Array von [Haltepunkten](/customization/breakpoints/) (Bezeichner).
 - `disableAlign` (_bool_ [optional]): Default to `false`. Ob sich die Schriftgrößen geringfügig ändern, um die Höhen der Linie beizubehalten und an das 4px-Linienhöhenraster von Material Design anzupassent. Dies erfordert eine einheitlose Zeilenhöhe in den Stilen des Designs.
 - `factor` (_number_ [optional]): Default to `2`. Dieser Wert bestimmt die Stärke der Größenänderung der Schriftgröße. Je höher der Wert, desto geringer ist der Unterschied zwischen den Schriftgrößen auf kleinen Bildschirmen. Je niedriger der Wert, desto größer die Schriftgröße für kleine Bildschirme. The value must be greater than 1.
 - `variants` (_array\<string\>_ [optional]): Default to all. Die zu behandelnden Typografie-Varianten.
->>>>>>> 7e97b7f3
 
 #### Rückgabewerte
 
