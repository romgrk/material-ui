--- conflicted
+++ resolved
@@ -38,11 +38,7 @@
 
 ```js
 const theme = createTheme({
-<<<<<<< HEAD
-  props: {
-=======
   components: {
->>>>>>> 7e97b7f3
     MuiButton: {
       defaultProps: {
         size: 'small',
