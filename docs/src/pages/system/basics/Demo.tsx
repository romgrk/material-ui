--- conflicted
+++ resolved
@@ -1,29 +1,7 @@
-<<<<<<< HEAD
-import React from 'react';
-import styled, { ThemeProvider } from 'styled-components';
-import NoSsr from '@material-ui/core/NoSsr';
-import { createTheme } from '@material-ui/core/styles';
-import {
-  palette,
-  PaletteProps,
-  spacing,
-  SpacingProps,
-  typography,
-  TypographyProps,
-} from '@material-ui/system';
-
-const Box = styled.div<
-  PaletteProps & SpacingProps & TypographyProps
->`${palette}${spacing}${typography}`;
-// or import Box from '@material-ui/core/Box';
-
-const theme = createTheme();
-=======
 import * as React from 'react';
 import Box from '@mui/material/Box';
 import { alpha } from '@mui/material/styles';
 import ErrorOutlineIcon from '@mui/icons-material/ErrorOutline';
->>>>>>> 7e97b7f3
 
 export default function Demo() {
   return (
