# Material-UI System

<p class="description">CSS utilities for rapidly laying out custom designs.</p>

Material-UIには、コアに数十の **今すぐ使用できる** コンポーネントが付属しています。 These components are an incredible starting point but when it comes to making your site stand out with a custom design, it can be simpler to start from an unstyled state. Introducing the system:

<<<<<<< HEAD
`@material-ui/system`は、 "*style functions*" と呼ばれる低レベルのユーティリティ関数を提供し、強力な設計システムを構築します。 主な機能の一部： 主な機能の一部： 主な機能の一部： 主な機能の一部： 主な機能の一部： 主な機能の一部：
=======
The **system** lets you quickly build custom UI components leveraging the values defined in your theme.
>>>>>>> 7e97b7f3

## Demo

_(Resize the window to see the responsive breakpoints)_

{{"demo": "pages/system/basics/Demo.js", "bg": true, "defaultCodeOpen": true}}

## インストール

<!-- #default-branch-switch -->

```jsx
// with npm
npm install @material-ui/system@next @emotion/react @emotion/styled

// with yarn
yarn add @material-ui/system@next @emotion/react @emotion/styled
```

Or if you want to use `styled-components` as a styling engine:

```sh
// with npm
npm install @material-ui/system@next @material-ui/styled-engine-sc@next styled-components

// with yarn
yarn add @material-ui/system@next @material-ui/styled-engine-sc@next styled-components
```

<<<<<<< HEAD
You can create a component that supports some CSS grid properties like `grid-gap`. By supplying `spacing` as the `themeKey` you can reuse logic enabling the behavior we see in other spacing properties like `padding`.
=======
Take a look at the [Styled Engine guide](/guides/styled-engine/) for more information about how to configure `styled-components` as the style engine.
>>>>>>> 7e97b7f3

## Why use the system?

Compare how the same stat component can be built with two different APIs.

{{"demo": "pages/system/basics/Why.js", "bg": true, "defaultCodeOpen": false}}

1. ❌ using the styled-components's API:

```jsx
const StatWrapper = styled('div')(
  ({ theme }) => `
  background-color: ${theme.palette.background.paper};
  box-shadow: ${theme.shadows[1]};
  border-radius: ${theme.shape.borderRadius}px;
  padding: ${theme.spacing(2)};
  min-width: 300px;
`,
);

const StatHeader = styled('div')(
  ({ theme }) => `
  color: ${theme.palette.text.secondary};
`,
);

const StyledTrend = styled(TrendingUpIcon)(
  ({ theme }) => `
  color: ${theme.palette.success.dark};
  font-size: 16px;
  vertical-alignment: sub;
`,
);

const StatValue = styled('div')(
  ({ theme }) => `
  color: ${theme.palette.text.primary};
  font-size: 34px;
  font-weight: ${theme.typography.fontWeightMedium};
`,
);

const StatDiff = styled('div')(
  ({ theme }) => `
  color: ${theme.palette.success.dark};
  display: inline;
  font-weight: ${theme.typography.fontWeightMedium};
  margin-left: ${theme.spacing(0.5)};
  margin-right: ${theme.spacing(0.5)};
`,
);

const StatPrevious = styled('div')(
  ({ theme }) => `
  color: ${theme.palette.text.secondary};
  display: inline;
  font-size: 12px;
`,
);

return (
  <StatWrapper>
    <StatHeader>Sessions</StatHeader>
    <StatValue>98.3 K</StatValue>
    <StyledTrend />
    <StatDiff>18.77%</StatDiff>
    <StatPrevious>vs last week</StatPrevious>
  </StatWrapper>
);
```

2. ✅ using the system:

```jsx
<Box
  sx={{
    bgcolor: 'background.paper',
    boxShadow: 1,
    borderRadius: 1,
    p: 2,
    minWidth: 300,
  }}
>
  <Box sx={{ color: 'text.secondary' }}>Sessions</Box>
  <Box sx={{ color: 'text.primary', fontSize: 34, fontWeight: 'medium' }}>
    98.3 K
  </Box>
  <Box
    component={TrendingUpIcon}
    sx={{ color: 'success.dark', fontSize: 16, verticalAlign: 'sub' }}
  />
  <Box
    sx={{
      color: 'success.dark',
      display: 'inline',
      fontWeight: 'medium',
      mx: 0.5,
    }}
  >
    18.77%
  </Box>
  <Box sx={{ color: 'text.secondary', display: 'inline', fontSize: 12 }}>
    vs. last week
  </Box>
</Box>
```

### Problem solved

The system focus on solving 3 main problems:

**1. Switching context wastes time.**

There's no need to constantly jump between the usage of the styled components and where they are defined. With the system, those descriptions are right where you need them.

**2. Naming things is hard.**

Have you ever found yourself struggling to find a good name for a styled component? The system maps the styles directly to the element. All you have to do is worry about actual style properties.

**3. Enforcing consistency in UIs is hard.**

This is especially true when more than one person is building the application, as there has to be some coordination amongst members of the team regarding the choice of design tokens and how they are used, what parts of the theme structure should be used with what CSS properties, and so on.

The system provides direct access to the value in the theme. It makes it easier to design with constraints.

## The `sx` prop

The `sx` prop, as the main part of the system, solves these problems by providing a fast & simple way of applying the correct design tokens for specific CSS properties directly to a React element. The [demo above](#demo) shows how it can be used to create a one-off design.

This prop provides a superset of CSS (contains all CSS properties/selectors in addition to custom ones) that maps values directly from the theme, depending on the CSS property used. Also, it allows a simple way of defining responsive values that correspond to the breakpoints defined in the theme.

### When to use it?

- **styled-components**: the API is great to build components that need to support a wide variety of contexts. These components are used in many different parts of the application and support different combinations of props.
- **`sx` prop**: the API is great to apply one-off styles. It's called "utility" for this reason.

### Performance tradeoff

The system relies on CSS-in-JS. It works with both emotion and styled-components.

Pros:

- 📚 It allows a lot of flexibility in the API. The `sx` prop supports a superset of CSS. There is **no need to learn CSS twice**. You are set once you have learn the standardized CSS syntax, it's safe, it hasn't changed for a decade. Then, you can **optionally** learn the shorthands if you value the save of time they bring.
- 📦 Auto-purge. Only the used CSS on the page is sent to the client. The initial bundle size cost is **fixed**. It's not growing with the number of used CSS properties. You pay the cost of [@emotion/react](https://bundlephobia.com/result?p=@emotion/react) and [@material-ui/system](https://bundlephobia.com/result?p=@material-ui/system). It cost around ~15 kB gzipped. If you are already using the core components, it comes with no extra overhead.

Cons:

- The runtime performance takes a hit.

  | Benchmark case                    | Code snippet                | Time normalized |
  |:--------------------------------- |:--------------------------- | --------------- |
  | a. Render 1,000 primitives        | `<div className="…">` | 100ms           |
  | b. Render 1,000 components        | `<Div>`               | 120ms           |
  | c. Render 1,000 styled components | `<StyledDiv>`         | 160ms           |
  | d. Render 1,000 Box               | `<Box sx={…}>`        | 370ms           |

  _Head to the [benchmark folder](https://github.com/mui-org/material-ui/tree/next/benchmark/browser) for a reproduction of these metrics._

  We believe that for most uses it's **fast enough**, but there are simple workarounds when performance becomes critical. For instance, when rendering a list with many items, you can use a CSS child selector to have a single "style injection" point (using d. for the wrapper and a. for each item).

### API tradeoff

Having the system under one prop (`sx`) helps to differentiate props defined for the sole purpose of CSS utilities, vs. those for component business logic. It's important for the **separation of concerns**. For instance, a `color` prop on a button impacts multiple states (hover, focus, etc.), not to be confused with the color CSS property.

Only the `Box`, `Stack`, `Typography`, and `Grid` components accept the system properties as _props_ for the above reason. These components are designed to solve CSS problems, they are CSS component utilities.

## 使い方

### Design tokens in the theme

You can explore the [System properties](/system/properties/) page to discover how the different CSS (and custom) properties are mapped to the theme keys.

### Shorthands

There are lots of shorthands available for the CSS properties. These are documented in the next pages, for instance, [the spacing](/system/spacing/). Here is an example leveraging them:

```jsx
<Box
  sx={{
    boxShadow: 1, // theme.shadows[1]
    color: 'primary.main', // theme.palette.primary.main
    m: 1, // margin: theme.spacing(1)
    p: {
      xs: 1, // [theme.breakpoints.up('xs')]: { padding: theme.spacing(1) }
    },
    zIndex: 'tooltip', // theme.zIndex.tooltip
  }}
>
```

These shorthands are **optional**, they are great to save time when writing styles but it can be overwhelming to learn new custom APIs. You might want to skip this part and bet on CSS, it has been standardized for decades, head to the [next section](#superset-of-css).

### Superset of CSS

As part of the prop, you can use any regular CSS too: child or pseudo-selectors, media queries, raw CSS values, etc. Here are a few examples:

- Using pseudo selectors:

  ```jsx
  <Box
    sx={{
      // some styles
      ":hover": {
        boxShadow: 6,
      },
    }}
  >
  ```

- Using media queries:

  ```jsx
  <Box
    sx={{
      // some styles
      '@media print': {
        width: 300,
      },
    }}
  >
  ```

- Using nested selector:

  ```jsx
  <Box
    sx={{
      // some styles
      '& .ChildSelector': {
        bgcolor: 'primary.main',
      },
    }}
  >
  ```

### Responsive values

If you would like to have responsive values for a CSS property, you can use the breakpoints shorthand syntax. There are two ways of defining the breakpoints:

#### 1. Breakpoints as an object

The first option for defining breakpoints is to define them as an object, using the breakpoints as keys. Note that each breakpoint property matches the breakpoint and every larger breakpoint. For example, `width: { lg: 100 }` is equivalent to `theme.breakpoints.up('lg')`. Here is the previous example again, using the object syntax.

{{"demo": "pages/system/basics/BreakpointsAsObject.js"}}

#### 2. Breakpoints as an array

The second option is to define your breakpoints as an array, from the smallest to the largest breakpoint.

{{"demo": "pages/system/basics/BreakpointsAsArray.js"}}

> ⚠️ This option is only recommended when the theme has a limited number of breakpoints, e.g. 3.<br /> Prefer the object API if you have more breakpoints. For instance, the default theme of Material-UI has 5.

You can skip breakpoints with the `null` value:

```jsx
<Box sx={{ width: [null, null, 300] }}>This box has a responsive width.</Box>
```

### Custom breakpoints

You can also specify your own custom breakpoints, and use them as keys when defining the breakpoints object. Here is an example of how to do that.

```jsx
import * as React from 'react';
import Box from '@material-ui/core/Box';
import { createTheme, ThemeProvider } from '@material-ui/core/styles';

const theme = createTheme({
  breakpoints: {
    values: {
      mobile: 0,
      tablet: 640,
      laptop: 1024,
      desktop: 1280,
    },
  },
});

export default function CustomBreakpoints() {
  return (
    <ThemeProvider theme={theme}>
      <Box
        sx={{
          width: {
            mobile: 100,
            laptop: 300,
          },
        }}
      >
        This box has a responsive width
      </Box>
    </ThemeProvider>
  );
}
```

If you are using TypeScript, you will also need to use [module augmentation](/guides/typescript/#customization-of-theme) for the theme to accept the above values.

```ts
declare module "@material-ui/core/styles/createBreakpoints" {
  interface BreakpointOverrides {
    xs: false; // removes the `xs` breakpoint
    sm: false;
    md: false;
    lg: false;
    xl: false;
    tablet: true; // adds the `tablet` breakpoint
    laptop: true;
    desktop: true;
  }
}
```

### Theme getter

If you wish to use the theme for a CSS property that is not supported natively by the system, you can use a function as the value, in which you can access the theme object.

{{"demo": "pages/system/basics/ValueAsFunction.js"}}

## 実装

<<<<<<< HEAD
It will process the `css` property. If you want to support custom CSS values, you can use the `css()` helper.
=======
The `sx` prop can be used in four different locations:
>>>>>>> 7e97b7f3

### 1. Core components

All core Material-UI components will support the `sx` prop.

### 2. Box

[`Box`](/components/box/) is a lightweight component that gives access to the `sx` prop, and can be used as a utility component, and as a wrapper for other components. It renders a `<div>` element by default.

### 3. Custom components

In addition to Material-UI components, you can add the `sx` prop to your custom components too, by using the `styled` utility from `@material-ui/core/styles`.

```jsx
import { styled } from '@material-ui/core/styles';

const Div = styled('div')``;
```

### 4. Any element with the babel plugin

<<<<<<< HEAD
- [Tachyons](https://tachyons.io/) was one of the first (2014) CSS libraries to promote the [Atomic CSS pattern](https://css-tricks.com/lets-define-exactly-atomic-css/) (or Functional CSS).
- Tachyons was later on (2017) followed by [Tailwind CSS](https://tailwindcss.com/). They have made Atomic CSS more popular.
- [Twitter Bootstrap](https://getbootstrap.com/docs/4.1/utilities/borders/) has slowly introduced atomic class names in v2, v3, and v4. The way they group their "Helper classes" was used as inspiration.
- In the React world, [Styled System](https://github.com/jxnblk/styled-system) was one of the first (2017) to promote the style functions. It can be used as a generic Box component replacing the atomic CSS helpers as well as helpers to write new components.
- Large companies such as Pinterest, GitHub, and Segment.io are using the same approach in different flavours: 
  - [Evergreen Box](https://evergreen.segment.com/foundations/layers)
  - [Gestalt Box](https://pinterest.github.io/gestalt/#/Box)
  - [Primer Box](https://primer.style/components/docs/Box)
- The actual implementation and the object responsive API was inspired by the [Smooth-UI's system](https://smooth-ui.smooth-code.com/docs-basics-system).
=======
TODO [#23220](https://github.com/mui-org/material-ui/issues/23220).
>>>>>>> 7e97b7f3
<|MERGE_RESOLUTION|>--- conflicted
+++ resolved
@@ -4,11 +4,7 @@
 
 Material-UIには、コアに数十の **今すぐ使用できる** コンポーネントが付属しています。 These components are an incredible starting point but when it comes to making your site stand out with a custom design, it can be simpler to start from an unstyled state. Introducing the system:
 
-<<<<<<< HEAD
-`@material-ui/system`は、 "*style functions*" と呼ばれる低レベルのユーティリティ関数を提供し、強力な設計システムを構築します。 主な機能の一部： 主な機能の一部： 主な機能の一部： 主な機能の一部： 主な機能の一部： 主な機能の一部：
-=======
 The **system** lets you quickly build custom UI components leveraging the values defined in your theme.
->>>>>>> 7e97b7f3
 
 ## Demo
 
@@ -38,11 +34,7 @@
 yarn add @material-ui/system@next @material-ui/styled-engine-sc@next styled-components
 ```
 
-<<<<<<< HEAD
-You can create a component that supports some CSS grid properties like `grid-gap`. By supplying `spacing` as the `themeKey` you can reuse logic enabling the behavior we see in other spacing properties like `padding`.
-=======
 Take a look at the [Styled Engine guide](/guides/styled-engine/) for more information about how to configure `styled-components` as the style engine.
->>>>>>> 7e97b7f3
 
 ## Why use the system?
 
@@ -365,11 +357,7 @@
 
 ## 実装
 
-<<<<<<< HEAD
-It will process the `css` property. If you want to support custom CSS values, you can use the `css()` helper.
-=======
 The `sx` prop can be used in four different locations:
->>>>>>> 7e97b7f3
 
 ### 1. Core components
 
@@ -391,16 +379,4 @@
 
 ### 4. Any element with the babel plugin
 
-<<<<<<< HEAD
-- [Tachyons](https://tachyons.io/) was one of the first (2014) CSS libraries to promote the [Atomic CSS pattern](https://css-tricks.com/lets-define-exactly-atomic-css/) (or Functional CSS).
-- Tachyons was later on (2017) followed by [Tailwind CSS](https://tailwindcss.com/). They have made Atomic CSS more popular.
-- [Twitter Bootstrap](https://getbootstrap.com/docs/4.1/utilities/borders/) has slowly introduced atomic class names in v2, v3, and v4. The way they group their "Helper classes" was used as inspiration.
-- In the React world, [Styled System](https://github.com/jxnblk/styled-system) was one of the first (2017) to promote the style functions. It can be used as a generic Box component replacing the atomic CSS helpers as well as helpers to write new components.
-- Large companies such as Pinterest, GitHub, and Segment.io are using the same approach in different flavours: 
-  - [Evergreen Box](https://evergreen.segment.com/foundations/layers)
-  - [Gestalt Box](https://pinterest.github.io/gestalt/#/Box)
-  - [Primer Box](https://primer.style/components/docs/Box)
-- The actual implementation and the object responsive API was inspired by the [Smooth-UI's system](https://smooth-ui.smooth-code.com/docs-basics-system).
-=======
-TODO [#23220](https://github.com/mui-org/material-ui/issues/23220).
->>>>>>> 7e97b7f3
+TODO [#23220](https://github.com/mui-org/material-ui/issues/23220).