# Positions

<p class="description">Utilisez ces utilitaires de raccourci pour configurer rapidement la position d'un élément.</p>

## z-index

{{"demo": "pages/system/positions/ZIndex.js", "defaultCodeOpen": false, "bg": true}}

```jsx
<Box sx={{ zIndex: 'tooltip' }}>
<Box sx={{ zIndex: 'modal' }}>
```

## API

```js
import { positions } from '@material-ui/system';
```

<<<<<<< HEAD
| Noms importés | Propriétés | Propriété CSS | Clé du thème                                                   |
|:------------- |:---------- |:------------- |:-------------------------------------------------------------- |
| `position`    | `position` | `position`    | none                                                           |
| `zIndex`      | `zIndex`   | `z-index`     | [`zIndex`](/customization/default-theme/?expand-path=$.zIndex) |
| `top`         | `top`      | `top`         | none                                                           |
| `right`       | `right`    | `right`       | none                                                           |
| `bottom`      | `bottom`   | `bottom`      | none                                                           |
| `left`        | `left`     | `left`        | none                                                           |
=======
| Nom importé | Propriété  | Propriété CSS | Clé du thème                                                   |
|:----------- |:---------- |:------------- |:-------------------------------------------------------------- |
| `position`  | `position` | `position`    | none                                                           |
| `zIndex`    | `zIndex`   | `z-index`     | [`zIndex`](/customization/default-theme/?expand-path=$.zIndex) |
| `top`       | `top`      | `top`         | none                                                           |
| `right`     | `right`    | `right`       | none                                                           |
| `bottom`    | `bottom`   | `bottom`      | none                                                           |
| `left`      | `left`     | `left`        | none                                                           |
>>>>>>> 7e97b7f3
<|MERGE_RESOLUTION|>--- conflicted
+++ resolved
@@ -17,16 +17,6 @@
 import { positions } from '@material-ui/system';
 ```
 
-<<<<<<< HEAD
-| Noms importés | Propriétés | Propriété CSS | Clé du thème                                                   |
-|:------------- |:---------- |:------------- |:-------------------------------------------------------------- |
-| `position`    | `position` | `position`    | none                                                           |
-| `zIndex`      | `zIndex`   | `z-index`     | [`zIndex`](/customization/default-theme/?expand-path=$.zIndex) |
-| `top`         | `top`      | `top`         | none                                                           |
-| `right`       | `right`    | `right`       | none                                                           |
-| `bottom`      | `bottom`   | `bottom`      | none                                                           |
-| `left`        | `left`     | `left`        | none                                                           |
-=======
 | Nom importé | Propriété  | Propriété CSS | Clé du thème                                                   |
 |:----------- |:---------- |:------------- |:-------------------------------------------------------------- |
 | `position`  | `position` | `position`    | none                                                           |
@@ -34,5 +24,4 @@
 | `top`       | `top`      | `top`         | none                                                           |
 | `right`     | `right`    | `right`       | none                                                           |
 | `bottom`    | `bottom`   | `bottom`      | none                                                           |
-| `left`      | `left`     | `left`        | none                                                           |
->>>>>>> 7e97b7f3
+| `left`      | `left`     | `left`        | none                                                           |