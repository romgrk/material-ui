--- conflicted
+++ resolved
@@ -52,13 +52,6 @@
 **Note:** Most CSS-in-JS solutions inject their styles at the bottom of the HTML `<head>`, which gives Material-UI precedence over your custom styles. To remove the need for **!important**, you need to change the CSS injection order. Here's a demo of how it can be done in Material-UI:
 
 ```jsx
-<<<<<<< HEAD
-*/}
-</StylesProvider>
-      */}
-</StylesProvider>
-      Now, you can override Material-UI's styles. Mit Stil versehene Komponenten können die Stile von Material-UI überschreiben.
-=======
 import * as React from 'react';
 import { StyledEngineProvider } from '@material-ui/core/styles';
 
@@ -75,7 +68,6 @@
     </StylesProvider>
   );
 }
->>>>>>> 7e97b7f3
 ```
 
 **Note:** If you are using emotion and have a custom cache in your app, that one will override the one coming from Material-UI. In order for the injection order to still be correct, you need to add the prepend option. Hier ist ein Beispiel:
@@ -185,14 +177,6 @@
 
 Ist es zu viel Aufwand, die Klassennamen explizit für die Komponente bereitzustellen? [Sie können die von Material-UI generierten Klassennamen anvisieren](/styles/advanced/#with-material-ui-core).
 
-<<<<<<< HEAD
-```jsx
-*/}
-</StylesProvider>
-      */}
-</StylesProvider>
-      Now, you can override Material-UI's styles. Mit Stil versehene Komponenten können die Stile von Material-UI überschreiben.
-=======
 [![Edit Button](https://codesandbox.io/static/img/play-codesandbox.svg)](https://codesandbox.io/s/global-classnames-dho8k)
 
 **GlobalCssSlider.css**
@@ -205,19 +189,14 @@
 .MuiSlider-root:hover {
   color: #2e8b57;
 }
->>>>>>> 7e97b7f3
 ```
 
 **GlobalCssSlider.js**
 
-<<<<<<< HEAD
-![sterne](https://img.shields.io/github/stars/styled-components/styled-components.svg?style=social&label=Star) ![npm](https://img.shields.io/npm/dm/styled-components.svg?)
-=======
 ```jsx
 import * as React from 'react';
 import Slider from '@material-ui/core/Slider';
 import './GlobalCssSlider.css';
->>>>>>> 7e97b7f3
 
 export default function GlobalCssSlider() {
   return <Slider defaultValue={30} />;
@@ -303,17 +282,6 @@
 **GlobalCssSliderDeep.js**
 
 ```jsx
-<<<<<<< HEAD
-*/}
-</StylesProvider>
-      import { StylesProvider } from '@material-ui/core/styles';
-
-<StylesProvider injectFirst>
-  {/* Your component tree.
-      */}
-</StylesProvider>
-      Now, you can override Material-UI's styles. Mit Stil versehene Komponenten können die Stile von Material-UI überschreiben.
-=======
 import * as React from 'react';
 import Slider from '@material-ui/core/Slider';
 import './GlobalCssSliderDeep.css';
@@ -321,7 +289,6 @@
 export default function GlobalCssSliderDeep() {
   return <Slider defaultValue={30} />;
 }
->>>>>>> 7e97b7f3
 ```
 
 ## Styled Components
@@ -506,17 +473,6 @@
 **Note:** If you are using emotion and have a custom cache in your app, that one will override the one coming from Material-UI. In order for the injection order to still be correct, you need to add the prepend option. Hier ist ein Beispiel:
 
 ```jsx
-<<<<<<< HEAD
-*/}
-</StylesProvider>
-      import { StylesProvider } from '@material-ui/core/styles';
-
-<StylesProvider injectFirst>
-  {/* Your component tree.
-      */}
-</StylesProvider>
-      Now, you can override Material-UI's styles. Mit Stil versehene Komponenten können die Stile von Material-UI überschreiben.
-=======
 import * as React from 'react';
 import { CacheProvider } from '@emotion/react';
 import createCache from '@emotion/cache';
@@ -539,7 +495,6 @@
     </StylesProvider>
   );
 }
->>>>>>> 7e97b7f3
 ```
 
 **Note:** If you are using styled-components and have `StyleSheetManager` with a custom `target`, make sure that the target is the first element in the HTML `<head>`. If you are curious to see how it can be done, you can take a look on the `StylesProvider` implementation in the `@material-ui/styled-engine-sc` package.
@@ -588,11 +543,7 @@
 
 The above demo relies on the [default `className` values](/styles/advanced/#with-material-ui-core), but you can provide your own class name with the `componentsProps` API.
 
-<<<<<<< HEAD
-![sterne](https://img.shields.io/github/stars/emotion-js/emotion.svg?style=social&label=Star) ![npm](https://img.shields.io/npm/dm/emotion.svg?)
-=======
 **CssModulesSliderDeep2.module.css**
->>>>>>> 7e97b7f3
 
 ```css
 .slider {
@@ -630,23 +581,9 @@
 }
 ```
 
-<<<<<<< HEAD
-### Controlling priority ⚠️
-
-**Hinweis:** JSS fügt seine Styles am unteren Rand von `<head>` ein. Wenn Sie Stilattribute nicht mit **!important** markieren möchten, ist das wichtig, dass Sie die [ CSS-Injektionsreihenfolge ](/styles/advanced/#css-injection-order) wie in der Demo ändern:
-
-```jsx
-*/}
-</StylesProvider>
-      */}
-</StylesProvider>
-      Now, you can override Material-UI's styles. Mit Stil versehene Komponenten können die Stile von Material-UI überschreiben.
-```
-=======
 ## Emotion
 
 ![sterne](https://img.shields.io/github/stars/emotion-js/emotion.svg?style=social&label=Star) ![npm](https://img.shields.io/npm/dm/@emotion/react.svg)
->>>>>>> 7e97b7f3
 
 ### Die `css` Eigenschaft
 
