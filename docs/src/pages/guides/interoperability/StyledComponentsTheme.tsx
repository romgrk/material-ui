--- conflicted
+++ resolved
@@ -1,15 +1,7 @@
-<<<<<<< HEAD
-import React from 'react';
-import styled, { ThemeProvider } from 'styled-components';
-import NoSsr from '@material-ui/core/NoSsr';
-import { createTheme, ThemeProvider as MuiThemeProvider, darken } from '@material-ui/core/styles';
-import Button from '@material-ui/core/Button';
-=======
 import * as React from 'react';
 import { createTheme, styled, ThemeProvider, darken } from '@mui/material/styles';
 import Slider from '@mui/material/Slider';
 import Box from '@mui/material/Box';
->>>>>>> 7e97b7f3
 
 const customTheme = createTheme({
   palette: {
