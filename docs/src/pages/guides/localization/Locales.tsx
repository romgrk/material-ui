<<<<<<< HEAD
import React from 'react';
import TablePagination from '@material-ui/core/TablePagination';
import Pagination from '@material-ui/lab/Pagination';
import Rating from '@material-ui/lab/Rating';
import Autocomplete from '@material-ui/lab/Autocomplete';
import TextField from '@material-ui/core/TextField';
import { createTheme, ThemeProvider } from '@material-ui/core/styles';
import * as locales from '@material-ui/core/locale';
=======
import * as React from 'react';
import TablePagination from '@mui/material/TablePagination';
import Autocomplete from '@mui/material/Autocomplete';
import Box from '@mui/material/Box';
import TextField from '@mui/material/TextField';
import { createTheme, ThemeProvider } from '@mui/material/styles';
import * as locales from '@mui/material/locale';
>>>>>>> 7e97b7f3

type SupportedLocales = keyof typeof locales;

export default function Locales() {
  const [locale, setLocale] = React.useState<SupportedLocales>('zhCN');

  return (
<<<<<<< HEAD
    <div>
      <ThemeProvider theme={(outerTheme) => createTheme(outerTheme, locales[locale])}>
=======
    <Box sx={{ width: '100%' }}>
      <ThemeProvider
        theme={(outerTheme) => createTheme(outerTheme, locales[locale])}
      >
>>>>>>> 7e97b7f3
        <Autocomplete
          options={Object.keys(locales)}
          getOptionLabel={(key) => `${key.substring(0, 2)}-${key.substring(2, 4)}`}
          style={{ width: 300 }}
          value={locale}
          disableClearable
          onChange={(event: any, newValue: string | null) => {
            setLocale(newValue as SupportedLocales);
          }}
          renderInput={(params) => (
            <TextField {...params} label="Locale" fullWidth />
          )}
        />
        <TablePagination
          count={2000}
          rowsPerPage={10}
          page={1}
          component="div"
          onPageChange={() => {}}
        />
      </ThemeProvider>
    </Box>
  );
}<|MERGE_RESOLUTION|>--- conflicted
+++ resolved
@@ -1,13 +1,3 @@
-<<<<<<< HEAD
-import React from 'react';
-import TablePagination from '@material-ui/core/TablePagination';
-import Pagination from '@material-ui/lab/Pagination';
-import Rating from '@material-ui/lab/Rating';
-import Autocomplete from '@material-ui/lab/Autocomplete';
-import TextField from '@material-ui/core/TextField';
-import { createTheme, ThemeProvider } from '@material-ui/core/styles';
-import * as locales from '@material-ui/core/locale';
-=======
 import * as React from 'react';
 import TablePagination from '@mui/material/TablePagination';
 import Autocomplete from '@mui/material/Autocomplete';
@@ -15,7 +5,6 @@
 import TextField from '@mui/material/TextField';
 import { createTheme, ThemeProvider } from '@mui/material/styles';
 import * as locales from '@mui/material/locale';
->>>>>>> 7e97b7f3
 
 type SupportedLocales = keyof typeof locales;
 
@@ -23,15 +12,10 @@
   const [locale, setLocale] = React.useState<SupportedLocales>('zhCN');
 
   return (
-<<<<<<< HEAD
-    <div>
-      <ThemeProvider theme={(outerTheme) => createTheme(outerTheme, locales[locale])}>
-=======
     <Box sx={{ width: '100%' }}>
       <ThemeProvider
         theme={(outerTheme) => createTheme(outerTheme, locales[locale])}
       >
->>>>>>> 7e97b7f3
         <Autocomplete
           options={Object.keys(locales)}
           getOptionLabel={(key) => `${key.substring(0, 2)}-${key.substring(2, 4)}`}
