<<<<<<< HEAD
# Composition 封装
=======
# 封装
>>>>>>> 7e97b7f3

<p class="description">Material-UI 试着让封装尽可能的简单。</p>

## 封装组件

<<<<<<< HEAD
我们需要一种了解组件接收的子元素的本质的方式，这样可以尽可能提供最大的灵活性和最好的性能。 我们会用 `muiName` 静态属性来标记一些我们的组件，这样能够解决这个问题。
=======
我们需要一种了解组件接收的子元素的本质的方式，这样可以尽可能提供最大的灵活性和最好的性能。 To solve this problem, we tag some of the components with a `muiName` static property when needed.
>>>>>>> 7e97b7f3

但是，您仍可能需要封装一个组件以增强它的功能，而这可能与 `muiName` 的解决方案相冲突。 若你要封装一个组件，那么得验证该组件是否具有此静态属性的集合。

如果您遇到此问题，那么请为封装组件附加上与被封装组件一样的标记。 另外，鉴于父组件可能需要对被封装的组件属性加以控制，您应该向父组件传递这些属性。

让我们来看一个例子：

```jsx
const WrappedIcon = props => <Icon {...props} />;
WrappedIcon.muiName = Icon.muiName;
```

{{"demo": "pages/guides/composition/Composition.js"}}

## 组件属性

在 Material-UI 中，通过一个叫 `component` 的属性，您可以更改将被渲染的根元素。

### 它是如何工作的呢？

Materal-UI 将这样渲染自定义的组件：

```js
return React.createElement(props.component, props)
```

例如，在默认情况下，`List` 组件会渲染 `<ul>` 元素。 但只要把一个 [React 组件](https://reactjs.org/docs/components-and-props.html#function-and-class-components) 属性传递给 `component` 属性，就即可将此更改。 在下面的例子里，就将 `List` 组件作为一个根元素来渲染成 `<nav>` 元素：

```jsx
<List component="nav">
  <ListItem button>
    <ListItemText primary="Trash" />
  </ListItem>
  <ListItem button>
    <ListItemText primary="Spam" />
  </ListItem>
</List>
```

这种模式非常强大，它拥有很强的灵活性，也涵盖了与其他库互操作的方法，例如你最喜欢的一些 routing 或者 forms 的库。 但它也**带有一个小小的警告!**

### 当与内联函数一起使用时要注意

使用内联函数作为 `component` 属性的参数可能会导致 **意外的卸载**，因为每次 React 渲染时都会传递一个新的组件。 例如，如果要创建自定义 `ListItem` 来作为一个链接使用，您可以这样编写：

```jsx
import { Link } from 'react-router-dom';

function ListItemLink(props) {
  const { icon, primary, to } = props;

  const CustomLink = (props) => <Link to={to} {...props} />;

  return (
    <li>
      <ListItem button component={CustomLink}>
        <ListItemIcon>{icon}</ListItemIcon>
        <ListItemText primary={primary} />
      </ListItem>
    </li>
  );
}
```

⚠️ 然而，由于我们使用一个内联函数来更改渲染的组件，所以每一次渲染 `ListItemLink` 时，React 都会先将它卸载。 React 不仅会不必要地更新 DOM，还会影响 `ListItem` 的涟漪效果。

解决方案很简单： **避免内联函数，取而代之的是将一个静态组件传递给 `component` 属性**。 我们可以改变 `ListItemLink` 组件，这样一来 `CustomLink` 总是引用相同的组件：

```tsx
import { Link, LinkProps } from 'react-router-dom';

function ListItemLink(props) {
  const { icon, primary, to } = props;

  const CustomLink = React.useMemo(
    () =>
      React.forwardRef<HTMLAnchorElement, Omit<RouterLinkProps, 'to'>>(function Link(
        linkProps,
        ref,
      ) {
        return <Link ref={ref} to={to} {...linkProps} />;
      }),
    [to],
  );

  return (
    <li>
      <ListItem button component={CustomLink}>
        <ListItemIcon>{icon}</ListItemIcon>
        <ListItemText primary={primary} />
      </ListItem>
    </li>
  );
}
```

### 带有传递属性的一些注意事项

您可以利用传递属性来简化您的代码。 在此示例中，我们不创建任何中间组件：

```jsx
import { Link } from 'react-router-dom';

<ListItem button component={Link} to="/">
```

⚠️ 但是，这种策略会受到一些限制：属性的冲突。 提供 `component` 属性的组件（如：ListItem）则可能不会将其所有属性（如 dense）传递到根元素。

### 使用 TypeScript

您可以在 [TypeScript 指南](/guides/typescript/#usage-of-component-prop) 中找到详细信息 。
<<<<<<< HEAD

## 路由库

通过 `component` 属性实现了与第三方路由库的整合。 该行为与上面的属性描述完全相同。 以下是一些 [react-router-dom](https://github.com/ReactTraining/react-router) 的示例： 它覆盖按钮（Button）、链接（Link）和列表（List）组件，对所有的组件，你应该能应用相同的策略。

### Button 按钮

{{"demo": "pages/guides/composition/ButtonRouter.js"}}

### Link 链接
=======

## 使用 refs 时的一些注意事项
>>>>>>> 7e97b7f3

本节介绍了将一个自定义组件用作`子组件`或 作为 `component` 的属性时的一些注意事项。

<<<<<<< HEAD
### List 列表

{{"demo": "pages/guides/composition/ListRouter.js"}}

## 使用 refs 时的一些注意事项

本节介绍了将一个自定义组件用作`子组件`或 作为 `component` 的属性时的一些注意事项。

某些组件需要访问 DOM 节点。 之前提到，通过使用 `ReactDOM.findDOMNode` 就能实现。 该方法已被废弃，代替的是使用 `ref` 和 ref 转递。 然而，只有给予下列组件类型一个 `ref`：

=======
某些组件需要访问 DOM 节点。 之前提到，通过使用 `ReactDOM.findDOMNode` 就能实现。 该方法已被废弃，代替的是使用 `ref` 和 ref 转递。 然而，只有给予下列组件类型一个 `ref`：

>>>>>>> 7e97b7f3
- 任何 Material-UI 组件
- 类组件，如 `React.Component` 或 `React.PureComponent` 等
- DOM（或 host）组件，例如 `div` 或 `button`
- [React.forwardRef 组件](https://reactjs.org/docs/react-api.html#reactforwardref)
- [React.lazy 组件](https://reactjs.org/docs/react-api.html#reactlazy)
- [React.memo 组件](https://reactjs.org/docs/react-api.html#reactmemo)

如果在将组件与 Material-UI 结合使用时未使用上述类型之一，那么您可能会在控制台中看到来自 React 的警告，类似于：

> Function components cannot be given refs. Attempts to access this ref will fail. Did you mean to use React.forwardRef()?

<<<<<<< HEAD
请注意，在使用 `lazy` 和 `memo` 组件时，如果被封装的组件无法承载一个 ref，您仍然有可能收到这个警告。

在某些情况下，我们发出了一个额外警告来帮助调试，类似于：
=======
请注意，如果 `lazy` 和 `memo` 组件的包装组件包装组件不能容纳 ref，那么仍然会收到此警告。 在某些情况下，我们发出了一个额外警告来帮助调试，类似于：
>>>>>>> 7e97b7f3

> Invalid prop `component` supplied to `ComponentName`. Expected an element type that can hold a ref.

这只包含了两个最常见的用例。 欲了解更多信息，请查阅[在 React 官方文档中的此章节](https://reactjs.org/docs/forwarding-refs.html)。

```diff
-const MyButton = () => <div role="button" />;
+const MyButton = React.forwardRef((props, ref) =>
+  <div role="button" {...props} ref={ref} />);

<Button component={MyButton} />;
```

```diff
-const SomeContent = props => <div {...props}>Hello, World!</div>;
+const SomeContent = React.forwardRef((props, ref) => <div {...props} ref={ref}>你好，世界！</div>);
<Tooltip title="Hello, again."><SomeContent /></Tooltip>;
```

<<<<<<< HEAD
若想知道您使用的 Material-UI 组件是否具有此需求，请查阅该组件的 API 文档中的属性部分。 如果您需要转递 refs，描述会关联到此章节。
=======
要确定您使用的Material-UI组件是否具有此需求，请查阅该组件的props API文档。 如果您需要转递 refs，描述会关联到此章节。
>>>>>>> 7e97b7f3

### 使用 StrictMode 的注意事项

如果对上述情况，您使用类组件，那么您会看到 `React.StrictMode` 中的一些警告。 在内部使用 `ReactDOMfindDOMNode` 来达到向后的兼容性。 您可以使用 ` React.forwardRef ` 和类组件中的一个指定的属性来把 `ref` 传递到一个 DOM 组件中。 这样做不再会触发与 ` ReactDOM.findDOMNode ` 相关的弃用警告 。

```diff
class Component extends React.Component {
  render() {
-   const { props } = this;
+   const { forwardedRef, ...props } = this.props;
    return <div {...props} ref={forwardedRef} />;
  }
}

-export default Component;
+export default React.forwardRef((props, ref) => <Component {...props} forwardedRef={ref} />);
```<|MERGE_RESOLUTION|>--- conflicted
+++ resolved
@@ -1,18 +1,10 @@
-<<<<<<< HEAD
-# Composition 封装
-=======
 # 封装
->>>>>>> 7e97b7f3
 
 <p class="description">Material-UI 试着让封装尽可能的简单。</p>
 
 ## 封装组件
 
-<<<<<<< HEAD
-我们需要一种了解组件接收的子元素的本质的方式，这样可以尽可能提供最大的灵活性和最好的性能。 我们会用 `muiName` 静态属性来标记一些我们的组件，这样能够解决这个问题。
-=======
 我们需要一种了解组件接收的子元素的本质的方式，这样可以尽可能提供最大的灵活性和最好的性能。 To solve this problem, we tag some of the components with a `muiName` static property when needed.
->>>>>>> 7e97b7f3
 
 但是，您仍可能需要封装一个组件以增强它的功能，而这可能与 `muiName` 的解决方案相冲突。 若你要封装一个组件，那么得验证该组件是否具有此静态属性的集合。
 
@@ -124,28 +116,6 @@
 ### 使用 TypeScript
 
 您可以在 [TypeScript 指南](/guides/typescript/#usage-of-component-prop) 中找到详细信息 。
-<<<<<<< HEAD
-
-## 路由库
-
-通过 `component` 属性实现了与第三方路由库的整合。 该行为与上面的属性描述完全相同。 以下是一些 [react-router-dom](https://github.com/ReactTraining/react-router) 的示例： 它覆盖按钮（Button）、链接（Link）和列表（List）组件，对所有的组件，你应该能应用相同的策略。
-
-### Button 按钮
-
-{{"demo": "pages/guides/composition/ButtonRouter.js"}}
-
-### Link 链接
-=======
-
-## 使用 refs 时的一些注意事项
->>>>>>> 7e97b7f3
-
-本节介绍了将一个自定义组件用作`子组件`或 作为 `component` 的属性时的一些注意事项。
-
-<<<<<<< HEAD
-### List 列表
-
-{{"demo": "pages/guides/composition/ListRouter.js"}}
 
 ## 使用 refs 时的一些注意事项
 
@@ -153,10 +123,6 @@
 
 某些组件需要访问 DOM 节点。 之前提到，通过使用 `ReactDOM.findDOMNode` 就能实现。 该方法已被废弃，代替的是使用 `ref` 和 ref 转递。 然而，只有给予下列组件类型一个 `ref`：
 
-=======
-某些组件需要访问 DOM 节点。 之前提到，通过使用 `ReactDOM.findDOMNode` 就能实现。 该方法已被废弃，代替的是使用 `ref` 和 ref 转递。 然而，只有给予下列组件类型一个 `ref`：
-
->>>>>>> 7e97b7f3
 - 任何 Material-UI 组件
 - 类组件，如 `React.Component` 或 `React.PureComponent` 等
 - DOM（或 host）组件，例如 `div` 或 `button`
@@ -168,13 +134,7 @@
 
 > Function components cannot be given refs. Attempts to access this ref will fail. Did you mean to use React.forwardRef()?
 
-<<<<<<< HEAD
-请注意，在使用 `lazy` 和 `memo` 组件时，如果被封装的组件无法承载一个 ref，您仍然有可能收到这个警告。
-
-在某些情况下，我们发出了一个额外警告来帮助调试，类似于：
-=======
 请注意，如果 `lazy` 和 `memo` 组件的包装组件包装组件不能容纳 ref，那么仍然会收到此警告。 在某些情况下，我们发出了一个额外警告来帮助调试，类似于：
->>>>>>> 7e97b7f3
 
 > Invalid prop `component` supplied to `ComponentName`. Expected an element type that can hold a ref.
 
@@ -194,11 +154,7 @@
 <Tooltip title="Hello, again."><SomeContent /></Tooltip>;
 ```
 
-<<<<<<< HEAD
-若想知道您使用的 Material-UI 组件是否具有此需求，请查阅该组件的 API 文档中的属性部分。 如果您需要转递 refs，描述会关联到此章节。
-=======
 要确定您使用的Material-UI组件是否具有此需求，请查阅该组件的props API文档。 如果您需要转递 refs，描述会关联到此章节。
->>>>>>> 7e97b7f3
 
 ### 使用 StrictMode 的注意事项
 
