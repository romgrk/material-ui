# Komposition

<p class="description">Die Material-UI versucht die Komposition so einfach wie möglich zu gestalten.</p>

## Komponenten verpacken

Um maximale Flexibilität und Leistung zu gewährleisten, benötigen wir einen Weg, um die Art der untergeordneten Elemente einer Komponente zu kennen. To solve this problem, we tag some of the components with a `muiName` static property when needed.

You may, however, need to wrap a component in order to enhance it, which can conflict with the `muiName` solution. If you wrap a component, verify if that component has this static property set.

If you encounter this issue, you need to use the same tag for your wrapping component that is used with the wrapped component. In addition, you should forward the properties, as the parent component may need to control the wrapped components props.

Sehen wir uns ein Beispiel an:

```jsx
const WrappedIcon = props => <Icon {...props} />;
WrappedIcon.muiName = Icon.muiName;
```

{{"demo": "pages/guides/composition/Composition.js"}}

## Component prop

Material-UI allows you to change the root element that will be rendered via a prop called `component`.

### Wie funktioniert das?

The custom component will be rendered by Material-UI like this:

```js
return React.createElement(props.component, props)
```

Beispielsweise wird die `List` Komponente mit einem `<ul>`-Element gerendert. This can be changed by passing a [React component](https://reactjs.org/docs/components-and-props.html#function-and-class-components) to the `component` prop. The following example will render the `List` component with a `<nav>` element as root element instead:

```jsx
<List component="nav">
  <ListItem button>
    <ListItemText primary="Trash" />
  </ListItem>
  <ListItem button>
    <ListItemText primary="Spam" />
  </ListItem>
</List>
```

This pattern is very powerful and allows for great flexibility, as well as a way to interoperate with other libraries, such as your favorite routing or forms library. Aber es gibt auch eine **kleine Einschränkung!**

### Vorbehalt beim Inlining

<<<<<<< HEAD
React aktualisiert nicht nur das DOM unnötig, sondern die Wellenvisualisierung des `ListItem` funktioniert auch nicht richtig. ⚠️ Da wir jedoch eine Inline-Funktion verwenden, um die gerenderte Komponente zu ändern, wird die Verknüpfung von React bei jedem Rendern des `ListItemLink` aufgehoben.
=======
Using an inline function as an argument for the `component` prop may result in **unexpected unmounting**, since a new component is passed every time React renders. ⚠️ Da wir jedoch eine Inline-Funktion verwenden, um die gerenderte Komponente zu ändern, wird die Verknüpfung von React bei jedem Rendern des `ListItemLink` aufgehoben.
>>>>>>> 7e97b7f3

```jsx
import { Link } from 'react-router-dom';

function ListItemLink(props) {
  const { icon, primary, to } = props;

  const CustomLink = props => <Link to={to} {...props} />;

  return (
    <li>
      <ListItem button component={CustomLink}>
        <ListItemIcon>{icon}</ListItemIcon>
        <ListItemText primary={primary} />
      </ListItem>
    </li>
  );
}
```

⚠️ Da wir jedoch eine Inline-Funktion verwenden, um die gerenderte Komponente zu ändern, wird die Verknüpfung von React bei jedem Rendern des `ListItemLink` aufgehoben. React aktualisiert nicht nur das DOM unnötig, sondern die Wellenvisualisierung des `ListItem` funktioniert auch nicht richtig.

The solution is simple: **avoid inline functions and pass a static component to the `component` prop** instead. Let's change the `ListItemLink` component so `CustomLink` always reference the same component:

```tsx
import { Link, LinkProps } from 'react-router-dom';

function ListItemLink(props) {
  const { icon, primary, to } = props;

  const CustomLink = React.useMemo(
    () =>
      React.forwardRef<HTMLAnchorElement, Omit<RouterLinkProps, 'to'>>(function Link(
        linkProps,
        ref,
      ) {
        return <Link ref={ref} to={to} {...linkProps} />;
      }),
    [to],
  );

  return (
    <li>
      <ListItem button component={CustomLink}>
        <ListItemIcon>{icon}</ListItemIcon>
        <ListItemText primary={primary} />
      </ListItem>
    </li>
  );
}
```

### Caveat with prop forwarding

You can take advantage of the prop forwarding to simplify the code. In diesem Beispiel erstellen wir keine Zwischenkomponente:

```jsx
import { Link } from 'react-router-dom';

<ListItem button component={Link} to="/">
```

⚠️ However, this strategy suffers from a limitation: prop collisions. The component providing the `component` prop (e.g. ListItem) might not forward all the props (for example dense) to the root element.

### Mit TypeScript

You can find the details in the [TypeScript guide](/guides/typescript/#usage-of-component-prop).

## Vorbehalt bei Refs

This section covers caveats when using a custom component as `children` or for the `component` prop.

Some of the components need access to the DOM node. This was previously possible by using `ReactDOM.findDOMNode`. This function is deprecated in favor of `ref` and ref forwarding. However, only the following component types can be given a `ref`:

- Any Material-UI component
- class components i.e. `React.Component` or `React.PureComponent`
- DOM (or host) components e.g. `div` or `button`
- [React.forwardRef components](https://reactjs.org/docs/react-api.html#reactforwardref)
- [React.lazy components](https://reactjs.org/docs/react-api.html#reactlazy)
- [React.memo components](https://reactjs.org/docs/react-api.html#reactmemo)

If you don't use one of the above types when using your components in conjunction with Material-UI, you might see a warning from React in your console similar to:

> Function components cannot be given refs. Attempts to access this ref will fail. Did you mean to use React.forwardRef()?

Note that you will still get this warning for `lazy` and `memo` components if their wrapped component can't hold a ref. In some instances an additional warning is issued to help with debugging, similar to:

> Ungültige `component` Eigenschaft an `ComponentName` übergeben. Es wurde ein Elementtyp erwartet, der eine Referenz enthalten kann.

Only the two most common use cases are covered. For more information see [this section in the official React docs](https://reactjs.org/docs/forwarding-refs.html).

```diff
-const MyButton = () => <div role="button" />;
+const MyButton = React.forwardRef((props, ref) =>
+  <div role="button" {...props} ref={ref} />);

<Button component={MyButton} />;
```

```diff
-const SomeContent = props => <div {...props}>Hello, World!</div>;
+const SomeContent = React.forwardRef((props, ref) => <div {...props} ref={ref}>Hello, World!</div>);
<Tooltip title="Hello, again."><SomeContent /></Tooltip>;
```

Um herauszufinden, ob die Material-UI - Komponente, die Sie verwenden, diese Anforderung hat, überprüfen Sie API - Dokumentation für diese Komponente. Wenn Sie Refs weiterleiten müssen, wird die Beschreibung mit diesem Abschnitt verknüpft.

### Caveat with StrictMode

If you use class components for the cases described above you will still see warnings in `React.StrictMode`. `ReactDOM.findDOMNode` is used internally for backwards compatibility. You can use `React.forwardRef` and a designated prop in your class component to forward the `ref` to a DOM component. Doing so should not trigger any more warnings related to the deprecation of `ReactDOM.findDOMNode`.

```diff
class Component extends React.Component {
  render() {
-   const { props } = this;
+   const { forwardedRef, ...props } = this.props;
    return <div {...props} ref={forwardedRef} />;
  }
}

-export default Component;
+export default React.forwardRef((props, ref) => <Component {...props} forwardedRef={ref} />);
```<|MERGE_RESOLUTION|>--- conflicted
+++ resolved
@@ -48,11 +48,7 @@
 
 ### Vorbehalt beim Inlining
 
-<<<<<<< HEAD
-React aktualisiert nicht nur das DOM unnötig, sondern die Wellenvisualisierung des `ListItem` funktioniert auch nicht richtig. ⚠️ Da wir jedoch eine Inline-Funktion verwenden, um die gerenderte Komponente zu ändern, wird die Verknüpfung von React bei jedem Rendern des `ListItemLink` aufgehoben.
-=======
 Using an inline function as an argument for the `component` prop may result in **unexpected unmounting**, since a new component is passed every time React renders. ⚠️ Da wir jedoch eine Inline-Funktion verwenden, um die gerenderte Komponente zu ändern, wird die Verknüpfung von React bei jedem Rendern des `ListItemLink` aufgehoben.
->>>>>>> 7e97b7f3
 
 ```jsx
 import { Link } from 'react-router-dom';
