# Composition

<p class="description">Material-UI tries to make composition as easy as possible.</p>

## Wrapping components

In order to provide the maximum flexibility and performance, we need a way to know the nature of the child elements a component receives. To solve this problem, we tag some of the components with a `muiName` static property when needed.

You may, however, need to wrap a component in order to enhance it, which can conflict with the `muiName` solution. If you wrap a component, verify if that component has this static property set.

If you encounter this issue, you need to use the same tag for your wrapping component that is used with the wrapped component. In addition, you should forward the properties, as the parent component may need to control the wrapped components props.

Давайте рассмотрим пример:

```jsx
const WrappedIcon = props => <Icon {...props} />; WrappedIcon.muiName = Icon.muiName;
```

{{"demo": "pages/guides/composition/Composition.js"}}

## Component prop

Material-UI allows you to change the root element that will be rendered via a prop called `component`.

### How does it work?

The custom component will be rendered by Material-UI like this:

```js
return React.createElement(props.component, props)
```

Например, по умолчанию компонент `List` будет отображать `<ul>` элемент. This can be changed by passing a [React component](https://reactjs.org/docs/components-and-props.html#function-and-class-components) to the `component` prop. The following example will render the `List` component with a `<nav>` element as root element instead:

```jsx
<List component="nav">
  <ListItem button>
    <ListItemText primary="Trash" />
  </ListItem>
  <ListItem button>
    <ListItemText primary="Spam" />
  </ListItem>
</List>
```

This pattern is very powerful and allows for great flexibility, as well as a way to interoperate with other libraries, such as your favorite routing or forms library. Но **с небольшой оговоркой! **

### Caveat with inlining

<<<<<<< HEAD
Не только React сделает ненужное обновление DOM, но и ripple эффект `ListItem` будет работать неправильно. ⚠️ Однако, поскольку мы используем встроенную функцию для изменения отрисованного компонента, React будет демонтировать ссылку каждый раз, когда `ListItemLink` отрисован.
=======
Using an inline function as an argument for the `component` prop may result in **unexpected unmounting**, since a new component is passed every time React renders. ⚠️ Однако, поскольку мы используем встроенную функцию для изменения отрисованного компонента, React будет демонтировать ссылку каждый раз, когда `ListItemLink` отрисован.
>>>>>>> 7e97b7f3

```jsx
import { Link } from 'react-router-dom';

function ListItemLink(props) {
  const { icon, primary, to } = props;

  const CustomLink = props => <Link to={to} {...props} />;

  return (
    <li>
      <ListItem button component={CustomLink}>
        <ListItemIcon>{icon}</ListItemIcon>
        <ListItemText primary={primary} />
      </ListItem>
    </li>
  );
}
```

⚠️ Однако, поскольку мы используем встроенную функцию для изменения отрисованного компонента, React будет демонтировать ссылку каждый раз, когда `ListItemLink` отрисован. Не только React сделает ненужное обновление DOM, но и ripple эффект `ListItem` будет работать неправильно.

The solution is simple: **avoid inline functions and pass a static component to the `component` prop** instead. Let's change the `ListItemLink` component so `CustomLink` always reference the same component:

```tsx
import { Link, LinkProps } from 'react-router-dom';

function ListItemLink(props) {
  const { icon, primary, to } = props;

  const CustomLink = React.useMemo(
    () =>
      React.forwardRef<HTMLAnchorElement, Omit<RouterLinkProps, 'to'>>(function Link(
        linkProps,
        ref,
      ) {
        return <Link ref={ref} to={to} {...linkProps} />;
      }),
    [to],
  );

  return (
    <li>
      <ListItem button component={CustomLink}>
        <ListItemIcon>{icon}</ListItemIcon>
        <ListItemText primary={primary} />
      </ListItem>
    </li>
  );
}
```

### Caveat with prop forwarding

You can take advantage of the prop forwarding to simplify the code. В этом примере мы не создаем ни одного промежуточного компонента:

```jsx
import { Link } from 'react-router-dom';

<ListItem button component={Link} to="/">
```

⚠️ However, this strategy suffers from a limitation: prop collisions. The component providing the `component` prop (e.g. ListItem) might not forward all the props (for example dense) to the root element.

### With TypeScript

You can find the details in the [TypeScript guide](/guides/typescript/#usage-of-component-prop).

## Caveat with refs

This section covers caveats when using a custom component as `children` or for the `component` prop.

Some of the components need access to the DOM node. This was previously possible by using `ReactDOM.findDOMNode`. This function is deprecated in favor of `ref` and ref forwarding. However, only the following component types can be given a `ref`:

- Any Material-UI component
- class components i.e. `React.Component` or `React.PureComponent`
- DOM (or host) components e.g. `div` or `button`
- [React.forwardRef components](https://reactjs.org/docs/react-api.html#reactforwardref)
- [React.lazy components](https://reactjs.org/docs/react-api.html#reactlazy)
- [React.memo components](https://reactjs.org/docs/react-api.html#reactmemo)

If you don't use one of the above types when using your components in conjunction with Material-UI, you might see a warning from React in your console similar to:

> Function components cannot be given refs. Attempts to access this ref will fail. Did you mean to use React.forwardRef()?

Обратите внимание, что вы все равно получите это предупреждение для `lazy` и `memo` компонентов, если обернутый ими компонент не может содержать ссылку. In some instances an additional warning is issued to help with debugging, similar to:

> Invalid prop `component` supplied to `ComponentName`. Expected an element type that can hold a ref.

Only the two most common use cases are covered. For more information see [this section in the official React docs](https://reactjs.org/docs/forwarding-refs.html).

```diff
-const MyButton = () => <div role="button" />;
+const MyButton = React.forwardRef((props, ref) =>
+  <div role="button" {...props} ref={ref} />);

<Button component={MyButton} />;
```

```diff
-const SomeContent = props => <div {...props}>Hello, World!</div>;
+const SomeContent = React.forwardRef((props, ref) => <div {...props} ref={ref}>Hello, World!</div>);
<Tooltip title="Hello, again."><SomeContent /></Tooltip>;
```

To find out if the Material-UI component you're using has this requirement, check out the the props API documentation for that component. If you need to forward refs the description will link to this section.

### Caveat with StrictMode

If you use class components for the cases described above you will still see warnings in `React.StrictMode`. `ReactDOM.findDOMNode` is used internally for backwards compatibility. You can use `React.forwardRef` and a designated prop in your class component to forward the `ref` to a DOM component. Doing so should not trigger any more warnings related to the deprecation of `ReactDOM.findDOMNode`.

```diff
class Component extends React.Component {
  render() {
-   const { props } = this;
+   const { forwardedRef, ...props } = this.props;
    return <div {...props} ref={forwardedRef} />;
  }
}

-export default Component;
+export default React.forwardRef((props, ref) => <Component {...props} forwardedRef={ref} />);
```<|MERGE_RESOLUTION|>--- conflicted
+++ resolved
@@ -47,11 +47,7 @@
 
 ### Caveat with inlining
 
-<<<<<<< HEAD
-Не только React сделает ненужное обновление DOM, но и ripple эффект `ListItem` будет работать неправильно. ⚠️ Однако, поскольку мы используем встроенную функцию для изменения отрисованного компонента, React будет демонтировать ссылку каждый раз, когда `ListItemLink` отрисован.
-=======
 Using an inline function as an argument for the `component` prop may result in **unexpected unmounting**, since a new component is passed every time React renders. ⚠️ Однако, поскольку мы используем встроенную функцию для изменения отрисованного компонента, React будет демонтировать ссылку каждый раз, когда `ListItemLink` отрисован.
->>>>>>> 7e97b7f3
 
 ```jsx
 import { Link } from 'react-router-dom';
