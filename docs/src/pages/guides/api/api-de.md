--- conflicted
+++ resolved
@@ -67,11 +67,7 @@
 - their own flattened properties when these are key to the top level component abstraction, for instance an `id` prop for the `Input` component.
 - ihre eigenen `xxxProps` Eigenschaft, falls Benutzer möglicherweise die Unterkomponenten der internen Render-Methode anpassen müssen, z. B. die `inputProps` und `InputProps` Eigenschaften für Komponenten, die `Input` intern verwenden.
 - ihre eigene `xxxComponent` Eigenschaft zum Durchführen der Komponenteninjektion.
-<<<<<<< HEAD
-- Siehe auch [React Implementation Notes](https://reactjs.org/docs/implementation-notes.html#mounting-host-elements). **host component**: ein DOM-Knotentype im Kontext von `react-dom`, z.B. ein `'div'`.
-=======
 - Siehe auch [React Implementation Notes](https://reactjs.org/docs/implementation-notes.html#mounting-host-elements). Dies hilft bei der Beantwortung der Frage ["Wie kann ich auf das DOM-Element zugreifen?"](/getting-started/faq/#how-can-i-access-the-dom-element)
->>>>>>> 7e97b7f3
 
 ### Benennung der Eigenschaften
 
@@ -107,19 +103,11 @@
   type Props = {
       variant: 'text' | 'contained' | 'fab';
     }
-<<<<<<< HEAD
-    ```
-    
-    Diese API ist ausführlicher: `<Button>`, `<Button variant="contained">`, `<Button variant="fab">`.
-    
-    Diese API ist ausführlicher: `<Button>`, `<Button variant="contained">`, `<Button variant="fab">`.
-=======
   ```
 
   Diese API ist ausführlicher: `<Button>`, `<Button variant="contained">`, `<Button variant="fab">`.
 
   However, it prevents an invalid combination from being used, bounds the number of props exposed, and can easily support new values in the future.
->>>>>>> 7e97b7f3
 
 Die Komponenten der Material-UI verwenden eine Kombination der beiden Ansätze gemäß den folgenden Regeln:
 
