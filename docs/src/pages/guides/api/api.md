--- conflicted
+++ resolved
@@ -104,11 +104,7 @@
 
 Most of the controlled component are controlled via the `value` and the `onChange` props,
 however, the `open` / `onClose` / `onOpen` combination is used for display related state.
-<<<<<<< HEAD
-In cases where there are multiple events, we put the noun first, and then the verb, for example: `onPageChange`, `onRowsChange`.
-=======
 In the cases where there are more events, we put the noun first, and then the verb, for example: `onPageChange`, `onRowsChange`.
->>>>>>> 7e97b7f3
 
 ### boolean vs. enum
 
