--- conflicted
+++ resolved
@@ -6,21 +6,13 @@
 
 ### 哇—— API 看起来完全不一样！ Does that mean 1.0 is completely different, I'll have to learn the basics all over again, and migrating will be practically impossible?
 
-<<<<<<< HEAD
-我很高兴你问了！ 答案是不。我们的核心概念并没有改变。 您会注意到 API 提供了更多的灵活性，但这有一定的成本——一些更低级别的组件提取了较低的复杂性。
-=======
 I'm glad you asked! 答案是不。 答案是不。 The core concepts haven't changed. 您会注意到 API 提供了更多的灵活性，但这有一定的成本——一些更低级别的组件提取了较低的复杂性。
->>>>>>> 7e97b7f3
 
 ### 到底是什么带来了如此巨大的改变呢？
 
 Material-UI 这个项目是从[4年前](https://github.com/mui-org/material-ui/commit/28b768913b75752ecf9b6bb32766e27c241dbc46)开始的。 在此期间，整个个生态系统发展了很多，我们也学到了很多东西。 [@nathanmarks](https://github.com/nathanmarks/) 启动了一项雄心勃勃的任务，将 Material-UI **重新启动**，并利用我们学到的知识，来解决一些长期存在的问题。 譬如这些主要的变化：
 
-<<<<<<< HEAD
-- 我们采用 CSS-in-JS 这个新的样式方案（更好的[自定义](/customization/components/)的能力和整体性能）
-=======
 - New styling solution using CSS-in-JS (better [customization](/customization/how-to-customize/) power, better performance)
->>>>>>> 7e97b7f3
 - 新的主题处理 （有嵌套，自主支撑等。）
 - 感谢 [Next.js](https://github.com/zeit/next.js) 超快地创建文档
 - 更容易检测 [测试覆盖率](/guides/testing/) （99％以上，在所有主流浏览器上运行， [视觉回归测试](https://www.argos-ci.com/mui-org/material-ui)）
@@ -30,13 +22,8 @@
 ### 我应该从哪里开始迁移？
 
 1. 首先，和 v0.x 版本一起，安装 v1.x 版本的 Material-UI。
-<<<<<<< HEAD
-    
-    用 yarn：
-=======
 
 用 yarn：
->>>>>>> 7e97b7f3
 
 ```sh
 yarn add material-ui
@@ -55,47 +42,6 @@
 ```js
 import FlatButton from 'material-ui/FlatButton'; // v0.x
   import Button from '@material-ui/core/Button'; // v1.x
-<<<<<<< HEAD
-  ```
-
-2. 在你的项目上运行 [迁移助手](https://github.com/mui-org/material-ui/tree/master/packages/material-ui-codemod) 
-3。 `MuiThemeProvider` 对于 v1.x. 版本是可选项，但是如果您有一个自定义的主题，你可以随意同时使用 v0.x 和 v1.x 版本的组件，像这样：
-
-  ```jsx
-  import React from 'react';
-  import { MuiThemeProvider, createMuiTheme } from '@material-ui/core/styles'; // v1.x
-  import { MuiThemeProvider as V0MuiThemeProvider} from 'material-ui';
-  import getMuiTheme from 'material-ui/styles/getMuiTheme';
-
-  const theme = createMuiTheme({
-    /* theme for v1.x */
-  });
-  const themeV0 = getMuiTheme({
-    /* theme for v0.x */
-  });
-
-  function App() {
-    return (
-      <MuiThemeProvider theme={theme}>
-        <V0MuiThemeProvider muiTheme={themeV0}>
-          {/*Components*/}
-        </V0MuiThemeProvider>
-      </MuiThemeProvider>
-    );
-  }
-
-  export default App;
-  ```
-
-4. 之后，您可以自由地一次迁移一个组件实例。
-
-## 组件
-
-### 自动完成
-
-Material-UI 并没有提供一个高级的 API 来解决这个问题。
-我们鼓励您去探索 [React 社区提供的解决方案](/components/autocomplete/)。
-=======
 ```
 
 2. 未来，我们打算提供一个简单的组件来解决这个用例：[#9997](https://github.com/mui-org/material-ui/issues/9997)。
@@ -132,21 +78,14 @@
 ### Autocomplete 自动补全组件
 
 Material-UI 不提供用于解决此问题的高级 API。 Material-UI doesn't provide a high-level API for solving this problem. You're encouraged you to explore [the solutions the React community has built](/components/autocomplete/).
->>>>>>> 7e97b7f3
 
 在你的项目上运行 [迁移助手](https://github.com/mui-org/material-ui/tree/master/packages/material-ui-codemod)
 
 ### Svg 图标
 
-<<<<<<< HEAD
-请在你的项目上运行 [迁移助手](https://github.com/mui-org/material-ui/tree/master/packages/material-ui-codemod) 。
-
-这会应用出如下的变更：
-=======
 未来，我们打算提供一个简单的组件来解决这个用例：[#9997](https://github.com/mui-org/material-ui/issues/9997)。
 
 这将应用如下更改：
->>>>>>> 7e97b7f3
 
 ```diff
 -import AddIcon from 'material-ui/svg-icons/Add';
