# Справа налево

<p class="description">Right-to-left languages such as Arabic, Persian or Hebrew are supported. To change the direction of Material-UI components you must follow the following steps.</p>

## Steps

### 1. HTML

Make sure the `dir` attribute is set on the body, otherwise native components will break:

```html
<body dir="rtl">
```

<<<<<<< HEAD
=======
As an alternative to the above, you can also wrap your application in an element with the `dir` attribute:

```jsx
function App() {
  return (
    <div dir="rtl">
      <MyComponent />
    </div>
  );
}
```

This can be helpful for creating components to toggle language settings in the live application.

>>>>>>> 7e97b7f3
### 2. Темы

Set the direction in your custom theme:

```js
const theme = createTheme({
  direction: 'rtl',
});
```

### 3. Install the rtl plugin

You need this JSS plugin to flip the styles: [jss-rtl](https://github.com/alitaheri/jss-rtl).

```sh
npm install jss-rtl
```

If you are using `emotion` or `styled-components`, you need this stylis plugin to flip the styles: [stylis-plugin-rtl](https://github.com/styled-components/stylis-plugin-rtl).

```sh
npm install stylis-plugin-rtl
```

**Note**: Only `emotion` is compatible with version 2 of the plugin. `styled-components` requires version 1. If you are using `styled-components` as styled engine, make sure to install the correct version.

Having installed the plugin in your project, Material-UI components still require it to be loaded by the style engine instance that you use. Find bellow guides on how you can load it.

### 3. Load the rtl plugin

#### 3. jss-rtl

Having installed the plugin in your project, Material-UI components still require it to be loaded by the jss instance, as described below. Internally, withStyles is using this JSS plugin when `direction: 'rtl'` is set on the theme. Head to the [plugin README](https://github.com/alitaheri/jss-rtl) to learn more about it.

Once you have created a new JSS instance with the plugin, you need to make it available to all the components in the component tree. The [`StylesProvider`](/styles/api/#stylesprovider) component enables this:

```jsx
import { create } from 'jss';
import rtl from 'jss-rtl';
import { StylesProvider, jssPreset } from '@material-ui/styles';

// Configure JSS
const jss = create({
  plugins: [...jssPreset().plugins, rtl()],
});

function RTL(props) {
  return <StylesProvider jss={jss}>{props.children}</StylesProvider>;
}
```

#### 3.2 emotion

Once you have created a new JSS instance with the plugin, you need to make it available to all the components in the component tree. The [`StylesProvider`](/styles/api/#stylesprovider) component enables this:

```jsx
import rtlPlugin from 'stylis-plugin-rtl';
import { CacheProvider } from '@emotion/react';
import createCache from '@emotion/cache';

// Create rtl cache
const cacheRtl = createCache({
  key: 'muirtl',
  stylisPlugins: [rtlPlugin],
});

function RTL(props) {
  return <CacheProvider value={cacheRtl}>{props.children}</CacheProvider>;
}
```

#### 3.3 styled-components

If you use `styled-components` as your style engine, you can use the [StyleSheetManager](https://styled-components.com/docs/api#stylesheetmanager) and provide the stylis-plugin-rtl as an item in the `stylisPlugins` property:

```jsx
import { StyleSheetManager } from 'styled-components';
import rtlPlugin from 'stylis-plugin-rtl';

function RTL(props) {
  return (
    <StyleSheetManager stylisPlugins={[rtlPlugin]}>
      {props.children}
    </StyleSheetManager>
  );
}
```

## Demo

_Use the direction toggle button on the top right corner to flip the whole documentation_

{{"demo": "pages/guides/right-to-left/Direction.js"}}

## Opting out of rtl transformation

### JSS

If you want to prevent a specific rule-set from being affected by the `rtl` transformation you can add `flip: false` at the beginning.

_Use the direction toggle button on the top right corner to see the effect._

{{"demo": "pages/guides/right-to-left/RtlOptOut.js", "hideEditButton": true}}

### emotion & styled-components

You have to use the template literal syntax and add the `/* @noflip */` directive before the rule or property for which you want to disable right-to-left styles.

_Use the direction toggle button on the top right corner to see the effect._

{{"demo": "pages/guides/right-to-left/RtlOptOutStylis.js", "hideEditButton": true}}<|MERGE_RESOLUTION|>--- conflicted
+++ resolved
@@ -12,8 +12,6 @@
 <body dir="rtl">
 ```
 
-<<<<<<< HEAD
-=======
 As an alternative to the above, you can also wrap your application in an element with the `dir` attribute:
 
 ```jsx
@@ -28,7 +26,6 @@
 
 This can be helpful for creating components to toggle language settings in the live application.
 
->>>>>>> 7e97b7f3
 ### 2. Темы
 
 Set the direction in your custom theme:
