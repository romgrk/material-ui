# 从右到左读取

<p class="description">支持从右到左的语言，如阿拉伯语（Arabic）、波斯语（Persian ）或希伯来语（Hebrew ）。 要更改 Material-UI 组件的读取方向，您必须执行以下步骤。</p>

## 步骤

### 1. HTML

确保在 body 上设置了 `dir` 属性，否则本机组件将中断：

```html
<body dir="rtl">
```

As an alternative to the above, you can also wrap your application in an element with the `dir` attribute:

```jsx
function App() {
  return (
    <div dir="rtl">
      <MyComponent />
    </div>
  );
}
```

This can be helpful for creating components to toggle language settings in the live application.

### 2. 主题

在您自定义的主题中设置方向：

```js
const theme = createTheme({
  direction: 'rtl',
});
```

### 3。 安装 rtl 插件

你需要这个 JSS 插件来翻转样式： [jss-rtl](https://github.com/alitaheri/jss-rtl)。

```sh
npm install jss-rtl
```

如果你正在使用 `emotion` 或者 `styled-components`，你需要使用该插件来翻转样式： [stylis-plugin-rtl](https://github.com/styled-components/stylis-plugin-rtl)。

```sh
npm install stylis-plugin-rtl
```

**Note**: Only `emotion` is compatible with version 2 of the plugin. `styled-components` requires version 1. If you are using `styled-components` as styled engine, make sure to install the correct version. `styled-components` requires version 1. If you are using `styled-components` as styled engine, make sure to install the correct version.

在你的项目中安装了该插件后，Material-UI 组件仍然需要通过你使用的样式引擎实例来加载它。 下面的指南讲述了如何进行加载。

### 3。 加载 rtl 插件

#### 3.1 JSS

如下所述，在项目中安装了插件后，Material-UI 组件仍然需要通过 jss 实例来加载。 在内部，若 `direction: 'rtl'` 上在主题设置了，withStyles 则会使用该 JSS 插件 。 请前往 [此插件的 README](https://github.com/alitaheri/jss-rtl) 来了解更多信息。

一旦您通过插件创建了一个新的 JSS 实例，您需要提给组件树中的所有组件。 我们有一个 [`StylesProvider`](/styles/api/#stylesprovider) 组件来服务这个需求：

```jsx
import { create } from 'jss';
import rtl from 'jss-rtl';
import { StylesProvider, jssPreset } from '@material-ui/styles';

// Configure JSS
const jss = create({
  plugins: [...jssPreset().plugins, rtl()],
});

function RTL(props) {
  return <StylesProvider jss={jss}>{props.children}</StylesProvider>;
}
```

#### 3.2 emotion

如果你的样式引擎的是 emotion，那么你应该创建并使用  `stylis-plugin-rtl` 的新缓存实例，并将其提供在你应用程序树的顶部。 [CacheProvider](https://emotion.sh/docs/cache-provider) 组件实现了这一点：

```jsx
import rtlPlugin from 'stylis-plugin-rtl';
import { CacheProvider } from '@emotion/react';
import createCache from '@emotion/cache';

// 创建 rtl 缓存
const cacheRtl = createCache({
  key: 'muirtl',
  stylisPlugins: [rtlPlugin],
});

function RTL(props) {
  return <CacheProvider value={cacheRtl}>{props.children}</CacheProvider>;
}
```

#### 3.3 styled-components

如果你的样式引擎是 `styled-components`，那么你可以使用 [StyleSheetManager](https://styled-components.com/docs/api#stylesheetmanager)，并在 `stylisPlugins` 属性中将 stylis-plugin-rtl 作为项目（item）提供。

```jsx
import { StyleSheetManager } from 'styled-components';
import rtlPlugin from 'stylis-plugin-rtl';

function RTL(props) {
  return (
    <StyleSheetManager stylisPlugins={[rtlPlugin]}>
      {props.children}
    </StyleSheetManager>
  );
}
```

## 演示

_请使用右上角的方向切换按钮来翻转整个文档。_

{{"demo": "pages/guides/right-to-left/Direction.js"}}

## 选择退出 rtl 转换

<<<<<<< HEAD
若您想避免一个特殊的特定规则受到 `rtl` 转换的影响，您可以在最开始时加上 `flip: false`。
=======
### JSS

若您想避免一个特殊的特定规则受到 `rtl` 转换的影响，您可以在最开始时加上 `flip: false`。

_请使用右上角的方向切换按钮来查看效果。_

{{"demo": "pages/guides/right-to-left/RtlOptOut.js", "hideEditButton": true}}

### emotion & styled-components

你必须使用模板文字语法，并在你要禁用从右到左（right-to-left）样式的规则或属性前添加 `/* @noflip */` 指令。
>>>>>>> 7e97b7f3

_请使用右上角的方向切换按钮来查看效果。_

{{"demo": "pages/guides/right-to-left/RtlOptOutStylis.js", "hideEditButton": true}}<|MERGE_RESOLUTION|>--- conflicted
+++ resolved
@@ -122,9 +122,6 @@
 
 ## 选择退出 rtl 转换
 
-<<<<<<< HEAD
-若您想避免一个特殊的特定规则受到 `rtl` 转换的影响，您可以在最开始时加上 `flip: false`。
-=======
 ### JSS
 
 若您想避免一个特殊的特定规则受到 `rtl` 转换的影响，您可以在最开始时加上 `flip: false`。
@@ -136,7 +133,6 @@
 ### emotion & styled-components
 
 你必须使用模板文字语法，并在你要禁用从右到左（right-to-left）样式的规则或属性前添加 `/* @noflip */` 指令。
->>>>>>> 7e97b7f3
 
 _请使用右上角的方向切换按钮来查看效果。_
 
