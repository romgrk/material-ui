--- conflicted
+++ resolved
@@ -87,12 +87,7 @@
   +import { hexToRgb } from '@material-ui/core/styles';
   ```
 
-<<<<<<< HEAD
-- Escopo da [keyframes API](https://cssinjs.org/jss-syntax/#keyframes-animation). Você deve aplicar as seguintes alterações na sua base de código.
-  Ela ajuda a isolar a lógica da animação:
-=======
 - Escopo da [keyframes API](https://cssinjs.org/jss-syntax/#keyframes-animation). Você deve aplicar as seguintes alterações na sua base de código. Ele ajuda a isolar a lógica da animação:
->>>>>>> 7e97b7f3
 
   ```diff
     rippleVisible: {
@@ -112,12 +107,7 @@
 
 ### Tema
 
-<<<<<<< HEAD
-- O método` theme.palette.augmentColor() `não produz mais um efeito colateral em sua cor de entrada.
-  Para usá-lo corretamente, agora você precisa usar o valor retornado.
-=======
 - O método`theme.palette.augmentColor ()`não produz mais um efeito colateral em sua cor de entrada. Para usá-lo corretamente, agora você precisa usar o valor retornado.
->>>>>>> 7e97b7f3
 
   ```diff
   -const background = { main: color };
@@ -127,11 +117,7 @@
   console.log({ background });
   ```
 
-<<<<<<< HEAD
-- Você pode remover com segurança a próxima variante na criação do tema:
-=======
 - Você pode remover com segurança a opção `useNextVariants` do tema:
->>>>>>> 7e97b7f3
 
   ```diff
   typography: {
@@ -150,15 +136,9 @@
   }
   ```
 
-<<<<<<< HEAD
-  *Dica: você pode fornecer mais de 1 argumento: `theme.spacing(1, 2) // = '8px 16px'`*.
-
-  Você pode usar o [utilitário de migração](https://github.com/mui-org/material-ui/tree/master/packages/material-ui-codemod/README.md#theme-spacing-api) em seu projeto para tornar isso mais suave.
-=======
   Dica: você pode fornecer mais de 1 argumento:`theme.spacing (1, 2) // = '8px 16px'` *.
 
   Você pode usar o \[auxiliar de migração\] (https://github.com/mui-org/material-ui/tree/master/packages/material-ui-codemod/README.md#theme-spacing-api) em seu projeto para tornar isso mais suave.
->>>>>>> 7e97b7f3
 
 ### Leiaute
 
@@ -166,25 +146,16 @@
 
   ```diff
     /**
-<<<<<<< HEAD
-     * Define o espaço entre o componente do tipo `item`.
-=======
      * Define o espaço entre o tipo` componente do item.
->>>>>>> 7e97b7f3
      * Só pode ser usado em um componente do tipo `container`.
      */
   -  spacing: PropTypes.oneOf([0, 8, 16, 24, 32, 40]),
   +  spacing: PropTypes.oneOf([0, 1, 2, 3, 4, 5, 6, 7, 8, 9, 10]),
   ```
-<<<<<<< HEAD
-  Indo adiante, você pode usar o tema para implementar [uma função de transformação de espaçamento de grade customizada](https://material-ui.com/system/spacing/#transformation).
-- [Container] Movido de `@material-ui/lab` to `@material-ui/core`.
-=======
 
   Indo além, você pode usar o tema para implementar [uma função de transformação de espaçamento de grade customizada](https://material-ui.com/system/spacing/#transformation).
 
 - Você pode remover com segurança a próxima variante da criação de temas:
->>>>>>> 7e97b7f3
 
   ```diff
   -import Container from '@material-ui/lab/Container';
@@ -195,12 +166,7 @@
 
 #### Tipo `value`
 
-<<<<<<< HEAD
-Tipo da propriedade `value` normalizado para os componentes de entrada utilizarem `unknown`. Isso afeta
-`InputBase`, `NativeSelect`, `OutlinedInput`, `Radio`, `RadioGroup`, `Select`, `SelectInput`, `Switch`, `TextArea`, e `TextField`.
-=======
 Tipo da propriedade `value` normalizado para os componentes de entrada utilizarem `unknown`. Isso afeta `InputBase`, `NativeSelect`, `OutlinedInput`, `Radio`, `RadioGroup`, `Select`, `SelectInput`, `Switch`, `TextArea`,  and `TextField`.
->>>>>>> 7e97b7f3
 
 ```diff
 function MySelect({ children }) {
@@ -345,23 +311,14 @@
 ### Snackbar
 
 - [Snackbar] Coincide com a nova especificação.
-<<<<<<< HEAD
-  
-=======
-
->>>>>>> 7e97b7f3
+
   - Modificado as dimensões
   - Modificado a transição padrão de `Slide` para `Grow`.
 
 ### SvgIcon
 
-<<<<<<< HEAD
-- [SvgIcon] Renomeie nativeColor -> htmlColor. React resolveu o mesmo problema com o atributo HTML `for`, eles decidiram chamar a propriedade de `htmlFor`. Essa mudança segue o mesmo raciocínio.
-  
-=======
 - [SvgIcon] Renomeie nativeColor -> htmlColor. React resolveu o mesmo problema com o atributo HTML `for`, eles decidiram chamar um propriedade `htmlFor`. Essa mudança segue o mesmo raciocínio.
 
->>>>>>> 7e97b7f3
   ```diff
   -<AddIcon nativeColor="#fff" />
   +<AddIcon htmlColor="#fff" />
@@ -370,13 +327,8 @@
 ### Abas
 
 - [Tab] Remova as chaves de classe `labelContainer`, `label` e `labelWrapped` para simplificar. Isso nos permitiu remover 2 elementos DOM intermediários. Você deve conseguir mover os estilos customizados para chave de classe `root`.
-<<<<<<< HEAD
-  
-    ![Uma estrutura DOM de item de aba mais simples](https://user-images.githubusercontent.com/3165635/53287870-53a35500-3782-11e9-9431-2d1a14a41be0.png)
-=======
 
   ![Uma estrutura DOM de item de aba mais simples](https://user-images.githubusercontent.com/3165635/53287870-53a35500-3782-11e9-9431-2d1a14a41be0.png)
->>>>>>> 7e97b7f3
 
 - [Tabs] Remova as propriedades descontinuadas fullWidth e scrollable:
 
@@ -471,15 +423,9 @@
   -} = window['material-ui'];
   +} = MaterialUI;
   ```
-<<<<<<< HEAD
-  
-    É consistente com outros projetos React:
-  
-=======
 
   É consistente com outros projetos React:
 
->>>>>>> 7e97b7f3
   - material-ui => MaterialUI
   - react-dom => ReactDOM
   - prop-types => PropTypes