---
title: Componente Diálogo para React
components: Dialog, DialogTitle, DialogContent, DialogContentText, DialogActions, Slide
githubLabel: 'component: Dialog'
materialDesign: https://material.io/components/dialogs
waiAria: 'https://www.w3.org/TR/wai-aria-practices/#dialog_modal'
---

# Diálogo

<p class="description">Diálogos informam aos usuários sobre uma tarefa e podem conter informações críticas, exigir decisões ou envolver várias tarefas.</p>

<<<<<<< HEAD
Um [Diálogo](https://material.io/design/components/dialogs.html) é um tipo de janela [modal](/components/modal/) que aparece na frente do conteúdo do aplicativo para fornecer informações críticas ou solicitar uma decisão. As caixas de diálogo desativam toda a funcionalidade do aplicativo quando elas são exibidas e permanecem na tela até que sejam confirmadas, rejeitadas ou que uma ação necessária tenha sido executada.

Os diálogos são intencionalmente interruptivos, então eles devem ser usados com moderação.
=======
Um Diálogo é um tipo de janela [modal](/components/modal/) que aparece na frente do conteúdo do aplicativo para fornecer informações críticas ou solicitar uma decisão. As caixas de diálogo desativam toda a funcionalidade do aplicativo quando elas são exibidas e permanecem na tela até que sejam confirmadas, rejeitadas ou que uma ação necessária tenha sido executada.

Os diálogos são intencionalmente interruptivos, então eles devem ser usados com moderação.

{{"component": "modules/components/ComponentLinkHeader.js"}}
>>>>>>> 7e97b7f3

## Diálogo simples

Diálogos simples podem fornecer detalhes adicionais ou ações sobre um item da lista. Por exemplo, eles podem exibir avatares, ícones, esclarecer subtexto ou ações ortogonais (como adicionar uma conta).

Mecanismo de toque:

- Escolhendo uma opção irá imediatamente confirmar a opção e fechar o menu
- Tocando para sair do diálogo ou pressionando a opção de voltar irá cancelar a ação e fechar o diálogo

{{"demo": "pages/components/dialogs/SimpleDialog.js"}}

## Alertas

Alertas são interrupções urgentes, exigindo confirmação de que o usuário esteja ciente da situação.

A maioria dos alertas não precisam de títulos. Eles resumem uma decisão em uma sentença ou duas:

- Fazendo uma pergunta (Exemplo: "Apagar esta conversa?")
- Fazendo uma declaração relacionada aos botões de ação

Use alertas com barra de título apenas para situações de alto risco, como a potencial perda de conectividade. Os usuários devem entender as escolhas com base apenas no título e no texto do botão.

Se um título é necessário:

- Use uma pergunta ou declaração clara com uma explicação na área de conteúdo, como "Apagar dados do USB?".
- Evite desculpas, ambiguidade ou sentenças como "Aviso!" ou "Você tem certeza?"

{{"demo": "pages/components/dialogs/AlertDialog.js"}}

## Transições

Você também pode trocar a transição, o próximo exemplo utiliza `Slide`.

{{"demo": "pages/components/dialogs/AlertDialogSlide.js"}}

## Formulário de diálogo

Os formulários de diálogo permitem que usuários preencham campos dentro de um diálogo. Por exemplo, se seu site solicita aos inscritos que preencham um endereço de e-mail, eles poderão preencher o campo de e-mail e tocar em "Enviar".

{{"demo": "pages/components/dialogs/FormDialog.js"}}

## Diálogos customizados

Aqui está um exemplo de customização do componente. Você pode aprender mais sobre isso na [página de documentação de sobrescritas](/customization/how-to-customize/).

O diálogo tem um botão de fechar para facilitar a utilização.

{{"demo": "pages/components/dialogs/CustomizedDialogs.js"}}

## Diálogos em tela cheia

{{"demo": "pages/components/dialogs/FullScreenDialog.js"}}

## Tamanhos opcionais

Você pode definir uma largura máxima usando um enumerador na propriedade `maxWidth` combinando com a propriedade booleana `fullWidth`. Quando a propriedade `fullWidth` for verdadeira, o diálogo será adaptado com base no valor definido em `maxWidth`.

{{"demo": "pages/components/dialogs/MaxWidthDialog.js"}}

## Tela cheia responsiva

Você pode fazer um diálogo totalmente responsivo usando [`useMediaQuery`](/components/use-media-query/#usemediaquery).

```jsx
import useMediaQuery from '@material-ui/core/useMediaQuery';

function MyComponent() {
  const theme = useTheme();
  const fullScreen = useMediaQuery(theme.breakpoints.down('sm'));

  return <Dialog fullScreen={fullScreen} />
}
```

{{"demo": "pages/components/dialogs/ResponsiveDialog.js"}}

## Diálogos de confirmação

Os diálogos de confirmação exigem que os usuários confirmem explicitamente suas escolhas antes que uma opção seja confirmada. Por exemplo, os usuários podem ouvir vários toques, mas apenas fazer uma seleção final ao tocar em "OK".

<<<<<<< HEAD
Tocar em “Cancelar” em um diálogo de confirmação ou pressionar Voltar, cancela a ação, descarta todas as alterações e fecha o diálogo.
=======
Tocar em "Cancelar" em um diálogo de confirmação ou pressionar Voltar, cancela a ação, descarta todas as alterações e fecha o diálogo.
>>>>>>> 7e97b7f3

{{"demo": "pages/components/dialogs/ConfirmationDialog.js"}}

## Diálogo arrastável

Você pode criar um diálogo arrastável usando [react-draggable](https://github.com/mzabriskie/react-draggable). Para fazer isso, você deve passar o componente importado `Draggable` como `PaperComponent` do componente `Dialog`. Isso fará com que todo o diálogo seja arrastável.

{{"demo": "pages/components/dialogs/DraggableDialog.js"}}

## Rolagem de conteúdo longo

<<<<<<< HEAD
Quando os diálogos se tornam muito longos para a janela de visualização (viewport) ou dispositivo do usuário, eles habilitam a rolagem.
=======
Quando diálogos ficam muito grandes para a tela do usuário ou dispositivo, a rolagem é habilitada.
>>>>>>> 7e97b7f3

- `scroll=paper` o conteúdo do diálogo rola dentro do elemento.
- `scroll=body` o conteúdo do diálogo rola dentro do corpo da página.

Experimente a demonstração abaixo para ver o que queremos dizer:

{{"demo": "pages/components/dialogs/ScrollDialog.js"}}

## Performance

Veja a seção [Performance Modal](/components/modal/#performance).

## Limitações

Siga a [seção de limitações do Modal](/components/modal/#limitations).

## Acessibilidade

Siga a [seção de acessibilidade do Modal](/components/modal/#accessibility).<|MERGE_RESOLUTION|>--- conflicted
+++ resolved
@@ -10,17 +10,11 @@
 
 <p class="description">Diálogos informam aos usuários sobre uma tarefa e podem conter informações críticas, exigir decisões ou envolver várias tarefas.</p>
 
-<<<<<<< HEAD
-Um [Diálogo](https://material.io/design/components/dialogs.html) é um tipo de janela [modal](/components/modal/) que aparece na frente do conteúdo do aplicativo para fornecer informações críticas ou solicitar uma decisão. As caixas de diálogo desativam toda a funcionalidade do aplicativo quando elas são exibidas e permanecem na tela até que sejam confirmadas, rejeitadas ou que uma ação necessária tenha sido executada.
-
-Os diálogos são intencionalmente interruptivos, então eles devem ser usados com moderação.
-=======
 Um Diálogo é um tipo de janela [modal](/components/modal/) que aparece na frente do conteúdo do aplicativo para fornecer informações críticas ou solicitar uma decisão. As caixas de diálogo desativam toda a funcionalidade do aplicativo quando elas são exibidas e permanecem na tela até que sejam confirmadas, rejeitadas ou que uma ação necessária tenha sido executada.
 
 Os diálogos são intencionalmente interruptivos, então eles devem ser usados com moderação.
 
 {{"component": "modules/components/ComponentLinkHeader.js"}}
->>>>>>> 7e97b7f3
 
 ## Diálogo simples
 
@@ -102,11 +96,7 @@
 
 Os diálogos de confirmação exigem que os usuários confirmem explicitamente suas escolhas antes que uma opção seja confirmada. Por exemplo, os usuários podem ouvir vários toques, mas apenas fazer uma seleção final ao tocar em "OK".
 
-<<<<<<< HEAD
-Tocar em “Cancelar” em um diálogo de confirmação ou pressionar Voltar, cancela a ação, descarta todas as alterações e fecha o diálogo.
-=======
 Tocar em "Cancelar" em um diálogo de confirmação ou pressionar Voltar, cancela a ação, descarta todas as alterações e fecha o diálogo.
->>>>>>> 7e97b7f3
 
 {{"demo": "pages/components/dialogs/ConfirmationDialog.js"}}
 
@@ -118,11 +108,7 @@
 
 ## Rolagem de conteúdo longo
 
-<<<<<<< HEAD
-Quando os diálogos se tornam muito longos para a janela de visualização (viewport) ou dispositivo do usuário, eles habilitam a rolagem.
-=======
 Quando diálogos ficam muito grandes para a tela do usuário ou dispositivo, a rolagem é habilitada.
->>>>>>> 7e97b7f3
 
 - `scroll=paper` o conteúdo do diálogo rola dentro do elemento.
 - `scroll=body` o conteúdo do diálogo rola dentro do corpo da página.
