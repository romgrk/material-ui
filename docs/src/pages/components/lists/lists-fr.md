---
title: Composant React List
components: Collapse, Divider, List, ListItem, ListItemAvatar, ListItemIcon, ListItemSecondaryAction, ListItemText, ListSubheader
githubLabel: 'component: List'
materialDesign: https://material.io/components/lists
---

# Lists (Listes)

<p class="description">Les listes sont continues, des index verticaux de texte ou d’images.</p>

[Les listes](https://material.io/design/components/lists.html) sont des groupes successifs de textes ou d'images. Ils sont composés d'items contenant les actions primaires ou secondaires, représentées par des icônes et/ou du texte.

{{"component": "modules/components/ComponentLinkHeader.js"}}

## Liste simple

{{"demo": "pages/components/lists/SimpleList.js", "bg": true}}

Le dernier élément de la démonstration précédente montre comment vous pouvez créer un lien:

```jsx
<ListItemButton component="a" href="#simple-list">
  <ListItemText primary="Spam" />
</ListItemButton>
```

Vous pouvez trouver une [démonstration avec la bibliothèque React Router en suivant cette section](/guides/composition/#react-router) de la documentation.

## Liste imbriquée

{{"demo": "pages/components/lists/NestedList.js", "bg": true}}

## Liste en répertoires

{{"demo": "pages/components/lists/FolderList.js", "bg": true}}

## Interactif

Vous trouverez ci-dessous une démo interactive vous permettant d'explorer les résultats visuels des différents paramètres:

{{"demo": "pages/components/lists/InteractiveList.js", "bg": true}}

## Sélection d'élément de liste

{{"demo": "pages/components/lists/SelectedListItem.js", "bg": true}}

## Alignement d'élément de liste

Vous devez modifier l'alignement des éléments de la liste lorsque vous affichez 3 lignes ou plus, définissez la propriété `alignItems = "flex-start"`.

{{"demo": "pages/components/lists/AlignItemsList.js", "bg": true}}

## Controles de liste

### Case à cocher

Une case à cocher peut être une action principale ou secondaire.

La case a cocher est l'action primaire et l'indicateur d'état pour l'élément liste. Le bouton comment est une action secondaire et une cible séparée.

{{"demo": "pages/components/lists/CheckboxList.js", "bg": true}}

La case à cocher est l'action secondaire pour un élément de liste et une cible distincte.

{{"demo": "pages/components/lists/CheckboxListSecondary.js", "bg": true}}

### Interrupteur (switch)

Le commutateur (switch) est l'action secondaire et une cible distincte.

{{"demo": "pages/components/lists/SwitchListSecondary.js", "bg": true}}

## Épingler les sous-entêtes

Lors du défilement, les sous-en-têtes restent épinglés en haut de l'écran jusqu'à ce qu'ils soient déplacés en dehors de l'écran par le prochain en-tête. This feature relies on CSS sticky positioning. (⚠️ no IE 11 support)

{{"demo": "pages/components/lists/PinnedSubheaderList.js", "bg": true}}

## Élément de la liste d'entrée (inset)

The `inset` prop enables a list item that does not have a leading icon or avatar to align correctly with items that do.

{{"demo": "pages/components/lists/InsetList.js", "bg": true}}

## Liste sans gouttière

When rendering a list within a component that defines its own gutters, `ListItem` gutters can be disabled with `disableGutters`.

{{"demo": "pages/components/lists/GutterlessList.js", "bg": true}}

## Liste virtualisée

Dans l'exemple suivant, nous montrons comment utiliser [react-virtualized](https://github.com/bvaughn/react-window) avec le composant `List`. Il affiche 200 lignes et peut facilement gérer plus. La virtualisation aide à résoudre les problèmes de performances.

{{"demo": "pages/components/lists/VirtualizedList.js", "bg": true}}

If this library doesn't cover your use case, you should consider using [react-virtualized](https://github.com/bvaughn/react-virtualized), then alternatives like [react-virtuoso](https://github.com/petyosi/react-virtuoso). The use of [react-window](https://github.com/bvaughn/react-window) when possible is encouraged.
<<<<<<< HEAD
=======

## Personnalisation

Here are some examples of customizing the component. Vous pouvez en savoir plus dans la [page de documentation des overrides](/customization/how-to-customize/).

🎨 Si vous cherchez de l'inspiration, vous pouvez consulter les [exemples de personnalisation de MUI Treasury](https://mui-treasury.com/styles/list-item).
>>>>>>> 7e97b7f3

## Personnalisation

🎨 Si vous cherchez de l'inspiration, vous pouvez consulter les [exemples de personnalisation de MUI Treasury](https://mui-treasury.com/styles/list-item).<|MERGE_RESOLUTION|>--- conflicted
+++ resolved
@@ -96,15 +96,12 @@
 {{"demo": "pages/components/lists/VirtualizedList.js", "bg": true}}
 
 If this library doesn't cover your use case, you should consider using [react-virtualized](https://github.com/bvaughn/react-virtualized), then alternatives like [react-virtuoso](https://github.com/petyosi/react-virtuoso). The use of [react-window](https://github.com/bvaughn/react-window) when possible is encouraged.
-<<<<<<< HEAD
-=======
 
 ## Personnalisation
 
 Here are some examples of customizing the component. Vous pouvez en savoir plus dans la [page de documentation des overrides](/customization/how-to-customize/).
 
 🎨 Si vous cherchez de l'inspiration, vous pouvez consulter les [exemples de personnalisation de MUI Treasury](https://mui-treasury.com/styles/list-item).
->>>>>>> 7e97b7f3
 
 ## Personnalisation
 
