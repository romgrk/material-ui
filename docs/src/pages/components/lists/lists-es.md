--- conflicted
+++ resolved
@@ -1,12 +1,8 @@
 ---
 title: React List component
-<<<<<<< HEAD
-components: Collapse, Divider, List, ListItem, ListItemAvatar, ListItemIcon, ListItemSecondaryAction, ListItemText, ListSubheader
-=======
 components: Collapse, Divider, List, ListItem, ListItemButton, ListItemAvatar, ListItemIcon, ListItemSecondaryAction, ListItemText, ListSubheader
 githubLabel: 'component: List'
 materialDesign: https://material.io/components/lists
->>>>>>> 7e97b7f3
 ---
 
 # Listas
@@ -77,13 +73,7 @@
 
 ## Sticky subheader
 
-<<<<<<< HEAD
-Al desplazarse, los subencabezados permanecen anclados en la parte superior de la pantalla hasta que el siguiente subencabezado los saque de la pantalla.
-
-Esta característica se basa en el posicionamiento sticky de CSS. Desafortunadamente, [no está implementado](https://caniuse.com/#search=sticky) por todos los navegadores compatibles. El valor por defecto soportado es `disableSticky` cuando el navegador no provee el soporte.
-=======
 Al desplazarse, los subencabezados permanecen anclados en la parte superior de la pantalla hasta que el siguiente subencabezado los saque de la pantalla. Esta característica se basa en el posicionamiento sticky de CSS. (⚠️ no IE 11 support)
->>>>>>> 7e97b7f3
 
 {{"demo": "pages/components/lists/PinnedSubheaderList.js", "bg": true}}
 
@@ -93,10 +83,6 @@
 
 {{"demo": "pages/components/lists/InsetList.js", "bg": true}}
 
-<<<<<<< HEAD
-## Virtualización de listas
-
-=======
 ## Gutterless list
 
 When rendering a list within a component that defines its own gutters, `ListItem` gutters can be disabled with `disableGutters`.
@@ -105,21 +91,17 @@
 
 ## Virtualización de listas
 
->>>>>>> 7e97b7f3
 En el siguiente ejemplo se demuestra como usar [react-window](https://github.com/bvaughn/react-window) con el componente `List`. Renderiza 200 filas y puede manejar más con facilidad. La virtualización ayuda con problemas de rendimiento.
 
 {{"demo": "pages/components/lists/VirtualizedList.js", "bg": true}}
 
 If this library doesn't cover your use case, you should consider using [react-virtualized](https://github.com/bvaughn/react-virtualized), then alternatives like [react-virtuoso](https://github.com/petyosi/react-virtuoso). The use of [react-window](https://github.com/bvaughn/react-window) when possible is encouraged.
-<<<<<<< HEAD
-=======
 
 ## Customized List
 
 Here are some examples of customizing the component. Puedes aprender más sobre esto en la [sección Personalizando Componentes de la documentación](/customization/how-to-customize/).
 
 {{"demo": "pages/components/lists/CustomizedList.js"}}
->>>>>>> 7e97b7f3
 
 ## Personalización
 
