--- conflicted
+++ resolved
@@ -9,11 +9,7 @@
 
 <p class="description">A floating action button (FAB) performs the primary, or most common, action on a screen.</p>
 
-<<<<<<< HEAD
-## Bouton d'action flottant
-=======
 Un [bouton d'action flottant](https://material.io/design/components/buttons-floating-action-button.html) apparaît devant tout le contenu de l'écran, généralement sous la forme d'une forme circulaire avec une icône en son centre. Il existe deux types de FAB: régulier et étendu.
->>>>>>> 7e97b7f3
 
 N'utilisez un FAB que s'il s'agit de la manière la plus appropriée de présenter l'action principale d'un écran. Un seul composant est recommandé par écran pour représenter l'action la plus courante.
 
