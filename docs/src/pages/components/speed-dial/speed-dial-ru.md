--- conflicted
+++ resolved
@@ -11,11 +11,8 @@
 <p class="description">При нажатии плавающая кнопка действия может отображать от трех до шести связанных между собой кнопок действий.</p>
 
 Для отображения больше шести кнопок следует использовать другой компонент вместо FAB.
-<<<<<<< HEAD
-=======
 
 {{"component": "modules/components/ComponentLinkHeader.js"}}
->>>>>>> 7e97b7f3
 
 ## Simple Speed Dial
 
@@ -41,11 +38,6 @@
 
 ## Persistent action tooltips
 
-<<<<<<< HEAD
-Подсказки для SpeedDialActions могут отображаться постоянно, чтобы пользователям не приходилось долго нажимать, чтобы увидеть подсказку на сенсорных устройствах.
-
-Он включен здесь на всех устройствах для демонстрационных целей, но в производстве можно использовать логику `isTouch` для определения свойства.
-=======
 The SpeedDialActions tooltips can be displayed persistently so that users don't have to long-press to see the tooltip on touch devices.
 
 It is enabled here across all devices for demo purposes, but in production it could use the `isTouch` logic to conditionally set the prop.
@@ -68,7 +60,6 @@
 - The speed dial actions have `role="menuitem"`, and an `aria-describedby` attribute that references the associated tooltip.
 
 ### Keyboard
->>>>>>> 7e97b7f3
 
 - The speed dial opens on focus.
 - The Space and Enter keys trigger the selected speed dial action, and toggle the speed dial open state.
