---
title: Composant React Container
components: Container (Conteneur)
githubLabel: 'component: Container'
---

# Container (Conteneur)

<p class="description">Le conteneur centralise votre contenu horizontalement. C'est l'élément de mise en page le plus basique.</p>

Bien que les conteneurs puissent être imbriqués, la plupart des mises en page ne nécessitent pas de conteneur imbriqué.
<<<<<<< HEAD

## Fluid

Une largeur de conteneur fluide est limitée par la valeur de propriété `maxWidth`.
=======

{{"component": "modules/components/ComponentLinkHeader.js", "design": false}}

## Fluid

La largeur d'un conteneur fluid (pleine largeure) est limitée par la valeur de la propriété `maxWidth`.
>>>>>>> 7e97b7f3

{{"demo": "pages/components/container/SimpleContainer.js", "iframe": true, "defaultCodeOpen": false}}

```jsx
<Container maxWidth="sm">
```

## Fixe

<<<<<<< HEAD
Si vous préférez concevoir pour un ensemble fixe de tailles au lieu d'essayer de s'adapter à une vue entièrement fluide, vous pouvez définir la propriété `fixe`. La largeur maximale correspond à la largeur minimale du point d'arrêt actuel.
=======
Si vous préférez concevoir pour un ensemble fixe de tailles au lieu d'essayer de vous adapter à un viewport fluid (pleine largeure), vous pouvez définir la propriété `fixed`. La largeur maximale correspond à la largeur minimale du point d'arrêt actuel.
>>>>>>> 7e97b7f3

{{"demo": "pages/components/container/FixedContainer.js", "iframe": true, "defaultCodeOpen": false}}

```jsx
<Container fixed>
```<|MERGE_RESOLUTION|>--- conflicted
+++ resolved
@@ -9,19 +9,12 @@
 <p class="description">Le conteneur centralise votre contenu horizontalement. C'est l'élément de mise en page le plus basique.</p>
 
 Bien que les conteneurs puissent être imbriqués, la plupart des mises en page ne nécessitent pas de conteneur imbriqué.
-<<<<<<< HEAD
-
-## Fluid
-
-Une largeur de conteneur fluide est limitée par la valeur de propriété `maxWidth`.
-=======
 
 {{"component": "modules/components/ComponentLinkHeader.js", "design": false}}
 
 ## Fluid
 
 La largeur d'un conteneur fluid (pleine largeure) est limitée par la valeur de la propriété `maxWidth`.
->>>>>>> 7e97b7f3
 
 {{"demo": "pages/components/container/SimpleContainer.js", "iframe": true, "defaultCodeOpen": false}}
 
@@ -31,11 +24,7 @@
 
 ## Fixe
 
-<<<<<<< HEAD
-Si vous préférez concevoir pour un ensemble fixe de tailles au lieu d'essayer de s'adapter à une vue entièrement fluide, vous pouvez définir la propriété `fixe`. La largeur maximale correspond à la largeur minimale du point d'arrêt actuel.
-=======
 Si vous préférez concevoir pour un ensemble fixe de tailles au lieu d'essayer de vous adapter à un viewport fluid (pleine largeure), vous pouvez définir la propriété `fixed`. La largeur maximale correspond à la largeur minimale du point d'arrêt actuel.
->>>>>>> 7e97b7f3
 
 {{"demo": "pages/components/container/FixedContainer.js", "iframe": true, "defaultCodeOpen": false}}
 
