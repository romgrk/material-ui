--- conflicted
+++ resolved
@@ -21,11 +21,7 @@
   return (
     <React.Fragment>
       <CssBaseline />
-<<<<<<< HEAD
-      {/* 你的应用组件的其他部分 */}
-=======
       {/*其他代码 */}
->>>>>>> 7e97b7f3
     </React.Fragment>
   );
 }
@@ -43,11 +39,7 @@
 export default function MyApp() {
   return (
     <ScopedCssBaseline>
-<<<<<<< HEAD
-      {/* 应用程序的其余部分 */}
-=======
       {/* 其他代码 */}
->>>>>>> 7e97b7f3
       <MyApp />
     </ScopedCssBaseline>
   );
@@ -69,12 +61,6 @@
 
 - 在 `<html>` 元素里面，我们将 `box-sizing` 全局设置为 `border-box`。 这样一来，包括 `*:: before` 和 `*:: after` 的每个元素，都会被声明来继承这个属性，这样能够确保元素的声明宽度永远不会超过 padding 或者 border。
 
-<<<<<<< HEAD
-### 文字铸排
-
-- 在 `<html>` 里面不会声明基础的 font-size，但是我们假设是 16px (浏览器的默认设置)。 您可以在 [主题文档](/customization/typography/#typography-html-font-size) 页面中了解更多有关更改 `<html>` 默认字体大小的影响 。
-- 在 `theme.typography.body2` 元素上设置 `<body>` 样式。
-=======
 ### 滚动条
 
 The colors of the scrollbars can be customized to improve the contrast (especially on Windows). Add this code to your theme (for dark mode).
@@ -99,7 +85,6 @@
 
 - 在 `<html>` 里面不会声明基础的 font-size，但是我们假设是 16px (浏览器的默认设置)。 您可以在 [主题文档](/customization/typography/#typography-html-font-size) 页面中了解更多有关更改 `<html>` 默认字体大小的影响 。
 - 在 `theme.typography.body1` 元素上设置 `<body>` 样式。
->>>>>>> 7e97b7f3
 - 您可以通过设置 `theme.typography.fontWeightBold` 来设置 `<b>` 和 `<strong>` 元素的 font-weight。
 - 启用自定义字体平滑功能可以更好地显示 Roboto 字体。
 
