--- conflicted
+++ resolved
@@ -7,11 +7,8 @@
 
 <p class="description">Die Material-UI bietet eine CssBaseline-Komponente, um eine elegante, konsistente und einfache Basis zu schaffen, auf der aufgebaut werden kann.</p>
 
-<<<<<<< HEAD
-=======
 Die Style-Funktion der [Palette](/system/palette/).
 
->>>>>>> 7e97b7f3
 ## Globaler Reset
 
 Möglicherweise kennen Sie [normalize.css](https://github.com/necolas/normalize.css), eine Sammlung von HTML-Element- und Attributstil-Normalisierungen.
@@ -63,8 +60,6 @@
 ### Layout
 
 - Für das `<html>`-Element wird keine Basisschriftgröße deklariert, es wird jedoch von 16px ausgegangen (Standardeinstellung des Browsers). Sie können mehr über die Auswirkungen lernen von den sich ändernden `<html>` Standard - Schriftgröße auf [der Theme Dokumentation](/customization/typography/#typography-html-font-size) Seite.
-<<<<<<< HEAD
-=======
 
 ### Scrollbars
 
@@ -85,7 +80,6 @@
 ```
 
 This website uses `darkScrollbar` when dark mode is enabled. Be aware, however, that using this utility (and customizing `-webkit-scrollbar`) forces MacOS to always show the scrollbar.
->>>>>>> 7e97b7f3
 
 ### Typografie
 
