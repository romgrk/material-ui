---
title: Composant React switch
components: Switch, FormControl, FormGroup, FormLabel, FormControlLabel
githubLabel: 'component: Switch'
materialDesign: 'https://material.io/components/selection-controls#switches'
---

# Interrupteur (switch)

<p class="description">Switches toggle the state of a single setting on or off.</p>

[Switches](https://material.io/design/components/selection-controls.html#switches) sont le moyen préféré pour ajuster les paramètres sur mobile. The option that the switch controls, as well as the state it's in, should be made clear from the corresponding inline label. L'option que le switch contrôle, ainsi que l'état dans lequel il se trouve, doivent être clairement indiqués à partir de l'étiquette en ligne correspondante.

{{"component": "modules/components/ComponentLinkHeader.js"}}

## Basic switches

{{"demo": "pages/components/switches/Switches.js"}}

## Checkbox avec FormControlLabel

`Switch` can be provided with a description thanks to the `FormControlLabel` component.

{{"demo": "pages/components/switches/SwitchLabels.js"}}

## Size

Fancy smaller switches? Use the `size` prop.

{{"demo": "pages/components/switches/SwitchesSize.js"}}

## Couleur

{{"demo": "pages/components/switches/ColorSwitches.js"}}

## Checkbox personnalisée

You can control the switch with the `checked` and `onChange` props:

🎨 Si vous cherchez de l'inspiration, vous pouvez consulter les [exemples de personnalisation de MUI Treasury](https://mui-treasury.com/styles/switch).

## Switches with FormGroup

`FormGroup` est un wrapper utile utilisé pour regrouper les composants de contrôles de sélection et qui fournit une API plus simple. Cependant, nous vous encourageons à utiliser des [cases à cocher](/components/checkboxes/) à la place si plusieurs switch sont requis. (See: [When to use](#when-to-use)).

{{"demo": "pages/components/switches/SwitchesGroup.js"}}

## Customized switches

Here are some examples of customizing the component. Vous pouvez en savoir plus dans la [page de documentation des overrides](/customization/how-to-customize/).

{{"demo": "pages/components/switches/CustomizedSwitches.js"}}

🎨 Si vous cherchez de l'inspiration, vous pouvez consulter les [exemples de personnalisation de MUI Treasury](https://mui-treasury.com/styles/switch).
<<<<<<< HEAD

## Tailles

Fancy smaller switches? Use the `size` property.

{{"demo": "pages/components/switches/SwitchesSize.js"}}
=======
>>>>>>> 7e97b7f3

## Emplacement du label

Vous pouvez changer l'emplacement du label:

{{"demo": "pages/components/switches/FormControlLabelPosition.js"}}

## Quand les utiliser

- [Cases à cocher vs. Switches (interrupteurs)](https://uxplanet.org/checkbox-vs-toggle-switch-7fc6e83f10b8)

## Accessibilité

- It will render an element with the `checkbox` role not `switch` role since this role isn't widely supported yet. Please test first if assistive technology of your target audience supports this role properly. Then you can change the role with `<Switch inputProps={{ role: 'switch' }}>`
- Tous les contrôles de formulaire doivent avoir des labels, cela vaut également pour les boutons radio, les cases à cocher et les interrupteurs. Dans la plupart des cas, cela se fait en utilisant l'élément `<label>` ([FormControlLabel](/api/form-control-label/)).
- Lorsqu'un label ne peut pas être utilisé, il est nécessaire d'ajouter un attribut directement au composant input. Dans ce cas, vous pouvez appliquer l'attribut supplémentaire (ex: `aria-label`, `aria-labelledby`, `title`) via la propriété `inputProps`.

```jsx
<Switch value="checkedA" inputProps={{ 'aria-label': 'Switch A' }} />
```<|MERGE_RESOLUTION|>--- conflicted
+++ resolved
@@ -52,15 +52,6 @@
 {{"demo": "pages/components/switches/CustomizedSwitches.js"}}
 
 🎨 Si vous cherchez de l'inspiration, vous pouvez consulter les [exemples de personnalisation de MUI Treasury](https://mui-treasury.com/styles/switch).
-<<<<<<< HEAD
-
-## Tailles
-
-Fancy smaller switches? Use the `size` property.
-
-{{"demo": "pages/components/switches/SwitchesSize.js"}}
-=======
->>>>>>> 7e97b7f3
 
 ## Emplacement du label
 
