---
title: Componente React Interruptor
components: Switch, FormControl, FormGroup, FormLabel, FormControlLabel
githubLabel: 'component: Switch'
materialDesign: 'https://material.io/components/selection-controls#switches'
---

# Interruptor

<p class="description">Interruptores alternam o estado de uma única configuração ligado ou desligado.</p>

<<<<<<< HEAD
[Interruptores](https://material.io/design/components/selection-controls.html#switches) são a forma preferida de ajustes de configuração em mobile. A opção que o interruptor controla, juntamente com o estado atual, deve ser claramente explícita no rótulo em linha correspondente.
=======
[Interruptores](https://material.io/design/components/selection-controls.html#switches) são a forma preferida de ajustes de configuração em mobile. The option that the switch controls, as well as the state it's in, should be made clear from the corresponding inline label.

{{"component": "modules/components/ComponentLinkHeader.js"}}
>>>>>>> 7e97b7f3

## Interruptores básicos

{{"demo": "pages/components/switches/BasicSwitches.js"}}

## Caixas de seleção com FormGroup

<<<<<<< HEAD
O componente `Switch` pode ser fornecido com uma descrição graças ao componente `FormControlLabel`.
=======
You can provide a label to the `Switch` thanks to the `FormControlLabel` component.
>>>>>>> 7e97b7f3

{{"demo": "pages/components/switches/SwitchLabels.js"}}

## Tamanho

Use the `size` prop to change the size of the switch.

{{"demo": "pages/components/switches/SwitchesSize.js"}}

## Cor

{{"demo": "pages/components/switches/ColorSwitches.js"}}

## Controlled

You can control the switch with the `checked` and `onChange` props:

{{"demo": "pages/components/switches/ControlledSwitches.js"}}

## Interruptores com FormGroup

<<<<<<< HEAD
O componente `FormGroup` é um encapsulador usado para agrupar componentes de seleção para fornecer uma API facilitada. No entanto, é recomendado usar [caixas de seleção](/components/checkboxes/), se vários controles relacionados forem necessários. (Veja: [Quando usar](#when-to-use)).
=======
`FormGroup` é usado para agrupar componentes de seleção para facilitar o uso da API. `FormGroup` é usado para agrupar componentes de seleção para facilitar o uso da API. (Veja: [Quando usar](#when-to-use)).
>>>>>>> 7e97b7f3

{{"demo": "pages/components/switches/SwitchesGroup.js"}}

## Interruptores customizados

<<<<<<< HEAD
Aqui estão alguns exemplos de customização do componente. Você pode aprender mais sobre isso na [página de documentação de sobrescritas](/customization/components/).
=======
Aqui estão alguns exemplos de customização do componente. Você pode aprender mais sobre isso na [página de documentação de sobrescritas](/customization/how-to-customize/).
>>>>>>> 7e97b7f3

{{"demo": "pages/components/switches/CustomizedSwitches.js"}}

🎨 Se você está procurando inspiração, você pode verificar [os exemplos de customização de MUI Treasury](https://mui-treasury.com/styles/switch).

## Posicionamento do rótulo

Você pode alterar o posicionamento do rótulo:

{{"demo": "pages/components/switches/FormControlLabelPosition.js"}}

## Quando usar

- [Caixas de seleção vs. interruptores](https://uxplanet.org/checkbox-vs-toggle-switch-7fc6e83f10b8)

## Acessibilidade

- Ele irá renderizar um elemento com a regra de `checkbox` e não `switch`, pois esta regra não é amplamente suportada ainda. Por favor, teste primeiro se a tecnologia assistiva do seu público-alvo suporta essa regra corretamente. Em seguida, você pode alterar a regra com `<Switch inputProps={{ role: 'switch' }}>`
- Todos os controles de formulário devem ter rótulos, e isso inclui os botões de opção, caixas de seleção e interruptores. Na maioria dos casos, isso é feito usando o elemento `<label>` ([FormControlLabel](/api/form-control-label/)).
- Quando um rótulo não pode ser usado, é necessário adicionar um atributo diretamente no componente de entrada. Nesse caso você pode aplicar um atributo adicional (por exemplo, `aria-label`,`aria-labelledby`, `title`) através da propriedade `inputProps`.

```jsx
<Switch value="checkedA" inputProps={{ 'aria-label': 'Switch A' }} />
```<|MERGE_RESOLUTION|>--- conflicted
+++ resolved
@@ -9,13 +9,9 @@
 
 <p class="description">Interruptores alternam o estado de uma única configuração ligado ou desligado.</p>
 
-<<<<<<< HEAD
-[Interruptores](https://material.io/design/components/selection-controls.html#switches) são a forma preferida de ajustes de configuração em mobile. A opção que o interruptor controla, juntamente com o estado atual, deve ser claramente explícita no rótulo em linha correspondente.
-=======
 [Interruptores](https://material.io/design/components/selection-controls.html#switches) são a forma preferida de ajustes de configuração em mobile. The option that the switch controls, as well as the state it's in, should be made clear from the corresponding inline label.
 
 {{"component": "modules/components/ComponentLinkHeader.js"}}
->>>>>>> 7e97b7f3
 
 ## Interruptores básicos
 
@@ -23,11 +19,7 @@
 
 ## Caixas de seleção com FormGroup
 
-<<<<<<< HEAD
-O componente `Switch` pode ser fornecido com uma descrição graças ao componente `FormControlLabel`.
-=======
 You can provide a label to the `Switch` thanks to the `FormControlLabel` component.
->>>>>>> 7e97b7f3
 
 {{"demo": "pages/components/switches/SwitchLabels.js"}}
 
@@ -49,21 +41,13 @@
 
 ## Interruptores com FormGroup
 
-<<<<<<< HEAD
-O componente `FormGroup` é um encapsulador usado para agrupar componentes de seleção para fornecer uma API facilitada. No entanto, é recomendado usar [caixas de seleção](/components/checkboxes/), se vários controles relacionados forem necessários. (Veja: [Quando usar](#when-to-use)).
-=======
 `FormGroup` é usado para agrupar componentes de seleção para facilitar o uso da API. `FormGroup` é usado para agrupar componentes de seleção para facilitar o uso da API. (Veja: [Quando usar](#when-to-use)).
->>>>>>> 7e97b7f3
 
 {{"demo": "pages/components/switches/SwitchesGroup.js"}}
 
 ## Interruptores customizados
 
-<<<<<<< HEAD
-Aqui estão alguns exemplos de customização do componente. Você pode aprender mais sobre isso na [página de documentação de sobrescritas](/customization/components/).
-=======
 Aqui estão alguns exemplos de customização do componente. Você pode aprender mais sobre isso na [página de documentação de sobrescritas](/customization/how-to-customize/).
->>>>>>> 7e97b7f3
 
 {{"demo": "pages/components/switches/CustomizedSwitches.js"}}
 
