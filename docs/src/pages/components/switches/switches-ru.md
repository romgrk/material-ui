--- conflicted
+++ resolved
@@ -11,19 +11,11 @@
 
 [Переключатели](https://material.io/design/components/selection-controls.html#switches) – предпочтительный способ установки параметров на мобильных устройствах. The option that the switch controls, as well as the state it's in, should be made clear from the corresponding inline label.
 
-<<<<<<< HEAD
-## Основные переключатели
-=======
 {{"component": "modules/components/ComponentLinkHeader.js"}}
->>>>>>> 7e97b7f3
 
 ## Основные переключатели
 
-<<<<<<< HEAD
-## Переключатель с FormControlLabel
-=======
 {{"demo": "pages/components/switches/BasicSwitches.js"}}
->>>>>>> 7e97b7f3
 
 ## Checkbox with FormGroup (Чекбоксы с FormGroup)
 
@@ -61,15 +53,6 @@
 
 🎨 If you are looking for inspiration, you can check [MUI Treasury's customization examples](https://mui-treasury.com/styles/switch).
 
-<<<<<<< HEAD
-## Размеры
-
-Fancy smaller switches? Использовать свойство `size`.
-
-{{"demo": "pages/components/switches/SwitchesSize.js"}}
-
-=======
->>>>>>> 7e97b7f3
 ## Расположение метки
 
 Расположение метки можно изменить:
