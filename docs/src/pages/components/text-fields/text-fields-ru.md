---
title: Текстовое Поле, компонент React
components: FilledInput, FormControl, FormHelperText, Input, InputAdornment, InputBase, InputLabel, OutlinedInput, TextField
githubLabel: 'component: TextField'
materialDesign: https://material.io/components/text-fields
---

# Text Field (Текстовое поле)

<p class="description">Текстовые поля позволяют пользователям вводить и редактировать текст.</p>

[Текстовые поля](https://material.io/design/components/text-fields.html) позволяют пользователям вводить текст в интерфейсе. Обычно они появляются в формах и диалогах.

{{"component": "modules/components/ComponentLinkHeader.js"}}

## Basic TextField

The `TextField` wrapper component is a complete form control including a label, input, and help text. It comes with three variants: outlined (default), filled, and standard.

{{"demo": "pages/components/text-fields/BasicTextFields.js"}}

**Note:** The standard variant of the `TextField` is no longer documented in the [Material Design guidelines](https://material.io/) ([here's why](https://medium.com/google-design/the-evolution-of-material-designs-text-fields-603688b3fe03)), but Material-UI will continue to support it.

## Form props

<<<<<<< HEAD
The underlying DOM nodes should have this structure: In order for the text field to be accessible, **the input should be linked to the label and the helper text**.
=======
Standard form attributes are supported e.g. `required`, `disabled`, `type`, etc. as well as a `helperText` which is used to give context about a field's input, such as how the input will be used.
>>>>>>> 7e97b7f3

{{"demo": "pages/components/text-fields/FormPropsTextFields.js"}}

## Validation

The `error` prop toggles the error state. The `helperText` prop can then be used to provide feedback to the user about the error.

{{"demo": "pages/components/text-fields/ValidationTextFields.js"}}

## Multiline

The `multiline` prop transforms the text field into a [textarea](https://developer.mozilla.org/en-US/docs/Web/HTML/Element/textarea) or a [TextareaAutosize](/components/textarea-autosize/). Unless the `rows` prop is set, the height of the text field dynamically matches its content (using [TextareaAutosize](/components/textarea-autosize/)). You can use the `minRows` and `maxRows` props to bound it.

{{"demo": "pages/components/text-fields/MultilineTextFields.js"}}

## Select (Список)

The `select` prop makes the text field use the [Select](/components/selects/) component internally.

{{"demo": "pages/components/text-fields/SelectTextFields.js"}}

## Иконки

There are multiple ways to display an icon with a text field.

{{"demo": "pages/components/text-fields/InputWithIcon.js"}}

### Украшения поля ввода (Input)

<<<<<<< HEAD
The main way is with an `InputAdornment`. Например, вы можете использовать кнопку-иконку, чтобы скрыть или показать пароль. This can be used to add a prefix, a suffix or an action to an input.
=======
The main way is with an `InputAdornment`. This can be used to add a prefix, a suffix, or an action to an input. This can be used to add a prefix, a suffix or an action to an input.
>>>>>>> 7e97b7f3

{{"demo": "pages/components/text-fields/InputAdornments.js"}}

## Размеры

Fancy smaller inputs? Use the `size` prop.

{{"demo": "pages/components/text-fields/TextFieldSizes.js"}}

The `filled` variant input height can be further reduced by rendering the label outside of it.

<<<<<<< HEAD
`dense` and `normal` alter other styles to meet the specification. `margin` prop can be used to alter the vertical spacing of inputs. Using `none` (default) will not apply margins to the `FormControl`, whereas `dense` and `normal` will.
=======
{{"demo": "pages/components/text-fields/TextFieldHiddenLabel.js"}}
>>>>>>> 7e97b7f3

## Margin

The `margin` prop can be used to alter the vertical spacing of the text field. Using `none` (default) doesn't apply margins to the `FormControl` whereas `dense` and `normal` do.

{{"demo": "pages/components/text-fields/LayoutTextFields.js"}}

## Full width

`fullWidth` can be used to make the input take up the full width of its container.

{{"demo": "pages/components/text-fields/FullWidthTextField.js"}}

## Uncontrolled vs. Controlled

The component can be controlled or uncontrolled.

{{"demo": "pages/components/text-fields/StateTextFields.js"}}

## Компоненты

`TextField` состоит из более мелких компонентов ( [`FormControl`](/api/form-control/), [`Input`](/api/input/), [`FilledInput`](/api/filled-input/), [`InputLabel`](/api/input-label/), [`OutlinedInput`](/api/outlined-input/), и [`FormHelperText`](/api/form-helper-text/) ) которые вы можете использовать напрямую, чтобы значительно кастомизировать ваши поля ввода.

Вы также могли заметить, что некоторые нативные свойства ввода HTML отсутствуют в компоненте `TextField`. Это сделано специально. The component takes care of the most used properties. Then, it's up to the user to use the underlying component shown in the following demo. Вы все еще можете использовать `inputProps` (и `свойства InputProps`, `InputLabelProps`), если хотите избежать излишнего кода.

{{"demo": "pages/components/text-fields/ComposedTextField.js"}}

## Поля ввода

{{"demo": "pages/components/text-fields/Inputs.js"}}

## Цвет

The `color` prop changes the highlight color of the text field when focused.

{{"demo": "pages/components/text-fields/ColorTextFields.js"}}

## Кастомизированные поля ввода

Ниже находятся примеры кастомизации компонента. Вы можете узнать об этом больше [в документации по переопределению свойств](/customization/how-to-customize/).

{{"demo": "pages/components/text-fields/CustomizedInputs.js"}}

Customization does not stop at CSS. You can use composition to build custom components and give your app a unique feel. Ниже приведен пример использования компонента [`InputBase`](/api/input-base/), вдохновленный Google Maps.

{{"demo": "pages/components/text-fields/CustomizedInputBase.js", "bg": true}}

🎨 If you are looking for inspiration, you can check [MUI Treasury's customization examples](https://mui-treasury.com/styles/text-field).

## `useFormControl`

For advanced customization use cases, a `useFormControl()` hook is exposed. This hook returns the context value of the parent `FormControl` component.

**API**

```jsx
import { useFormControl } from '@material-ui/core/FormControl';
```

**Возвращает**

`value` (_object_):

- `value.adornedStart` (_bool_): Indicate whether the child `Input` or `Select` component has a start adornment.
- `value.setAdornedStart` (_func_): Setter function for `adornedStart` state value.
- `value.color` (_string_): The theme color is being used, inherited from `FormControl` `color` prop .
- `value.disabled` (_bool_): Indicate whether the component is being displayed in a disabled state, inherited from `FormControl` `disabled` prop.
- `value.error` (_bool_): Indicate whether the component is being displayed in an error state, inherited from `FormControl` `error` prop
- `value.filled` (_bool_): Indicate whether input is filled
- `value.focused` (_bool_): Indicate whether the component and its children are being displayed in a focused state
- `value.fullWidth` (_bool_): Indicate whether the component is taking up the full width of its container, inherited from `FormControl` `fullWidth` prop
- `value.hiddenLabel` (_bool_): Indicate whether the label is being hidden, inherited from `FormControl` `hiddenLabel` prop
- `value.required` (_bool_): Indicate whether the label is indicating that the input is required input, inherited from the `FormControl` `required` prop
- `value.size` (_string_): The size of the component, inherited from the `FormControl` `size` prop
- `value.variant` (_string_): The variant is being used by the `FormControl` component and its children, inherited from `FormControl` `variant` prop
- `value.onBlur` (_func_): Should be called when the input is blurred
- `value.onFocus` (_func_): Should be called when the input is focused
- `value.onEmpty` (_func_): Should be called when the input is emptied
- `value.onFilled` (_func_): Should be called when the input is filled

**Пример**

{{"demo": "pages/components/text-fields/UseFormControl.js"}}

## Ограничения

### Сжатие

Состояние метки поля ввода (label) "shrink" не всегда корректно. Предполагается, что метка поля ввода уменьшается, как только в поле ввода что-нибудь отображается. В некоторых случаях мы не можем определить состояние "shrink" (числовое поле, поле даты, Stripe input). Вы могли заметить совпадения.

![сжатие](/static/images/text-fields/shrink.png)

Чтобы решить эту проблему, вы можете принудительно изменить состояние метки.

```jsx
<TextField InputLabelProps={{ shrink: true }} />
```

или

```jsx
<InputLabel shrink>Contagem</InputLabel>
```

### Плавающая метка

The floating label is absolutely positioned. It won't impact the layout of the page. Make sure that the input is larger than the label to display correctly.

### type="number"

Inputs of type="number" have potential usability issues:

- Allowing certain non-numeric characters ('e', '+', '-', '.') and silently discarding others and silently discarding others and silently discarding others and silently discarding others
- Если вы составляете компонент:

and more - see [this article](https://technology.blog.gov.uk/2020/02/24/why-the-gov-uk-design-system-team-changed-the-input-type-for-numbers/) by the GOV.UK Design System team for a more detailed explanation.

For number validation, one viable alternative is to use the default input type="text" with the _pattern_ attribute, for example:

```jsx
<TextField inputProps={{ inputMode: 'numeric', pattern: '[0-9]*' }} />
```

In the future, we might provide a [number input component](https://github.com/mui-org/material-ui/issues/19154).

### Helper text

The helper text prop affects the height of the text field. If two text fields are placed side by side, one with a helper text and one without, they will have different heights. For example:

{{"demo": "pages/components/text-fields/HelperTextMisaligned.js"}}

This can be fixed by passing a space character to the `helperText` prop:

{{"demo": "pages/components/text-fields/HelperTextAligned.js"}}

## Интеграция с сторонними библиотеками текстовых полей

Вы можете использовать сторонние библиотеки для форматирования ввода. Вы должны предоставить пользовательскую реализацию элемента `<input>` со свойством `inputComponent`.

В следующем примере используются библиотеки [response-text-mask](https://github.com/text-mask/text-mask) и [response-number-format](https://github.com/s-yadav/react-number-format). The same concept could be applied to [e.g. react-stripe-element](https://github.com/mui-org/material-ui/issues/16037).

{{"demo": "pages/components/text-fields/FormattedInputs.js"}}

The provided input component should expose a ref with a value that implements the following interface:

```ts
interface InputElement {
  focus(): void;
  value?: string;
}
```

```jsx
const MyInputComponent = React.forwardRef((props, ref) => {
  const { component: Component, ...other } = props;

  // implement `InputElement` interface
  React.useImperativeHandle(ref, () => ({
    focus: () => {
      // logic to focus the rendered component from 3rd party belongs here
    },
    // hiding the value e.g. react-stripe-elements
  }));

  // `Component` will be your `SomeThirdPartyComponent` from below
  return <Component {...other} />;
});

// usage
<TextField
  InputProps={{
    inputComponent: MyInputComponent,
    inputProps: {
      component: SomeThirdPartyComponent,
    },
  }}
/>;
```

## Доступность

In order for the text field to be accessible, **the input should be linked to the label and the helper text**. The underlying DOM nodes should have this structure:

```jsx
<FormControl>
  <InputLabel htmlFor="my-input">Адрес электронной почты</InputLabel>
  <Input id="my-input" aria-describedby="my-helper-text" />
  <FormHelperText id="my-helper-text">Мы никогда не распостраним ваш адрес.</FormHelperText>
</FormControl>
```

- Если вы используете компонент `TextField`, вам просто нужно предоставить уникальный `id`.
- Если вы составляете компонент:

```jsx
<FormControl>
  <InputLabel htmlFor="my-input">Адрес электронной почты</InputLabel>
  <Input id="my-input" aria-describedby="my-helper-text" />
  <FormHelperText id="my-helper-text">Мы никогда не распостраним ваш адрес.</FormHelperText>
</FormControl>
```

## Дополнительные проекты

For more advanced use cases, you might be able to take advantage of:

- [mui-rff](https://github.com/lookfirst/mui-rff) Bindings for using Material-UI with [React Final Form](https://final-form.org/react).
- [formik-material-ui](https://github.com/stackworx/formik-material-ui): Bindings for using Material-UI with [formik](https://jaredpalmer.com/formik).
- [redux-form-material-ui](https://github.com/erikras/redux-form-material-ui): Bindings for using Material-UI with [Redux Form](https://redux-form.com/).
- [mui-rff](https://github.com/lookfirst/mui-rff): Bindings for using Material-UI with [React Final Form](https://final-form.org/react).<|MERGE_RESOLUTION|>--- conflicted
+++ resolved
@@ -23,11 +23,7 @@
 
 ## Form props
 
-<<<<<<< HEAD
-The underlying DOM nodes should have this structure: In order for the text field to be accessible, **the input should be linked to the label and the helper text**.
-=======
 Standard form attributes are supported e.g. `required`, `disabled`, `type`, etc. as well as a `helperText` which is used to give context about a field's input, such as how the input will be used.
->>>>>>> 7e97b7f3
 
 {{"demo": "pages/components/text-fields/FormPropsTextFields.js"}}
 
@@ -57,11 +53,7 @@
 
 ### Украшения поля ввода (Input)
 
-<<<<<<< HEAD
-The main way is with an `InputAdornment`. Например, вы можете использовать кнопку-иконку, чтобы скрыть или показать пароль. This can be used to add a prefix, a suffix or an action to an input.
-=======
 The main way is with an `InputAdornment`. This can be used to add a prefix, a suffix, or an action to an input. This can be used to add a prefix, a suffix or an action to an input.
->>>>>>> 7e97b7f3
 
 {{"demo": "pages/components/text-fields/InputAdornments.js"}}
 
@@ -73,11 +65,7 @@
 
 The `filled` variant input height can be further reduced by rendering the label outside of it.
 
-<<<<<<< HEAD
-`dense` and `normal` alter other styles to meet the specification. `margin` prop can be used to alter the vertical spacing of inputs. Using `none` (default) will not apply margins to the `FormControl`, whereas `dense` and `normal` will.
-=======
 {{"demo": "pages/components/text-fields/TextFieldHiddenLabel.js"}}
->>>>>>> 7e97b7f3
 
 ## Margin
 
