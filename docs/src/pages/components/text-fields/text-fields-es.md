---
title: Componente de React Text Field
components: FilledInput, FormControl, FormHelperText, Input, InputAdornment, InputBase, InputLabel, OutlinedInput, TextField
githubLabel: 'component: TextField'
materialDesign: https://material.io/components/text-fields
---

# Text Field (campo de texto)

<p class="description">Los campos de texto permiten a los usuarios ingresar y editar texto.</p>

<<<<<<< HEAD
[Text fields](https://material.io/design/components/text-fields.html) permiten al usuario ingresar un texto en una UI. Generalmente se encuentran en formularios y diálogos.
=======
[Text fields](https://material.io/design/components/text-fields.html) allow users to enter text into a UI. Generalmente se encuentran en formularios y diálogos.
>>>>>>> 7e97b7f3

{{"component": "modules/components/ComponentLinkHeader.js"}}

## Basic TextField

<<<<<<< HEAD
Soporta estilos "Standard", "Outlined" y "Filled".
=======
The `TextField` wrapper component is a complete form control including a label, input, and help text. It comes with three variants: outlined (default), filled, and standard.
>>>>>>> 7e97b7f3

{{"demo": "pages/components/text-fields/BasicTextFields.js"}}

**Nota:** La variante estándar de `TextField` no esta mas documentada en [guía Material Design](https://material.io/) ([Aquí esta el por que](https://medium.com/google-design/the-evolution-of-material-designs-text-fields-603688b3fe03)), pero Material-UI continuara soportándolo.

## Propiedades del Form

<<<<<<< HEAD
Para ello, hay que proporcionar una implementación personalizada del elemento `<input>` con el atributo `inputComponent`. Se pueden utilizar librerías externas para formatear un campo de texto.

{{"demo": "pages/components/text-fields/FormPropsTextFields.js"}}

## Validación 
=======
Standard form attributes are supported e.g. `required`, `disabled`, `type`, etc. as well as a `helperText` which is used to give context about a field's input, such as how the input will be used.

{{"demo": "pages/components/text-fields/FormPropsTextFields.js"}}

## Validación
>>>>>>> 7e97b7f3

The `error` prop toggles the error state. The `helperText` prop can then be used to provide feedback to the user about the error.

{{"demo": "pages/components/text-fields/ValidationTextFields.js"}}

## Multiline

The `multiline` prop transforms the text field into a [textarea](https://developer.mozilla.org/en-US/docs/Web/HTML/Element/textarea) or a [TextareaAutosize](/components/textarea-autosize/). Unless the `rows` prop is set, the height of the text field dynamically matches its content (using [TextareaAutosize](/components/textarea-autosize/)). You can use the `minRows` and `maxRows` props to bound it.

{{"demo": "pages/components/text-fields/MultilineTextFields.js"}}

## Selección

The `select` prop makes the text field use the [Select](/components/selects/) component internally.

{{"demo": "pages/components/text-fields/SelectTextFields.js"}}

## Iconos

There are multiple ways to display an icon with a text field.

{{"demo": "pages/components/text-fields/InputWithIcon.js"}}

### Adornos de campos de texto

<<<<<<< HEAD
The main way is with an `InputAdornment`. Por ejemplo, puedes usar un botón de icono para esconder o revelar una contraseña. This can be used to add a prefix, a suffix or an action to an input.
=======
The main way is with an `InputAdornment`. This can be used to add a prefix, a suffix, or an action to an input. This can be used to add a prefix, a suffix or an action to an input.
>>>>>>> 7e97b7f3

{{"demo": "pages/components/text-fields/InputAdornments.js"}}

## Tamaños

Fancy smaller inputs? Use the `size` prop.

{{"demo": "pages/components/text-fields/TextFieldSizes.js"}}

The `filled` variant input height can be further reduced by rendering the label outside of it.

<<<<<<< HEAD
`dense` and `normal` alter other styles to meet the specification. `margin` prop can be used to alter the vertical spacing of inputs. Using `none` (default) will not apply margins to the `FormControl`, whereas `dense` and `normal` will.
=======
{{"demo": "pages/components/text-fields/TextFieldHiddenLabel.js"}}
>>>>>>> 7e97b7f3

## Margin

The `margin` prop can be used to alter the vertical spacing of the text field. Using `none` (default) doesn't apply margins to the `FormControl` whereas `dense` and `normal` do.

{{"demo": "pages/components/text-fields/LayoutTextFields.js"}}

## Full width

`fullWidth` can be used to make the input take up the full width of its container.

{{"demo": "pages/components/text-fields/FullWidthTextField.js"}}

## Uncontrolled vs. Controlled

The component can be controlled or uncontrolled.

{{"demo": "pages/components/text-fields/StateTextFields.js"}}

## Componentes

El componente `TextField` incluye y usa subcomponentes ( [`FormControl`](/api/form-control/), [`Input`](/api/input/), [`FilledInput`](/api/filled-input/), [`InputLabel`](/api/input-label/), [`OutlinedInput`](/api/outlined-input/) y [`FormHelperText`](/api/form-helper-text/) ) que pueden ser usados directamente para personalizar campos de ingreso de texto de manera sustancial.

Puede que también hayas notado que algunas propiedades nativas de input HTML no están presentes en el componente `TextField`. Esto es a propósito. The component takes care of the most used properties. Then, it's up to the user to use the underlying component shown in the following demo. Aun así, se puede utilizar `inputProps` (y las propiedades `InputProps` e `InputLabelProps`) para personalizar y evitar el código boilerplate.

{{"demo": "pages/components/text-fields/ComposedTextField.js"}}

## Inputs

{{"demo": "pages/components/text-fields/Inputs.js"}}

## Color

The `color` prop changes the highlight color of the text field when focused.

{{"demo": "pages/components/text-fields/ColorTextFields.js"}}

## Inputs personalizados

Here are some examples of customizing the component. Puedes aprender más sobre esto en la [sección Personalizando Componentes de la documentación](/customization/how-to-customize/).

{{"demo": "pages/components/text-fields/CustomizedInputs.js"}}

Customization does not stop at CSS. You can use composition to build custom components and give your app a unique feel. A continuación sigue un ejemplo del uso del componente [`InputBase`](/api/input-base/), inspirado por Google Maps.

{{"demo": "pages/components/text-fields/CustomizedInputBase.js", "bg": true}}

🎨 Si buscas un poco de inspiración, puedes visitar [MUI Treasury's ejemplos de customizacion](https://mui-treasury.com/styles/text-field).
<<<<<<< HEAD
=======

## `useFormControl`

For advanced customization use cases, a `useFormControl()` hook is exposed. This hook returns the context value of the parent `FormControl` component.

**API**

```jsx
import { useFormControl } from '@material-ui/core/FormControl';
```

**Regresa**

`value` (_object_):

- `value.adornedStart` (_bool_): Indicate whether the child `Input` or `Select` component has a start adornment.
- `value.setAdornedStart` (_func_): Setter function for `adornedStart` state value.
- `value.color` (_string_): The theme color is being used, inherited from `FormControl` `color` prop .
- `value.disabled` (_bool_): Indicate whether the component is being displayed in a disabled state, inherited from `FormControl` `disabled` prop.
- `value.error` (_bool_): Indicate whether the component is being displayed in an error state, inherited from `FormControl` `error` prop
- `value.filled` (_bool_): Indicate whether input is filled
- `value.focused` (_bool_): Indicate whether the component and its children are being displayed in a focused state
- `value.fullWidth` (_bool_): Indicate whether the component is taking up the full width of its container, inherited from `FormControl` `fullWidth` prop
- `value.hiddenLabel` (_bool_): Indicate whether the label is being hidden, inherited from `FormControl` `hiddenLabel` prop
- `value.required` (_bool_): Indicate whether the label is indicating that the input is required input, inherited from the `FormControl` `required` prop
- `value.size` (_string_): The size of the component, inherited from the `FormControl` `size` prop
- `value.variant` (_string_): The variant is being used by the `FormControl` component and its children, inherited from `FormControl` `variant` prop
- `value.onBlur` (_func_): Should be called when the input is blurred
- `value.onFocus` (_func_): Should be called when the input is focused
- `value.onEmpty` (_func_): Should be called when the input is emptied
- `value.onFilled` (_func_): Should be called when the input is filled

**Ejemplo**

{{"demo": "pages/components/text-fields/UseFormControl.js"}}
>>>>>>> 7e97b7f3

## Limitaciones

### Shrink

El estado "shrink" de la etiqueta del campo de texto no está siempre correcto. La etiqueta debe achicarse al momento que el campo demuestra algun texto. En algunas circunstancias, no se puede determinar el estado "shrink" (campo de números, campo de fecha y hora, campo de Stripe). Tal vez veas una superposición.

![shrink](/static/images/text-fields/shrink.png)

Para resolver el problema, puedes forzar el estado "shrink" de la etiqueta.

```jsx
<TextField InputLabelProps={{ shrink: true }} />
```

o

```jsx
<InputLabel shrink>Contagem</InputLabel>
```

### Floating label

The floating label is absolutely positioned. It won't impact the layout of the page. Make sure that the input is larger than the label to display correctly.

### type="number"

Inputs of type="number" have potential usability issues:

- Allowing certain non-numeric characters ('e', '+', '-', '.') and silently discarding others and silently discarding others and silently discarding others and silently discarding others
- Si se está componiendo el componente:

and more - see [this article](https://technology.blog.gov.uk/2020/02/24/why-the-gov-uk-design-system-team-changed-the-input-type-for-numbers/) by the GOV. UK Design System team for a more detailed explanation.

For number validation, one viable alternative is to use the default input type="text" with the _pattern_ attribute, for example:

```jsx
<TextField inputProps={{ inputMode: 'numeric', pattern: '[0-9]*' }} />
```

In the future, we might provide a [number input component](https://github.com/mui-org/material-ui/issues/19154).

### Helper text

The helper text prop affects the height of the text field. If two text fields are placed side by side, one with a helper text and one without, they will have different heights. For example:

{{"demo": "pages/components/text-fields/HelperTextMisaligned.js"}}

This can be fixed by passing a space character to the `helperText` prop:

{{"demo": "pages/components/text-fields/HelperTextAligned.js"}}

## Integration with 3rd party input libraries

Se pueden utilizar librerías externas para formatear un campo de texto. Para ello, hay que proporcionar una implementación personalizada del elemento `<input>` con el atributo `inputComponent`.

El siguiente demo utiliza las librerías [react-text-mask](https://github.com/text-mask/text-mask) y [react-number-format](https://github.com/s-yadav/react-number-format). The same concept could be applied to [e.g. react-stripe-element](https://github.com/mui-org/material-ui/issues/16037).

{{"demo": "pages/components/text-fields/FormattedInputs.js"}}

The provided input component should expose a ref with a value that implements the following interface:

```ts
interface InputElement {
  focus(): void;
  value?: string;
}
```

```jsx
const MyInputComponent = React.forwardRef((props, ref) => {
  const { component: Component, ...other } = props;

  // implement `InputElement` interface
  React.useImperativeHandle(ref, () => ({
    focus: () => {
      // logic to focus the rendered component from 3rd party belongs here
    },
    // hiding the value e.g. react-stripe-elements
  }));

  // `Component` will be your `SomeThirdPartyComponent` from below
  return <Component {...other} />;
});

// usage
<TextField
  InputProps={{
    inputComponent: MyInputComponent,
    inputProps: {
      component: SomeThirdPartyComponent,
    },
  }}
/>;
```

## Accesibilidad

In order for the text field to be accessible, **the input should be linked to the label and the helper text**. The underlying DOM nodes should have this structure:

```jsx
<FormControl>
  <InputLabel htmlFor="mi-campo">Email</InputLabel>
  <Input id="mi-campo" aria-describedby="mi-texto-de-ayuda" />
  <FormHelperText id="mi-texto-de-ayuda">Nunca compartiremos tu email.</FormHelperText>
</FormControl>
```

- Si se usa el componente `TextField`, sólo hay que proporcionar un `id` único.
- Si se está componiendo el componente:

```jsx
<FormControl>
  <InputLabel htmlFor="mi-campo">Email</InputLabel>
  <Input id="mi-campo" aria-describedby="mi-texto-de-ayuda" />
  <FormHelperText id="mi-texto-de-ayuda">Nunca compartiremos tu email.</FormHelperText>
</FormControl>
```

## Proyectos relacionados

For more advanced use cases, you might be able to take advantage of:

- [mui-rff](https://github.com/lookfirst/mui-rff) Bindings for using Material-UI with [React Final Form](https://final-form.org/react).
- [formik-material-ui](https://github.com/stackworx/formik-material-ui): Bindings for using Material-UI with [formik](https://jaredpalmer.com/formik).
- [redux-form-material-ui](https://github.com/erikras/redux-form-material-ui): Bindings for using Material-UI with [Redux Form](https://redux-form.com/).
- [mui-rff](https://github.com/lookfirst/mui-rff): Bindings for using Material-UI with [React Final Form](https://final-form.org/react).<|MERGE_RESOLUTION|>--- conflicted
+++ resolved
@@ -9,21 +9,13 @@
 
 <p class="description">Los campos de texto permiten a los usuarios ingresar y editar texto.</p>
 
-<<<<<<< HEAD
-[Text fields](https://material.io/design/components/text-fields.html) permiten al usuario ingresar un texto en una UI. Generalmente se encuentran en formularios y diálogos.
-=======
 [Text fields](https://material.io/design/components/text-fields.html) allow users to enter text into a UI. Generalmente se encuentran en formularios y diálogos.
->>>>>>> 7e97b7f3
 
 {{"component": "modules/components/ComponentLinkHeader.js"}}
 
 ## Basic TextField
 
-<<<<<<< HEAD
-Soporta estilos "Standard", "Outlined" y "Filled".
-=======
 The `TextField` wrapper component is a complete form control including a label, input, and help text. It comes with three variants: outlined (default), filled, and standard.
->>>>>>> 7e97b7f3
 
 {{"demo": "pages/components/text-fields/BasicTextFields.js"}}
 
@@ -31,19 +23,11 @@
 
 ## Propiedades del Form
 
-<<<<<<< HEAD
-Para ello, hay que proporcionar una implementación personalizada del elemento `<input>` con el atributo `inputComponent`. Se pueden utilizar librerías externas para formatear un campo de texto.
+Standard form attributes are supported e.g. `required`, `disabled`, `type`, etc. as well as a `helperText` which is used to give context about a field's input, such as how the input will be used.
 
 {{"demo": "pages/components/text-fields/FormPropsTextFields.js"}}
 
-## Validación 
-=======
-Standard form attributes are supported e.g. `required`, `disabled`, `type`, etc. as well as a `helperText` which is used to give context about a field's input, such as how the input will be used.
-
-{{"demo": "pages/components/text-fields/FormPropsTextFields.js"}}
-
 ## Validación
->>>>>>> 7e97b7f3
 
 The `error` prop toggles the error state. The `helperText` prop can then be used to provide feedback to the user about the error.
 
@@ -69,11 +53,7 @@
 
 ### Adornos de campos de texto
 
-<<<<<<< HEAD
-The main way is with an `InputAdornment`. Por ejemplo, puedes usar un botón de icono para esconder o revelar una contraseña. This can be used to add a prefix, a suffix or an action to an input.
-=======
 The main way is with an `InputAdornment`. This can be used to add a prefix, a suffix, or an action to an input. This can be used to add a prefix, a suffix or an action to an input.
->>>>>>> 7e97b7f3
 
 {{"demo": "pages/components/text-fields/InputAdornments.js"}}
 
@@ -85,11 +65,7 @@
 
 The `filled` variant input height can be further reduced by rendering the label outside of it.
 
-<<<<<<< HEAD
-`dense` and `normal` alter other styles to meet the specification. `margin` prop can be used to alter the vertical spacing of inputs. Using `none` (default) will not apply margins to the `FormControl`, whereas `dense` and `normal` will.
-=======
 {{"demo": "pages/components/text-fields/TextFieldHiddenLabel.js"}}
->>>>>>> 7e97b7f3
 
 ## Margin
 
@@ -138,8 +114,6 @@
 {{"demo": "pages/components/text-fields/CustomizedInputBase.js", "bg": true}}
 
 🎨 Si buscas un poco de inspiración, puedes visitar [MUI Treasury's ejemplos de customizacion](https://mui-treasury.com/styles/text-field).
-<<<<<<< HEAD
-=======
 
 ## `useFormControl`
 
@@ -175,7 +149,6 @@
 **Ejemplo**
 
 {{"demo": "pages/components/text-fields/UseFormControl.js"}}
->>>>>>> 7e97b7f3
 
 ## Limitaciones
 
