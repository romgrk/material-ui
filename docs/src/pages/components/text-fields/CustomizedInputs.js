<<<<<<< HEAD
import React from 'react';
import {
  alpha,
  ThemeProvider,
  withStyles,
  makeStyles,
  createTheme,
} from '@material-ui/core/styles';
import InputBase from '@material-ui/core/InputBase';
import InputLabel from '@material-ui/core/InputLabel';
import TextField from '@material-ui/core/TextField';
import FormControl from '@material-ui/core/FormControl';
import { green } from '@material-ui/core/colors';
=======
import * as React from 'react';
import { alpha, styled } from '@mui/material/styles';
import InputBase from '@mui/material/InputBase';
import Box from '@mui/material/Box';
import InputLabel from '@mui/material/InputLabel';
import TextField from '@mui/material/TextField';
import FormControl from '@mui/material/FormControl';
>>>>>>> 7e97b7f3

const CssTextField = styled(TextField)({
  '& label.Mui-focused': {
    color: 'green',
  },
  '& .MuiInput-underline:after': {
    borderBottomColor: 'green',
  },
  '& .MuiOutlinedInput-root': {
    '& fieldset': {
      borderColor: 'red',
    },
    '&:hover fieldset': {
      borderColor: 'yellow',
    },
    '&.Mui-focused fieldset': {
      borderColor: 'green',
    },
  },
});

const BootstrapInput = styled(InputBase)(({ theme }) => ({
  'label + &': {
    marginTop: theme.spacing(3),
  },
  '& .MuiInputBase-input': {
    borderRadius: 4,
    position: 'relative',
    backgroundColor: theme.palette.mode === 'light' ? '#fcfcfb' : '#2b2b2b',
    border: '1px solid #ced4da',
    fontSize: 16,
    width: 'auto',
    padding: '10px 12px',
    transition: theme.transitions.create([
      'border-color',
      'background-color',
      'box-shadow',
    ]),
    // Use the system font instead of the default Roboto font.
    fontFamily: [
      '-apple-system',
      'BlinkMacSystemFont',
      '"Segoe UI"',
      'Roboto',
      '"Helvetica Neue"',
      'Arial',
      'sans-serif',
      '"Apple Color Emoji"',
      '"Segoe UI Emoji"',
      '"Segoe UI Symbol"',
    ].join(','),
    '&:focus': {
      boxShadow: `${alpha(theme.palette.primary.main, 0.25)} 0 0 0 0.2rem`,
      borderColor: theme.palette.primary.main,
    },
  },
}));

const RedditTextField = styled((props) => (
  <TextField InputProps={{ disableUnderline: true }} {...props} />
))(({ theme }) => ({
  '& .MuiFilledInput-root': {
    border: '1px solid #e2e2e1',
    overflow: 'hidden',
    borderRadius: 4,
    backgroundColor: theme.palette.mode === 'light' ? '#fcfcfb' : '#2b2b2b',
    transition: theme.transitions.create([
      'border-color',
      'background-color',
      'box-shadow',
    ]),
    '&:hover': {
      backgroundColor: 'transparent',
    },
<<<<<<< HEAD
    '&$focused': {
      backgroundColor: '#fff',
=======
    '&.Mui-focused': {
      backgroundColor: 'transparent',
>>>>>>> 7e97b7f3
      boxShadow: `${alpha(theme.palette.primary.main, 0.25)} 0 0 0 2px`,
      borderColor: theme.palette.primary.main,
    },
  },
}));

const ValidationTextField = styled(TextField)({
  '& input:valid + fieldset': {
    borderColor: 'green',
    borderWidth: 2,
  },
  '& input:invalid + fieldset': {
    borderColor: 'red',
    borderWidth: 2,
  },
<<<<<<< HEAD
})(TextField);

const theme = createTheme({
  palette: {
    primary: green,
=======
  '& input:valid:focus + fieldset': {
    borderLeftWidth: 6,
    padding: '4px !important', // override inline-style
>>>>>>> 7e97b7f3
  },
});

export default function CustomizedInputs() {
  return (
    <Box
      component="form"
      noValidate
      sx={{
        display: 'grid',
        gridTemplateColumns: { sm: '1fr 1fr' },
        gap: 2,
      }}
    >
      <FormControl variant="standard">
        <InputLabel shrink htmlFor="bootstrap-input">
          Bootstrap
        </InputLabel>
        <BootstrapInput defaultValue="react-bootstrap" id="bootstrap-input" />
      </FormControl>
      <RedditTextField
        label="Reddit"
        defaultValue="react-reddit"
        id="reddit-input"
        variant="filled"
        style={{ marginTop: 11 }}
      />
      <CssTextField label="Custom CSS" id="custom-css-outlined-input" />
      <ValidationTextField
        label="CSS validation style"
        required
        variant="outlined"
        defaultValue="Success"
        id="validation-outlined-input"
      />
    </Box>
  );
}<|MERGE_RESOLUTION|>--- conflicted
+++ resolved
@@ -1,18 +1,3 @@
-<<<<<<< HEAD
-import React from 'react';
-import {
-  alpha,
-  ThemeProvider,
-  withStyles,
-  makeStyles,
-  createTheme,
-} from '@material-ui/core/styles';
-import InputBase from '@material-ui/core/InputBase';
-import InputLabel from '@material-ui/core/InputLabel';
-import TextField from '@material-ui/core/TextField';
-import FormControl from '@material-ui/core/FormControl';
-import { green } from '@material-ui/core/colors';
-=======
 import * as React from 'react';
 import { alpha, styled } from '@mui/material/styles';
 import InputBase from '@mui/material/InputBase';
@@ -20,7 +5,6 @@
 import InputLabel from '@mui/material/InputLabel';
 import TextField from '@mui/material/TextField';
 import FormControl from '@mui/material/FormControl';
->>>>>>> 7e97b7f3
 
 const CssTextField = styled(TextField)({
   '& label.Mui-focused': {
@@ -95,13 +79,8 @@
     '&:hover': {
       backgroundColor: 'transparent',
     },
-<<<<<<< HEAD
-    '&$focused': {
-      backgroundColor: '#fff',
-=======
     '&.Mui-focused': {
       backgroundColor: 'transparent',
->>>>>>> 7e97b7f3
       boxShadow: `${alpha(theme.palette.primary.main, 0.25)} 0 0 0 2px`,
       borderColor: theme.palette.primary.main,
     },
@@ -117,17 +96,9 @@
     borderColor: 'red',
     borderWidth: 2,
   },
-<<<<<<< HEAD
-})(TextField);
-
-const theme = createTheme({
-  palette: {
-    primary: green,
-=======
   '& input:valid:focus + fieldset': {
     borderLeftWidth: 6,
     padding: '4px !important', // override inline-style
->>>>>>> 7e97b7f3
   },
 });
 
