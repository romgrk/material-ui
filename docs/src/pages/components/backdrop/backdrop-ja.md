---
title: 背景 React Component
<<<<<<< HEAD
components: Backdrop
=======
components: Backdrop, BackdropUnstyled
githubLabel: 'component: Backdrop'
>>>>>>> 7e97b7f3
---

# 背景

<p class="description">背景コンポーネントは、特定の要素やその一部に重点を置くために使用されます。</p>

<<<<<<< HEAD
アプリケーション内での状態変化のユーザーへのバックドロップ信号と、ローダー、ダイアログなどの作成に使用できます。 最も簡単な形式では、backdrop コンポーネントはアプリケーションにdimmed レイヤーを追加します。
=======
The backdrop signals to the user of a state change within the application and can be used for creating loaders, dialogs, and more. 最も簡単な形式では、backdrop コンポーネントはアプリケーションにdimmed レイヤーを追加します。
>>>>>>> 7e97b7f3

{{"component": "modules/components/ComponentLinkHeader.js"}}

## 例

{{"demo": "pages/components/backdrop/SimpleBackdrop.js"}}

## Unstyled

The backdrop also comes with the unstyled package. It's ideal for doing heavy customizations and minimizing bundle size.

```js
import Backdrop from '@material-ui/unstyled/Backdrop';
```<|MERGE_RESOLUTION|>--- conflicted
+++ resolved
@@ -1,22 +1,14 @@
 ---
 title: 背景 React Component
-<<<<<<< HEAD
-components: Backdrop
-=======
 components: Backdrop, BackdropUnstyled
 githubLabel: 'component: Backdrop'
->>>>>>> 7e97b7f3
 ---
 
 # 背景
 
 <p class="description">背景コンポーネントは、特定の要素やその一部に重点を置くために使用されます。</p>
 
-<<<<<<< HEAD
-アプリケーション内での状態変化のユーザーへのバックドロップ信号と、ローダー、ダイアログなどの作成に使用できます。 最も簡単な形式では、backdrop コンポーネントはアプリケーションにdimmed レイヤーを追加します。
-=======
 The backdrop signals to the user of a state change within the application and can be used for creating loaders, dialogs, and more. 最も簡単な形式では、backdrop コンポーネントはアプリケーションにdimmed レイヤーを追加します。
->>>>>>> 7e97b7f3
 
 {{"component": "modules/components/ComponentLinkHeader.js"}}
 
