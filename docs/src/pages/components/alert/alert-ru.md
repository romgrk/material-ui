--- conflicted
+++ resolved
@@ -13,11 +13,7 @@
 
 {{"component": "modules/components/ComponentLinkHeader.js"}}
 
-<<<<<<< HEAD
-Alert предлагает 4 уровня важности предупреждения с уникальными цветом и значком.
-=======
 ## Простые предупреждения
->>>>>>> 7e97b7f3
 
 Alert предлагает 4 уровня важности предупреждения с уникальными цветом и значком.
 
