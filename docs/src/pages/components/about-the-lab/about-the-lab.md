# About the lab

<p class="description">This package hosts the incubator components that are not yet ready to move to the core.</p>

The main difference between the lab and the core is how the components are versioned. Having a separate lab package allows us to release breaking changes when necessary while the core package follows a [slower-moving policy](https://material-ui.com/versions/#release-frequency).

As developers use and test the components and report issues, the maintainers learn more about shortcomings of the components: missing features, accessibility issues, bugs, API design, etc. The older and more used a component is, the less likely it is that new issues will be found and subsequently need to introduce breaking changes.

For a component to be ready to move to the core, the following criteria are considered:

- It needs to be **used**. The MUI team uses Google Analytics in the documentation (among other metrics) to evaluate the usage of each component. A lab component with low usage either means that it isn't fully working yet, or that there is low demand for it.
- It needs to match the **code quality** of the core components. It doesn't have to be perfect to be part of the core, but the component should be reliable enough that developers can depend on it.
  - Each component needs **type definitions**. It is not currently required that a lab component is typed, but it would need to be typed to move to the core.
  - Requires good **test coverage**. Some of the lab components don't currently have comprehensive tests.
- Can it be used as **leverage** to incentivize users to upgrade to the latest major release? The less fragmented the community is, the better.
- It needs to have a low probability of a **breaking change** in the short/medium future. For instance, if it needs a new feature that will likely require a breaking change, it may be preferable to delay its promotion to the core.

## Installation

Install the package in your project directory with:

```sh
// with npm
npm install @mui/lab

// with yarn
yarn add @mui/lab
```

The lab has a peer dependency on the core components.
If you are not already using MUI in your project, you can install it with:

```sh
// with npm
npm install @mui/material

// with yarn
yarn add @mui/material
```

## TypeScript

In order to benefit from the [CSS overrides](/customization/theme-components/#global-style-overrides) and [default prop customization](/customization/theme-components/#default-props) with the theme, TypeScript users need to import the following types. Internally, it uses [module augmentation](/guides/typescript/#customization-of-theme) to extend the default theme structure with the extension components available in the lab.

```tsx
// When using TypeScript 4.x and above
import type {} from '@mui/lab/themeAugmentation';
// When using TypeScript 3.x and below
import '@mui/lab/themeAugmentation';

const theme = createTheme({
<<<<<<< HEAD
  overrides: {
=======
  components: {
>>>>>>> 7e97b7f3
    MuiTimeline: {
      styleOverrides: {
        root: {
          backgroundColor: 'red',
        },
      },
    },
  },
});
```<|MERGE_RESOLUTION|>--- conflicted
+++ resolved
@@ -49,11 +49,7 @@
 import '@mui/lab/themeAugmentation';
 
 const theme = createTheme({
-<<<<<<< HEAD
-  overrides: {
-=======
   components: {
->>>>>>> 7e97b7f3
     MuiTimeline: {
       styleOverrides: {
         root: {
