# Acerca del laboratorio

<p class="description">Este paquete aloja componentes en incubación que todavía no están listos para estar en core.</p>

La principal diferencia entre lab y core es la forma en que los componentes están versionados. Tener un paquete lab (laboratorio) nos permite la liberación de cambios dañinos cuando sea necesario, mientras que el paquete core (núcleo) sigue una [política de movimiento más lenta](https://material-ui.com/versions/#release-frequency).

Mientras los desarrolladores usan y prueban los componentes y reportan problemas, los mantenedores aprendemos más acerca de las deficiencias de los componentes: características faltantes, problemas de accesibilidad, defectos, diseño de la API, etc. Entre más antiguo y utilizado un componente es, menos probable es que encuentren nuevos problemas y, posteriormente, se necesiten introducir cambios dañinos.

Para que un componente esté listo para pasar al core, los siguientes criterios son considerados:

- Tiene que ser **usado**. El equipo de Materia-UI utiliza estadísticas de Google Analytics, entre otras métricas, para evaluar el uso de cada componente. Un componente lab con bajo uso o bien significa que no está funcionando plenamente todavía, o que tiene una baja demanda.
- Necesita tener la misma **calidad de código** que los componentes del core. No tiene que ser perfecto para ser una parte del core, pero el componente debe ser lo suficientemente confiable que desarrolladores pueden depender de él.
  - Cada componente necesita **definiciones de tipo**. Actualmente no es necesario un componente de lab tenga tipo, pero debe tenerlo para moverse al core.
  - Requiere buena **cobertura de pruebas**. Algunos de los componentes de lab, actualmente no tienen pruebas exhaustivas.
- ¿Puede utilizarse como **palanca** para incentivar a los usuarios a actualizar a la última versión mayor? Cuanto menos fragmentada este la comunidad, mejor.
- Necesita tener una baja probabilidad de **cambio dañinos** en el corto/mediano plazo. Por ejemplo, si se necesita una nueva característica que probablemente va a requerir un cambio dañino, seria preferible retrasar su promoción al core.

## Instalación

Instala el paquete en el directorio de tu proyecto con:

```sh
// usando npm
npm install @material-ui/lab

// usando yarn
yarn add @material-ui/lab
```

Lab tiene como dependencia par a los componentes del core. Si aún no estás usando Material-UI en tu proyecto, puedes instalarlo con:

```sh
// usando npm
npm install @material-ui/core

// usando yarn
yarn add @material-ui/core
```

## TypeScript

<<<<<<< HEAD
Con el fin de beneficiarse de la [sobrescritura de CSS](/customization/globals/#css) y de la [customización de las propiedades por defecto](/customization/globals/#default-props), los usuarios de TypeScript necesitan importar los siguientes tipos. Internamente, utiliza [ampliación de módulos](/guides/typescript/#customization-of-theme) para extender la estructura por defecto del tema con los componentes de extensión disponibles en el laboratorio.

```tsx
import type '@material-ui/lab/themeAugmentation';

const theme = createTheme({
  overrides: {
    MuiTimeline: {
      root: {
        backgroundColor: 'red',
=======
Con el fin de beneficiarse de la [sobrescritura de CSS](/customization/theme-components/#global-style-overrides) y de la [customización de las propiedades por defecto](/customization/theme-components/#default-props), los usuarios de TypeScript necesitan importar los siguientes tipos. Internamente, utiliza [ampliación de módulos](/guides/typescript/#customization-of-theme) para extender la estructura por defecto del tema con los componentes de extensión disponibles en el laboratorio.

```tsx
import '@material-ui/lab/themeAugmentation';

const theme = createTheme({
  components: {
    MuiTimeline: {
      styleOverrides: {
        root: {
          backgroundColor: 'red',
        },
>>>>>>> 7e97b7f3
      },
    },
  },
});
```<|MERGE_RESOLUTION|>--- conflicted
+++ resolved
@@ -39,18 +39,6 @@
 
 ## TypeScript
 
-<<<<<<< HEAD
-Con el fin de beneficiarse de la [sobrescritura de CSS](/customization/globals/#css) y de la [customización de las propiedades por defecto](/customization/globals/#default-props), los usuarios de TypeScript necesitan importar los siguientes tipos. Internamente, utiliza [ampliación de módulos](/guides/typescript/#customization-of-theme) para extender la estructura por defecto del tema con los componentes de extensión disponibles en el laboratorio.
-
-```tsx
-import type '@material-ui/lab/themeAugmentation';
-
-const theme = createTheme({
-  overrides: {
-    MuiTimeline: {
-      root: {
-        backgroundColor: 'red',
-=======
 Con el fin de beneficiarse de la [sobrescritura de CSS](/customization/theme-components/#global-style-overrides) y de la [customización de las propiedades por defecto](/customization/theme-components/#default-props), los usuarios de TypeScript necesitan importar los siguientes tipos. Internamente, utiliza [ampliación de módulos](/guides/typescript/#customization-of-theme) para extender la estructura por defecto del tema con los componentes de extensión disponibles en el laboratorio.
 
 ```tsx
@@ -63,7 +51,6 @@
         root: {
           backgroundColor: 'red',
         },
->>>>>>> 7e97b7f3
       },
     },
   },
