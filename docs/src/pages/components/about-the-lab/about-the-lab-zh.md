--- conflicted
+++ resolved
@@ -8,21 +8,12 @@
 
 对于那些准备放到核心库里的组件，需要考虑以下几点：
 
-<<<<<<< HEAD
-* 它需要**被使用过**。 Material-UI 团队使用谷歌分析的数据（Google Analytics stats）去评估每个组件的使用情况。 如果一个 lab 的组件使用数据比较低，意味着它并不能全部正常工作，或者需求量比较小。
-* 它需要和核心组件一样的高**代码质量**。 作为核心代码的一部分，它不需要很完美，但是这个组件应该要很可靠，这样其他开发者可以依赖它。 
-    * 每个组件需要**类型定义**。 就目前来说，一个实验室组件不需要定义类型，但是当搬到核心代码之后就需要定义好类型了。
-    * 需要比较高的**测试覆盖率（test coverage）**。 有一些实验室组件目前不带有一些综合的测试。
-* 这个组建是否可以作为一个激励用户更新到最新版本的**杠杆**？ 一个社区的分裂程度越低越好。
-* 短期内/中等时间，我们需要确认**破坏性的变更**极少发生。 例如，如果它需要一个新的功能并因此将有可能引入重大更改，那么最好推迟将其纳入核心库的进程。
-=======
 - 它需要**被使用过**。 The Material-UI team uses Google Analytics in the documentation (among other metrics) to evaluate the usage of each component. A lab component with low usage either means that it isn't fully working yet, or that there is low demand for it.
 - 它的**代码质量**要和核心组件保持一致。 It doesn't have to be perfect to be part of the core, but the component should be reliable enough that developers can depend on it.
   - 每个组件需要**类型定义**。 就目前来说，一个实验室组件不需要定义类型，但是当搬到核心代码之后就需要定义好类型了。
   - 需要较高的**测试覆盖率**。 有一些实验室组件目前不带有一些综合的测试。
 - 该组件是否可以作为**杠杆**来激励用户升级到最新的主要版本？ 一个社区的分裂程度越低越好。
 - 它需要尽量避免在中短期内发生**破坏性更改**。 例如，如果它需要一个新的功能并因此将有可能引入重大更改，那么最好推迟将其纳入核心库的进程。
->>>>>>> 7e97b7f3
 
 ## 安装
 
@@ -43,27 +34,11 @@
 npm install @material-ui/core@next
 
 // 用 yarn 安装
-<<<<<<< HEAD
-yarn add @material-ui/core
-=======
 yarn add @material-ui/core@next
->>>>>>> 7e97b7f3
 ```
 
 ## TypeScript
 
-<<<<<<< HEAD
-为了从 theme 中的 [CSS重载](/customization/globals/#css) 和 [默认的属性自定义](/customization/globals/#default-props) 中获益，使用 TypeScript 的用户需要引入如下类型的 types。 TypeScript 在内部将实验室里可用的扩展组件和 [模块扩展(module augmentation)](/guides/typescript/#customization-of-theme) 一起使用，这样可以拓展默认的主题（theme）结构。
-
-```tsx
-import type '@material-ui/lab/themeAugmentation';
-
-const theme = createTheme({
-  overrides: {
-    MuiTimeline: {
-      root: {
-        backgroundColor: 'red',
-=======
 为了从 theme 中的 [CSS重载](/customization/theme-components/#global-style-overrides) 和 [默认的属性自定义](/customization/theme-components/#default-props) 中获益，使用 TypeScript 的用户需要引入如下类型的 types。 TypeScript 在内部将实验室里可用的扩展组件和 [模块扩展(module augmentation)](/guides/typescript/#customization-of-theme) 一起使用，这样可以拓展默认的主题（theme）结构。
 
 ```tsx
@@ -76,7 +51,6 @@
         root: {
           backgroundColor: 'red',
         },
->>>>>>> 7e97b7f3
       },
     },
   },
