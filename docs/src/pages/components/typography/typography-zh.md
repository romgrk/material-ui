--- conflicted
+++ resolved
@@ -1,12 +1,8 @@
 ---
 title: React Typography（文字铸排）组件
-<<<<<<< HEAD
-components: Typography
-=======
 components: 文字铸排
 githubLabel: 'component: Typography'
 materialDesign: https://material.io/design/typography/the-type-system.html
->>>>>>> 7e97b7f3
 ---
 
 # Typography 文字铸排
@@ -49,11 +45,7 @@
 
 有关更多信息请查看 [Fontsource](https://github.com/fontsource/fontsource)。
 
-<<<<<<< HEAD
-⚠️使用这种方法时要格外小心。 确保您的包不会一次性加载所有字体的变体 (100/300/400/500/700/900，italic/regular，SVG/woff)。 您可以将 Fontsource 配置为加载特定的子集（subsets）、字体粗细（weights）和样式（styles）。 当内联所有字体文件的时候，捆绑包的大小会显著增加。 Material-UI 默认的排版配置仅依赖于 300，400，500 和 700 的字体权重。
-=======
 您可以将 Fontsource 配置为加载特定的子集（subsets）、字体粗细（weights）和样式（styles）。 Material-UI 默认的排版配置仅依赖于 300，400，500 和 700 的字体权重。
->>>>>>> 7e97b7f3
 
 ## 组件
 
@@ -82,19 +74,11 @@
 </Typography>;
 ```
 
-<<<<<<< HEAD
-- 您也可以 [使用 theme](/customization/globals/#default-props) 来修改全局字体映射。
-
-```js
-const theme = createTheme({
-  props: {
-=======
 - 您也可以 [使用 theme](/customization/theme-components/#default-props) 来修改全局字体映射。
 
 ```js
 const theme = createTheme({
   components: {
->>>>>>> 7e97b7f3
     MuiTypography: {
       defaultProps: {
         variantMapping: {
