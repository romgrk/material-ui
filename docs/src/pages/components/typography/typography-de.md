--- conflicted
+++ resolved
@@ -1,11 +1,8 @@
 ---
 title: React Typography component
 components: Typografie
-<<<<<<< HEAD
-=======
 githubLabel: 'component: Typography'
 materialDesign: https://material.io/design/typography/the-type-system.html
->>>>>>> 7e97b7f3
 ---
 
 # Typografie
@@ -37,14 +34,10 @@
 Dann können Sie es in Ihren Einstiegspunkt importieren.
 
 ```js
-<<<<<<< HEAD
-'fontsource-roboto'; importieren
-=======
 import '@fontsource/roboto/300.css';
 import '@fontsource/roboto/400.css';
 import '@fontsource/roboto/500.css';
 import '@fontsource/roboto/700.css';
->>>>>>> 7e97b7f3
 ```
 
 For more info check out [Fontsource](https://github.com/fontsource/fontsource).
@@ -73,11 +66,8 @@
 Heading
 </Typography> {/* There is already an h1 in the page, let's not duplicate it. {/* There is already an h1 in the page, let's not duplicate it. */}
 <Typography variant="h1" component="h2">
-<<<<<<< HEAD
-=======
   h1. */}
 <Typography variant="h1" component="h2">
->>>>>>> 7e97b7f3
   h1.
 ```
 
@@ -85,11 +75,7 @@
 
 ```js
 const theme = createTheme({
-<<<<<<< HEAD
-  props: {
-=======
   components: {
->>>>>>> 7e97b7f3
     MuiTypography: {
       defaultProps: {
         variantMapping: {
