---
title: React Table component
components: Table, TableBody, TableCell, TableContainer, TableFooter, TableHead, TablePagination, TableRow, TableSortLabel
githubLabel: 'component: Table'
waiAria: https://www.w3.org/TR/wai-aria-practices/#table
materialDesign: https://material.io/components/data-tables
---

# Table

<p class="description">Tables display sets of data. They can be fully customized.</p>

Tables display information in a way that's easy to scan, so that users can look for patterns and insights. They can be embedded in primary content, such as cards. They can include:

- A corresponding visualization
- Navigation
- Tools to query and manipulate data

{{"component": "modules/components/ComponentLinkHeader.js"}}

## Basic table

A simple example with no frills.

{{"demo": "pages/components/tables/BasicTable.js", "bg": true}}

## Data table

The `Table` component has a close mapping to the native `<table>` elements.
This constraint makes building rich data tables challenging.

<<<<<<< HEAD
The [`DataGrid` component](/components/data-grid/) is designed for use-cases that are focused around handling a large amounts of tabular data.
=======
The [`DataGrid` component](/components/data-grid/) is designed for use-cases that are focused on handling large amounts of tabular data.
>>>>>>> 7e97b7f3
While it comes with a more rigid structure, in exchange, you gain more powerful features.

{{"demo": "pages/components/tables/DataTable.js", "bg": "inline"}}

## Dense table

A simple example of a dense table with no frills.

{{"demo": "pages/components/tables/DenseTable.js", "bg": true}}

## Sorting & selecting

This example demonstrates the use of `Checkbox` and clickable rows for selection, with a custom `Toolbar`. It uses the `TableSortLabel` component to help style column headings.

The Table has been given a fixed width to demonstrate horizontal scrolling. In order to prevent the pagination controls from scrolling, the TablePagination component is used outside of the Table. (The ['Custom Table Pagination Action' example](#custom-pagination-actions) below shows the pagination within the TableFooter.)

{{"demo": "pages/components/tables/EnhancedTable.js", "bg": true}}

## Customization

Here is an example of customizing the component.
You can learn more about this in the [overrides documentation page](/customization/how-to-customize/).

{{"demo": "pages/components/tables/CustomizedTables.js", "bg": true}}

### Custom pagination options

It's possible to customize the options shown in the "Rows per page" select using the `rowsPerPageOptions` prop.
You should either provide an array of:

- **numbers**, each number will be used for the option's label and value.

  ```jsx
  <TablePagination rowsPerPageOptions={[10, 50]} />
  ```

- **objects**, the `value` and `label` keys will be used respectively for the value and label of the option (useful for language strings such as 'All').

  ```jsx
  <TablePagination rowsPerPageOptions={[10, 50, { value: -1, label: 'All' }]} />
  ```

### Custom pagination actions

The `ActionsComponent` prop of the `TablePagination` component allows the implementation of custom actions.

{{"demo": "pages/components/tables/CustomPaginationActionsTable.js", "bg": true}}

## Sticky header

Here is an example of a table with scrollable rows and fixed column headers.
It leverages the `stickyHeader` prop.
(⚠️ no IE 11 support)

{{"demo": "pages/components/tables/StickyHeadTable.js", "bg": true}}

## Column grouping

You can group column headers by rendering multiple table rows inside a table head:

```jsx
<TableHead>
  <TableRow />
  <TableRow />
</TableHead>
```

{{"demo": "pages/components/tables/ColumnGroupingTable.js", "bg": true}}

## Collapsible table

An example of a table with expandable rows, revealing more information.
It utilizes the [`Collapse`](/api/collapse/) component.

{{"demo": "pages/components/tables/CollapsibleTable.js", "bg": true}}

## Spanning table

A simple example with spanning rows & columns.

{{"demo": "pages/components/tables/SpanningTable.js", "bg": true}}

## Virtualized table

In the following example, we demonstrate how to use [react-virtualized](https://github.com/bvaughn/react-virtualized) with the `Table` component.
It renders 200 rows and can easily handle more.
Virtualization helps with performance issues.

{{"demo": "pages/components/tables/ReactVirtualizedTable.js", "bg": true}}

## Accessibility

(WAI tutorial: https://www.w3.org/WAI/tutorials/tables/)

### Caption

A caption functions like a heading for a table. Most screen readers announce the content of captions. Captions help users to find a table and understand what it's about and decide if they want to read it.

{{"demo": "pages/components/tables/AcccessibleTable.js", "bg": true}}<|MERGE_RESOLUTION|>--- conflicted
+++ resolved
@@ -29,11 +29,7 @@
 The `Table` component has a close mapping to the native `<table>` elements.
 This constraint makes building rich data tables challenging.
 
-<<<<<<< HEAD
-The [`DataGrid` component](/components/data-grid/) is designed for use-cases that are focused around handling a large amounts of tabular data.
-=======
 The [`DataGrid` component](/components/data-grid/) is designed for use-cases that are focused on handling large amounts of tabular data.
->>>>>>> 7e97b7f3
 While it comes with a more rigid structure, in exchange, you gain more powerful features.
 
 {{"demo": "pages/components/tables/DataTable.js", "bg": "inline"}}
