---
title: Componente React Tabela
components: Table, TableBody, TableCell, TableContainer, TableFooter, TableHead, TablePagination, TableRow, TableSortLabel
githubLabel: 'component: Table'
waiAria: 'https://www.w3.org/TR/wai-aria-practices/#table'
materialDesign: https://material.io/components/data-tables
---

# Tabela

<p class="description">Tabelas exibem conjuntos de dados. Elas podem ser totalmente customizadas.</p>

<<<<<<< HEAD
[Tabelas](https://material.io/design/components/data-tables.html) apresentam informações de uma forma fácil de visualizar, de modo que os usuários podem procurar por padrões e percepções. Elas podem ser incorporadas no conteúdo principal, assim como cartões.

As tabelas podem incluir:
=======
Tables display information in a way that's easy to scan, so that users can look for patterns and insights. Elas podem ser incorporadas no conteúdo principal, assim como cartões. Elas podem incluir:
>>>>>>> 7e97b7f3

- Uma visualização correspondente
- Navegação
- Ferramentas para consultar e manipular dados

{{"component": "modules/components/ComponentLinkHeader.js"}}

## Estrutura

Um exemplo simples sem frescuras.

Uma tabela de dados contém uma linha de cabeçalho no topo que lista os nomes das colunas, seguidas pelas linhas dos dados.

## Tabela de dados

O componente `Table` tem um mapeamento próximo dos elementos nativos de `<table>`. Este requisito torna a construção de tabelas de dados ricas e desafiadora.

<<<<<<< HEAD
O [componente `DataGrid`](/components/data-grid/) é projetado para situações de uso que focam em torno da manipulação de uma grande quantidade de dados tabulares. Enquanto vem com uma estrutura mais rígida, em troca, você ganha recursos poderosos.
=======
The [`DataGrid` component](/components/data-grid/) is designed for use-cases that are focused on handling large amounts of tabular data. Enquanto vem com uma estrutura mais rígida, em troca, você ganha recursos poderosos.
>>>>>>> 7e97b7f3

{{"demo": "pages/components/tables/DataTable.js", "bg": "inline"}}

## Tabela Simples

Um exemplo simples de uma tabela densa sem muito enfeite.

{{"demo": "pages/components/tables/DenseTable.js", "bg": true}}

## Tabela Densa

<<<<<<< HEAD
Este exemplo demonstra o uso de linhas clicáveis com `Checkbox` para a seleção, e com um componente `Toolbar` customizado. Ele usa o componente `TableSortLabel` para ajudar no estilo dos cabeçalhos das colunas.
=======
Este exemplo demonstra o uso de linhas clicáveis com `Checkbox` para a seleção, e com um componente `Toolbar`  customizado. Ele usa o componente `TableSortLabel` para ajudar no estilo dos cabeçalhos das colunas.
>>>>>>> 7e97b7f3

A tabela recebeu uma largura fixa para demonstrar a rolagem horizontal. Para impedir que os controles de paginação rolem, o componente TablePagination é usado fora da tabela. (O [Exemplo da 'ação de paginação customizada'](#custom-pagination-actions) abaixo mostra a paginação dentro de um TableFooter.)

{{"demo": "pages/components/tables/EnhancedTable.js", "bg": true}}

## Tabelas Customizadas

Aqui está um exemplo de customização do componente. Você pode aprender mais sobre isso na [página de documentação de sobrescritas](/customization/how-to-customize/).

{{"demo": "pages/components/tables/CustomizedTables.js", "bg": true}}

### Opções de paginação customizada

É possível customizar as opções mostradas na seleção "Rows per page" usando a propriedade `rowsPerPageOptions`. Você deve fornecer um array de:

- **numbers**, cada número será usado para o rótulo e valor da opção.

  ```jsx
  <TablePagination rowsPerPageOptions={[10, 50]} />
  ```

<<<<<<< HEAD
- **objects**, as chaves `value` e `label` serão utilizadas respectivamente para exibição do rótulo e valor da opção (útil para strings de idioma como 'Todos').
    
    ```jsx
    <TablePagination rowsPerPageOptions={[10, 50, { value: -1, label: 'All' }]} />
    ```
=======
- **objects**, as chaves `value` e `label` serão utilizadas, respectivamente para exibição do rótulo e valor da opção (útil para strings de idioma como 'Todos').

  ```jsx
  <TablePagination rowsPerPageOptions={[10, 50, { value: -1, label: 'All' }]} />
  ```
>>>>>>> 7e97b7f3

### Ações de paginação customizada

A propriedade `ActionsComponent` do componente `TablePagination` permite a implementação de ações customizadas.

{{"demo": "pages/components/tables/CustomPaginationActionsTable.js", "bg": true}}

## Sticky header

<<<<<<< HEAD
Um exemplo de uma tabela com linhas roláveis e cabeçalhos de coluna fixos. Ele se beneficia do suporte de `stickyHeader` (⚠️ sem suporte ao IE 11).
=======
Here is an example of a table with scrollable rows and fixed column headers. It leverages the `stickyHeader` prop. (⚠️ no IE 11 support)
>>>>>>> 7e97b7f3

{{"demo": "pages/components/tables/StickyHeadTable.js", "bg": true}}

## Agrupando colunas

Você pode agrupar cabeçalhos de coluna renderizando várias linhas de tabela dentro de um cabeçalho de tabela:

```jsx
<TableHead>
  <TableRow />
  <TableRow />
</TableHead>
```

{{"demo": "pages/components/tables/ColumnGroupingTable.js", "bg": true}}

## Tabela minimizável

Um exemplo de uma tabela com linhas expansíveis, revelando mais informações. Ela utiliza o componente [`Collapse`](/api/collapse/).

{{"demo": "pages/components/tables/CollapsibleTable.js", "bg": true}}

## Abrangendo Tabela

Um exemplo simples com abrangência de linhas & colunas.

{{"demo": "pages/components/tables/SpanningTable.js", "bg": true}}

## Tabela Virtualizada

No exemplo a seguir, nós demonstramos como usar [react-virtualized](https://github.com/bvaughn/react-virtualized) com o componente `Table`. Ela renderiza 200 linhas e pode facilmente lidar com mais. A virtualização ajuda a lidar com problemas de desempenho.

{{"demo": "pages/components/tables/ReactVirtualizedTable.js", "bg": true}}

## Acessibilidade

(WAI tutorial: https://www.w3.org/WAI/tutorials/tables/)

### Caption

<<<<<<< HEAD
Um caption funciona como um título para uma tabela. A maioria dos leitores de tela anunciam o conteúdo dos captions. Os captions ajudam os usuários a encontrar uma tabela e a entender o que ela representa e decidir se querem lê-la.
=======
Um caption funciona como um título para uma tabela. A maioria dos leitores de tela anunciam o conteúdo dos captions. Captions help users to find a table and understand what it's about and decide if they want to read it.
>>>>>>> 7e97b7f3

{{"demo": "pages/components/tables/AcccessibleTable.js", "bg": true}}<|MERGE_RESOLUTION|>--- conflicted
+++ resolved
@@ -10,13 +10,7 @@
 
 <p class="description">Tabelas exibem conjuntos de dados. Elas podem ser totalmente customizadas.</p>
 
-<<<<<<< HEAD
-[Tabelas](https://material.io/design/components/data-tables.html) apresentam informações de uma forma fácil de visualizar, de modo que os usuários podem procurar por padrões e percepções. Elas podem ser incorporadas no conteúdo principal, assim como cartões.
-
-As tabelas podem incluir:
-=======
 Tables display information in a way that's easy to scan, so that users can look for patterns and insights. Elas podem ser incorporadas no conteúdo principal, assim como cartões. Elas podem incluir:
->>>>>>> 7e97b7f3
 
 - Uma visualização correspondente
 - Navegação
@@ -34,11 +28,7 @@
 
 O componente `Table` tem um mapeamento próximo dos elementos nativos de `<table>`. Este requisito torna a construção de tabelas de dados ricas e desafiadora.
 
-<<<<<<< HEAD
-O [componente `DataGrid`](/components/data-grid/) é projetado para situações de uso que focam em torno da manipulação de uma grande quantidade de dados tabulares. Enquanto vem com uma estrutura mais rígida, em troca, você ganha recursos poderosos.
-=======
 The [`DataGrid` component](/components/data-grid/) is designed for use-cases that are focused on handling large amounts of tabular data. Enquanto vem com uma estrutura mais rígida, em troca, você ganha recursos poderosos.
->>>>>>> 7e97b7f3
 
 {{"demo": "pages/components/tables/DataTable.js", "bg": "inline"}}
 
@@ -50,11 +40,7 @@
 
 ## Tabela Densa
 
-<<<<<<< HEAD
-Este exemplo demonstra o uso de linhas clicáveis com `Checkbox` para a seleção, e com um componente `Toolbar` customizado. Ele usa o componente `TableSortLabel` para ajudar no estilo dos cabeçalhos das colunas.
-=======
 Este exemplo demonstra o uso de linhas clicáveis com `Checkbox` para a seleção, e com um componente `Toolbar`  customizado. Ele usa o componente `TableSortLabel` para ajudar no estilo dos cabeçalhos das colunas.
->>>>>>> 7e97b7f3
 
 A tabela recebeu uma largura fixa para demonstrar a rolagem horizontal. Para impedir que os controles de paginação rolem, o componente TablePagination é usado fora da tabela. (O [Exemplo da 'ação de paginação customizada'](#custom-pagination-actions) abaixo mostra a paginação dentro de um TableFooter.)
 
@@ -76,19 +62,11 @@
   <TablePagination rowsPerPageOptions={[10, 50]} />
   ```
 
-<<<<<<< HEAD
-- **objects**, as chaves `value` e `label` serão utilizadas respectivamente para exibição do rótulo e valor da opção (útil para strings de idioma como 'Todos').
-    
-    ```jsx
-    <TablePagination rowsPerPageOptions={[10, 50, { value: -1, label: 'All' }]} />
-    ```
-=======
 - **objects**, as chaves `value` e `label` serão utilizadas, respectivamente para exibição do rótulo e valor da opção (útil para strings de idioma como 'Todos').
 
   ```jsx
   <TablePagination rowsPerPageOptions={[10, 50, { value: -1, label: 'All' }]} />
   ```
->>>>>>> 7e97b7f3
 
 ### Ações de paginação customizada
 
@@ -98,11 +76,7 @@
 
 ## Sticky header
 
-<<<<<<< HEAD
-Um exemplo de uma tabela com linhas roláveis e cabeçalhos de coluna fixos. Ele se beneficia do suporte de `stickyHeader` (⚠️ sem suporte ao IE 11).
-=======
 Here is an example of a table with scrollable rows and fixed column headers. It leverages the `stickyHeader` prop. (⚠️ no IE 11 support)
->>>>>>> 7e97b7f3
 
 {{"demo": "pages/components/tables/StickyHeadTable.js", "bg": true}}
 
@@ -143,10 +117,6 @@
 
 ### Caption
 
-<<<<<<< HEAD
-Um caption funciona como um título para uma tabela. A maioria dos leitores de tela anunciam o conteúdo dos captions. Os captions ajudam os usuários a encontrar uma tabela e a entender o que ela representa e decidir se querem lê-la.
-=======
 Um caption funciona como um título para uma tabela. A maioria dos leitores de tela anunciam o conteúdo dos captions. Captions help users to find a table and understand what it's about and decide if they want to read it.
->>>>>>> 7e97b7f3
 
 {{"demo": "pages/components/tables/AcccessibleTable.js", "bg": true}}