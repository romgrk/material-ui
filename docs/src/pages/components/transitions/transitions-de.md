--- conflicted
+++ resolved
@@ -50,11 +50,7 @@
 
 Erweitert sich von der Mitte des untergeordneten Elements nach außen, während es von transparent nach opak einblendet.
 
-<<<<<<< HEAD
-Das zweite Beispiel zeigt, wie Sie die `transform-origin` ändern können und bedingt die `Timeout` Eigenschaft anpassen, um die Eintrittsgeschwindigkeit zu beeinflussen.
-=======
 The second example demonstrates how to change the `transform-origin`, and conditionally applies the `timeout` prop to change the entry speed.
->>>>>>> 7e97b7f3
 
 {{"demo": "pages/components/transitions/SimpleGrow.js", "bg": true}}
 
@@ -87,11 +83,8 @@
 - Accepts an `in` prop. This corresponds to the open/close state.
 - Call the `onEnter` callback prop when the enter transition starts.
 - Call the `onExited` callback prop when the exit transition is completed. Call the `onExited` callback prop when the exit transition is completed.
-<<<<<<< HEAD
-=======
 
 For more information on creating a custom transition, visit the _react-transition-group_ [`Transition` documentation](http://reactcommunity.org/react-transition-group/transition). You can also visit the dedicated sections of some of the components:
->>>>>>> 7e97b7f3
 
 - [Modal](/components/modal/#transitions)
 - [Dialog](/components/dialogs/#transitions)
