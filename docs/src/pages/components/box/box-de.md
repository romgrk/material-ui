--- conflicted
+++ resolved
@@ -1,9 +1,6 @@
 ---
 title: React Box component
-<<<<<<< HEAD
-=======
 githubLabel: 'component: Box'
->>>>>>> 7e97b7f3
 ---
 
 # Box
@@ -20,19 +17,11 @@
 
 ## The `sx` prop
 
-<<<<<<< HEAD
-Die Box-Komponente umschließt Ihre Komponente. Es erstellt ein neues DOM-Element, welches &ndash; sofern nicht anders im `component`-Attribut angegeben &ndash; ein `<div>`-Element ist. Angenommen, stattdessen soll ein `<span>`-Element verwendet werden:
-=======
 All system properties are available via the [`sx` prop](/system/basics/#the-sx-prop). In addition, the `sx` prop allows you to specify any other CSS rules you may need. Here's an example of how you can use it:
->>>>>>> 7e97b7f3
 
 {{"demo": "pages/components/box/BoxSx.js", "defaultCodeOpen": true }}
 
-<<<<<<< HEAD
-Dies funktioniert hervorragend, wenn die Änderungen für ein neues DOM-Element isoliert werden können. Zum Beispiel kann der Rand auf diese Weise verändert werden.
-=======
 ## Material-UI-Komponenten überschreiben
->>>>>>> 7e97b7f3
 
 Die Box-Komponente umschließt Ihre Komponente. It creates a new DOM element, a `<div>` by default that can be changed with the `component` prop. Angenommen, stattdessen soll ein `<span>`-Element verwendet werden:
 
