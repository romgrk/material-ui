--- conflicted
+++ resolved
@@ -1,9 +1,6 @@
 ---
 title: React Box（分组）组件
-<<<<<<< HEAD
-=======
 githubLabel: 'component: Box'
->>>>>>> 7e97b7f3
 ---
 
 # Box 分组
@@ -50,11 +47,6 @@
 +<Box component="button" sx={{ border: '1px dashed grey' }}>Save</Box>
 ```
 
-<<<<<<< HEAD
-> ⚠️CSS 的优先级依赖于导入的顺序。 如果您希望确保覆写包装组件的样式，则需要在最后才导入 Box。
-
-=======
->>>>>>> 7e97b7f3
 ## API
 
 ```jsx
