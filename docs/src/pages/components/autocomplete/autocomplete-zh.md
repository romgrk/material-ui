--- conflicted
+++ resolved
@@ -65,11 +65,7 @@
 
 此组件有两种可控的状态：
 
-<<<<<<< HEAD
-1. “value” 状态（state）包含了 `value`/`onChange` 两种属性的组合。 这个状态表示用户选择的值，如当按下 <kbd>Enter</kbd> 键时。
-=======
 1. “value” 状态（state）包含了 `value`/`onChange` 两种属性的组合。 这个状态表示用户选择的值，如当按下 <kbd class="key">Enter</kbd> 键时。
->>>>>>> 7e97b7f3
 2. “input value” 状态（state) 则包含了 `inputValue`/`onInputChange` 两种属性的组合。 这个状态展示了在文本框中显示的值。
 
 > ⚠️ These two states are isolated, they should be controlled independently.
@@ -92,11 +88,7 @@
 
 - `selectOnFocus` 帮助用户清除所选值。
 - `clearOnBlur` 帮助用户输入一个新的值。
-<<<<<<< HEAD
-- `handleHomeEndKeys` 使用<kbd>Home</kbd> 和 <kbd>End</kbd> 键在弹出窗口内移动焦点。
-=======
 - `handleHomeEndKeys` 使用<kbd class="key">Home</kbd> 和 <kbd class="key">End</kbd> 键在弹出窗口内移动焦点。
->>>>>>> 7e97b7f3
 - 最后一个选项，例如 `加上 "你的搜索结果"`。
 
 {{"demo": "pages/components/autocomplete/FreeSoloCreateOption.js"}}
@@ -117,11 +109,7 @@
 
 ## `useAutocomplete`
 
-<<<<<<< HEAD
-对于高级定制用例，我们暴露了一个无头（headless）的 `useAutocomplete()` hook。 它接受几乎与 Autocomplete 组件相同的参数，辅以与 JSX 渲染有关的所有参数。 Autocomplete 组件内部也是使用的此 hook。
-=======
 For advanced customization use cases, a headless `useAutocomplete()` hook is exposed. 它接受几乎与 Autocomplete 组件相同的参数，辅以与 JSX 渲染有关的所有参数。 The Autocomplete component is built on this hook.
->>>>>>> 7e97b7f3
 
 ```jsx
 import useAutocomplete from '@material-ui/core/useAutocomplete';
@@ -135,11 +123,7 @@
 
 {{"demo": "pages/components/autocomplete/CustomizedHook.js"}}
 
-<<<<<<< HEAD
-请转到 [自定义自动完成组件](#customized-autocomplete) 的部分，来查看使用 `Autocomplete` 组件（而不是 hook）的例子。
-=======
 请前往 [自定义](#customization) 部分，查看使用 `自动完成` 组件代替 hook 的示例。
->>>>>>> 7e97b7f3
 
 ## 异步请求
 
@@ -154,23 +138,18 @@
 
 {{"demo": "pages/components/autocomplete/Asynchronous.js"}}
 
-<<<<<<< HEAD
+### 当你键入内容时进行搜索
+
+如果你的逻辑是在每次键入内容时就获取新的选项，并使用文本框的当前值在服务器上进行筛选，那么则可能需要考虑限制请求速率。
+
+此外，你需要通过覆盖 `filterOptions` 属性来禁用 `Autocomplete` 组件的内置过滤功能。
+
+```jsx
+<Autocomplete filterOptions={(x) => x} />
+```
+
 ### Google Maps Places
 
-=======
-### 当你键入内容时进行搜索
-
-如果你的逻辑是在每次键入内容时就获取新的选项，并使用文本框的当前值在服务器上进行筛选，那么则可能需要考虑限制请求速率。
-
-此外，你需要通过覆盖 `filterOptions` 属性来禁用 `Autocomplete` 组件的内置过滤功能。
-
-```jsx
-<Autocomplete filterOptions={(x) => x} />
-```
-
-### Google Maps Places
-
->>>>>>> 7e97b7f3
 一个为 Google Maps Places 自动补全功能设计的 UI。
 
 {{"demo": "pages/components/autocomplete/GoogleMaps.js"}}
@@ -207,11 +186,7 @@
 
 {{"demo": "pages/components/autocomplete/Sizes.js"}}
 
-<<<<<<< HEAD
-## 个性化
-=======
 ## Customization 个性化
->>>>>>> 7e97b7f3
 
 ### 自定义输入
 
@@ -245,15 +220,6 @@
 
 #### 参数
 
-<<<<<<< HEAD
-1. `config` (*Object* [optional]): 
-  - `config.ignoreAccents` (*Boolean* [optional])：默认值为 `true`。 移除字母的变音符号。
-  - `config.ignoreCase` (*Boolean* [optional]): 默认值为` true `。 所有字母都小写。
-  - `config.limit` (*Number* [optional])：默认值为 null。 显示限定数量的建议选项。 例如，如果 `config.limit` 是 `100`,，那么只显示前 `100 个` 匹配的选项。 如果存在很多选项匹配，并且虚拟化设置还没建立成时，这样的限制是非常有效的。
-  - `config.matchFrom` (*'any' | 'start'* [optional])：默认值为 `'any'`。
-  - `config.stringify` (*Func* [optional])：控制如何将一个选项转换成一个字符串，这样，选项就能够和输入文本的片段相匹配。
-  - `config.trim` (*Boolean* [optional])：默认值为 `false`。 删除尾随空格。
-=======
 1. `config` (_object_ [optional]):
 
 - `config.ignoreAccents` (_bool_ [optional]): Defaults to `true`. 移除字母的变音符号。
@@ -262,7 +228,6 @@
 - `config.matchFrom` (_'any' | 'start'_ [optional]): 默认值为 `'any'`。
 - `config.stringify` (*func* [optional]): 控制如何将一个选项转换成一个字符串，这样，选项就能够和输入文本的片段相匹配。
 - `config.trim` (_bool_ [optional]): Defaults to `false`. 删除尾随空格。
->>>>>>> 7e97b7f3
 
 #### 返回结果
 
@@ -299,8 +264,6 @@
 
 {{"demo": "pages/components/autocomplete/Virtualize.js"}}
 
-<<<<<<< HEAD
-=======
 ## 事件
 
 如果你不想要浏览器自动填充密钥，那么你可以将事件的 `defaultMuiPrevented` 属性设置为 `true`。
@@ -317,7 +280,6 @@
 />
 ```
 
->>>>>>> 7e97b7f3
 ## 设计局限
 
 ### autocomplete/autofill
@@ -341,20 +303,7 @@
   />
   ```
 
-<<<<<<< HEAD
-- 给输入框一个不同的名字，这样不会给浏览器泄露任何可以滥用的信息。 例如：`id="field1"` 而不是 `id="country"`。 若你不填写 id 的话，该组件则会使用一个随机的 id。
-- 设置为 `autoComplete="new-password"`： 
-        jsx
-        <TextField
-        {...params}
-        inputProps={{
-          ...params.inputProps,
-          autoComplete: 'new-password',
-        }}
-        />
-=======
 请阅读 [这篇 MDN 指南](https://developer.mozilla.org/en-US/docs/Web/Security/Securing_your_site/Turning_off_form_autocompletion) 来寻求更多解决方案。
->>>>>>> 7e97b7f3
 
 ### iOS VoiceOver 辅助功能
 
