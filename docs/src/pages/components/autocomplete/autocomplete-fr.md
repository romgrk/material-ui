--- conflicted
+++ resolved
@@ -15,11 +15,8 @@
 2. La zone de texte peut contenir n'importe quelle valeur arbitraire, mais il est avantageux de proposer des valeurs à l'utilisateur, par exemple, un champ de recherche peut suggérer similaires ou recherches antérieures pour gagner du temps aux utilisateurs: [gratuit solo](#free-solo).
 
 C'est censé être une version améliorée de la "react-select" et de "downshift".
-<<<<<<< HEAD
-=======
 
 {{"component": "modules/components/ComponentLinkHeader.js"}}
->>>>>>> 7e97b7f3
 
 ## Combo box
 
@@ -69,11 +66,7 @@
 
 Le composant a deux états qui peuvent être contrôlés :
 
-<<<<<<< HEAD
-1. l'état "valeur" avec la combinaison `valeur`/`onChange` props. Cet état représente la valeur sélectionnée par l'utilisateur, par exemple en appuyant sur <kbd>Enter</kbd>.
-=======
 1. l'état "valeur" avec la combinaison `valeur`/`onChange` props. Cet état représente la valeur sélectionnée par l'utilisateur, par exemple en appuyant sur <kbd class="key">Enter</kbd>.
->>>>>>> 7e97b7f3
 2. l'état "input value" avec la combinaison `inputValue`/`onInputChange`. Cet état représente la valeur affichée dans la zone de texte.
 
 > ⚠ Ces deux états sont isolés, ils doivent être contrôlés de manière indépendante.
@@ -86,11 +79,7 @@
 
 ### Search input
 
-<<<<<<< HEAD
-La prop est conçue pour couvrir le cas d'utilisation principal d'une **search input** avec des suggestions, par exemple la recherche Google ou le react-autowhatever.
-=======
 La propriété est conçue pour couvrir le cas d'utilisation principal d'une **entrée de recherche** avec des suggestions, par exemple la recherche Google ou le react-autowhatever.
->>>>>>> 7e97b7f3
 
 {{"demo": "pages/components/autocomplete/FreeSolo.js"}}
 
@@ -100,11 +89,7 @@
 
 - `selectOnFocus` pour aider l'utilisateur à effacer la valeur sélectionnée.
 - `clearOnBlur` pour aider l'utilisateur à entrer une nouvelle valeur.
-<<<<<<< HEAD
-- `handleHomeEndKeys` pour déplacer le focus à l'intérieur de la fenêtre pop-up avec les touches <kbd>Accueil</kbd> et <kbd>Fin</kbd>.
-=======
 - `handleHomeEndKeys` pour déplacer le focus à l'intérieur de la fenêtre pop-up avec les touches <kbd class="key">Accueil</kbd> et <kbd class="key">Fin</kbd>.
->>>>>>> 7e97b7f3
 - Une dernière option, par exemple `Ajouter "VOTRE RECHERCH"`.
 
 {{"demo": "pages/components/autocomplete/FreeSoloCreateOption.js"}}
@@ -114,11 +99,8 @@
 {{"demo": "pages/components/autocomplete/FreeSoloCreateOptionDialog.js"}}
 
 ## Groupé
-<<<<<<< HEAD
-=======
 
 Vous pouvez regrouper les options avec la propriété `groupBy`. Si vous le faites, assurez-vous que les options sont également triées avec la même dimension que celle par laquelle elles sont regroupées. Sinon vous remarquerez des en-têtes en double.
->>>>>>> 7e97b7f3
 
 {{"demo": "pages/components/autocomplete/Grouped.js"}}
 
@@ -128,11 +110,7 @@
 
 ## `useAutocomplete`
 
-<<<<<<< HEAD
-Pour les cas de personnalisation avancée, nous exposons un crochet `useAutocomplete()` sans tête. Il accepte presque les mêmes options que le composant de saisie automatique moins tous les props liés au rendu de JSX. Le composant Autocomplete utilise ce hook en interne.
-=======
 For advanced customization use cases, we expose a headless `useAutocomplete()` hook. Il accepte presque les mêmes options que le composant de saisie automatique moins tous les props liés au rendu de JSX. Le composant Autocomplete utilise ce hook en interne.
->>>>>>> 7e97b7f3
 
 ```jsx
 import useAutocomplete from '@material-ui/core/useAutocomplete';
@@ -146,14 +124,6 @@
 
 {{"demo": "pages/components/autocomplete/CustomizedHook.js"}}
 
-<<<<<<< HEAD
-Rendez-vous à la section [Auto-complétion personnalisée](#customized-autocomplete) pour un exemple de personnalisation avec le composant `Auto-complétion` au lieu du hook.
-
-## Demandes asynchrones
-
-{{"demo": "pages/components/autocomplete/Asynchronous.js"}}
-
-=======
 Rendez-vous à la [section de personnalisation](#customization) pour un exemple avec le composant `Auto-complétion` au lieu du crochet.
 
 ## Demandes asynchrones
@@ -184,7 +154,6 @@
 <Autocomplete filterOptions={filterOptions} />
 ```
 
->>>>>>> 7e97b7f3
 ### Lieu de Google Maps
 
 Une interface utilisateur personnalisée pour la saisie automatique des lieux Google Maps.
@@ -223,11 +192,7 @@
 
 {{"demo": "pages/components/autocomplete/Sizes.js"}}
 
-<<<<<<< HEAD
-## Personnalisations
-=======
 ## Personnalisation
->>>>>>> 7e97b7f3
 
 ### Custom input
 
@@ -261,15 +226,6 @@
 
 #### Paramètres
 
-<<<<<<< HEAD
-1. `config` (*Object* [optional] ) : 
-  - `config.ignoreAccents` (*Boolean* [optional]) : Valeur par défaut de `true`. Supprimer les diacritiques.
-  - `config.ignoreCase` (*Boolean* [optional]) : Valeur par défaut de `true`. Tout en minuscule.
-  - `config.limit` (*Numéro* [optional]) : Valeur par défaut à null. Limiter le nombre d'options suggérées à afficher. Par exemple, si `config.limite` est `100`, seule les premières `100` options correspondantes sont affichées. Cela peut être utile si beaucoup d'options de correspondance et de virtualisation n'ont pas été mises en place.
-  - `config.matchFrom` (*'any' | 'start'* [optional]: Par défaut de `'any'`.
-  - `config.stringify` (*Func* [optional]) : Contrôle comment une option est convertie en une chaîne de caractères pour qu'elle puisse être comparée au fragment de texte d'entrée.
-  - `config.trim` (*Boolean* [optional]): Valeur par défaut `false`. Supprimer les espaces suivants.
-=======
 1. `config` (*Object* [optional]):
 
 - `config.ignoreAccents` (*Boolean* [optional]): Defaults to `true`. Supprimer les diacritiques.
@@ -278,7 +234,6 @@
 - `config.matchFrom` (_'any' | 'start'_ [optionnel]) : Valeur par défaut à `'any'`.
 - `config.stringify` (*Func* [optional]): Controls how an option is converted into a string so that it can be matched against the input text fragment.
 - `config.trim` (*Boolean* [optional]): Valeur par défaut `false`. Supprimer les espaces suivants.
->>>>>>> 7e97b7f3
 
 #### Valeur de retour
 
@@ -335,24 +290,6 @@
 
 ### autocomplete/autofill
 
-<<<<<<< HEAD
-Les navigateurs ont des heuristiques pour aider les utilisateurs à remplir les entrées de formulaire. Cependant, cela peut nuire à l'UX du composant.
-
-Par défaut, le composant désactive la fonctionnalité **auto-complétion** (rappelant ce que l'utilisateur a tapé pour un champ donné dans une session précédente) avec l'attribut `autoComplete="off"`.
-
-Cependant, en plus de se souvenir des valeurs entrées passées, le navigateur peut également proposer des suggestions de **remplissage automatique** (connexion, adresse ou détails de paiement enregistrés). Dans le cas où vous voulez le remplissage automatique, vous pouvez essayer ce qui suit :
-
-- Nommez l'input sans fuir les informations que le navigateur peut utiliser. par exemple `id="field1"` au lieu de `id="country"`. Si vous laissez l'id vide, le composant utilise un id aléatoire.
-- Définir `autoComplete="new-password"`: jsx jsx jsx jsx 
-        jsx
-        <TextField
-        {...params}
-        inputProps={{
-          ...params.inputProps,
-          autoComplete: 'new-password',
-        }}
-        />
-=======
 Browsers have heuristics to help the user fill in form inputs. However, this can harm the UX of the component.
 
 By default, the component disables the input **autocomplete** feature (remembering what the user has typed for a given field in a previous session) with the `autoComplete="off"` attribute. Google Chrome ne prend actuellement pas en charge ce paramètre d'attribut ([Problème 587466](https://bugs.chromium.org/p/chromium/issues/detail?id=587466)). Une solution possible consiste à supprimer l'`id` pour que le composant génère un code aléatoire.
@@ -373,7 +310,6 @@
   ```
 
 Lisez le [guide sur MDN](https://developer.mozilla.org/en-US/docs/Web/Security/Securing_your_site/Turning_off_form_autocompletion) pour plus de détails.
->>>>>>> 7e97b7f3
 
 ### voiceOver iOS
 
