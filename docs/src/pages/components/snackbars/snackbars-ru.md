--- conflicted
+++ resolved
@@ -10,16 +10,6 @@
 
 <p class="description">Всплывающие компоненты показывают краткие сообщения о процессах приложения. The component is also known as a toast.</p>
 
-<<<<<<< HEAD
-[Snackbars](https://material.io/design/components/snackbars.html) inform users of a process that an app has performed or will perform. Они времени отображаются в нижней части экрана (данное поведение можно изменить). Они не должны прерывать использование приложения пользователем, и они не требуют никаких действий для их закрытия.
-
-Всплывающие компоненты содержат одну строку текста, непосредственно связанную с выполненной операцией. Они могут содержать текстовое действие, но не иконки. Вы можете использовать их для отображения уведомлений.
-
-#### Количество на странице
-
-В один момент на странице можно отобразить только один всплывающий компонент.
-
-=======
 [Snackbars](https://material.io/design/components/snackbars.html) inform users of a process that an app has performed or will perform. Они времени отображаются в нижней части экрана (данное поведение можно изменить). They shouldn't interrupt the user experience, and they don't require user input to disappear.
 
 Всплывающие компоненты содержат одну строку текста, непосредственно связанную с выполненной операцией. Они могут содержать текстовое действие, но не иконки. Вы можете использовать их для отображения уведомлений.
@@ -30,7 +20,6 @@
 
 В один момент на странице можно отобразить только один всплывающий компонент.
 
->>>>>>> 7e97b7f3
 ## Простые всплывающие компоненты
 
 A basic snackbar that aims to reproduce Google Keep's snackbar behavior.
