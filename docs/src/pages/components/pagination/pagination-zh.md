--- conflicted
+++ resolved
@@ -4,17 +4,11 @@
 githubLabel: 'component: Pagination'
 ---
 
-<<<<<<< HEAD
-# 分页组件 Pagination 
-
-<p class="description">使用分页组件，用户可以从一系列页面中选择某个特定的页面。</p>
-=======
 # Pagination 分页
 
 <p class="description">使用分页组件，用户可以从一系列页面中选择某个特定的页面。</p>
 
 {{"component": "modules/components/ComponentLinkHeader.js"}}
->>>>>>> 7e97b7f3
 
 ## 基础分页
 
@@ -54,11 +48,7 @@
 
 ## `usePagination`
 
-<<<<<<< HEAD
-对于高级自定义用例，我们暴露了一个 headless 的 `usePagination()` hook。 它支持的选项与分页组件大致相同，但不包括与 JSX 渲染有关的所有属性。 分页组件内部也使用此 hook。
-=======
 For advanced customization use cases, a headless `usePagination()` hook is exposed. 它支持的选项与分页组件大致相同，但不包括与 JSX 渲染有关的所有属性。 The Pagination component is built on this hook.
->>>>>>> 7e97b7f3
 
 ```jsx
 import { usePagination } from '@material-ui/core/Pagination';
