--- conflicted
+++ resolved
@@ -12,8 +12,6 @@
 Le [Grid](https://material.io/design/layout/responsive-layout-grid.html) créé une cohérence visuelle entre les éléments tout en permettant une certaine flexibilité à travers une grande variété de mise en page. L’UI responsive de Material Design est basée sur un Grid de 12 colonnes.
 
 {{"component": "modules/components/ComponentLinkHeader.js"}}
-
-> ⚠️ Le composant `Grille` ne doit pas être confondu avec une grille de données ; il est plus proche d'une grille de mise en page. For a data grid head to [the `DataGrid` component](/components/data-grid/).
 
 > ⚠️ Le composant `Grille` ne doit pas être confondu avec une grille de données ; il est plus proche d'une grille de mise en page. For a data grid head to [the `DataGrid` component](/components/data-grid/).
 
@@ -32,11 +30,7 @@
 
 ## Les grilles fluides
 
-<<<<<<< HEAD
-Les grilles fluides utilisent des colonnes qui mettent à l'échelle et redimensionnent le contenu. A fluid grid’s layout can use breakpoints to determine if the layout needs to change dramatically.
-=======
 Les grilles fluides utilisent des colonnes qui mettent à l'échelle et redimensionnent le contenu. A fluid grid's layout can use breakpoints to determine if the layout needs to change dramatically.
->>>>>>> 7e97b7f3
 
 ### Grille de base
 
@@ -149,11 +143,7 @@
   <Typography noWrap>
 ```
 
-<<<<<<< HEAD
-In order for the item to stay within the container you need to set `min-width: 0`. En pratique, vous pouvez définir la propriété `zeroMinWidth` :
-=======
 In order for the item to stay within the container you need to set `min-width: 0`. In practice, you can set the `zeroMinWidth` prop:
->>>>>>> 7e97b7f3
 
 ```jsx
 <Grid item xs zeroMinWidth>
@@ -166,11 +156,7 @@
 
 The `xs`, `sm`, `md`, `lg`, and `xl` props are **not supported** within `direction="column"` and `direction="column-reverse"` containers.
 
-<<<<<<< HEAD
-## Disposition de la grille CSS
-=======
 They define the number of grids the component will use for a given breakpoint. They are intended to control **width** using `flex-basis` in `row` containers but they will impact height in `column` containers. If used, these props may have undesirable effects on the height of the `Grid` item elements.
->>>>>>> 7e97b7f3
 
 ## Disposition de la grille CSS
 
