---
title: React-компонент Icon
components: Icon, SvgIcon
githubLabel: 'components: SvgIcon'
materialDesign: https://material.io/design/iconography/system-icons.html
---

# Иконки

<p class="description">Руководство и рекомендации по использованию иконок в Material-UI.</p>

Material-UI обеспечивает поддержку иконок тремя способами:

1. Стандартные [иконки Material Design](#material-icons) экспортированы как React компоненты (SVG иконки).
1. С помощью компонента [SvgIcon](#svgicon), React-обёртки для пользовательских SVG иконок.
1. С помощью компонента [Icon](#icon-font-icons), React-обёртки для пользовательских иконочных шрифтов.

## Material Иконки

<<<<<<< HEAD
Material Design стандартизировал более 1100 официальных иконок, каждую в пяти различных "темах" (см. ниже). Для каждой иконки SVG мы экспортируем соответствующий компонент React из пакета @material-ui/icons. Вы можете [найти полный список этих иконок здесь](/components/material-icons/).
=======
Google has created over 1,700 official Material icons, each in five different "themes" (see below). For each SVG icon, we export the respective React component from the @material-ui/icons package. Вы можете [найти полный список этих иконок здесь](/components/material-icons/).
>>>>>>> 7e97b7f3

### Инструкция по установке

Установите пакет в каталог проекта командой:

```sh
// через npm
npm install @material-ui/icons

// через yarn
yarn add @material-ui/icons
```

<<<<<<< HEAD
Эти компоненты используют компонент Material-UI SvgIcon для отрисовки пути SVG для каждой иконки, и поэтому у них есть peer-зависимость от следующего выпуска Material-UI.

Если вы еще не используете Material-UI в вашем проекте, вы можете добавить его командой:
=======
These components use the Material-UI `SvgIcon` component to render the SVG path for each icon, and so have a peer-dependency on `@materialui/core`.

If you aren't already using Material-UI in your project, you can add it with:
>>>>>>> 7e97b7f3

```sh
// для npm
npm install @material-ui/core

// для yarn
yarn add @material-ui/core
```

### Использование

Импорт иконок с помощью одного из этих двух вариантов:

- Вариант 1:

  ```jsx
  import AccessAlarmIcon from '@material-ui/icons/AccessAlarm';
  import ThreeDRotation from '@material-ui/icons/ThreeDRotation';
  ```

- Вариант 2:

  ```jsx
  import { AccessAlarm, ThreeDRotation } from '@material-ui/icons';
  ```

The safest for bundle size is Option 1, but some developers prefer Option 2. Make sure you follow the [minimizing bundle size guide](/guides/minimizing-bundle-size/#option-2) before using the second approach.

Each Material icon also has a "theme": Filled (default), Outlined, Rounded, Two-tone, and Sharp. To import the icon component with a theme other than the default, append the theme name to the icon name. For example `@material-ui/icons/Delete` icon with:

- Filled theme (default) is exported as `@material-ui/icons/Delete`,
- Outlined theme is exported as `@material-ui/icons/DeleteOutlined`,
- Rounded theme is exported as `@material-ui/icons/DeleteRounded`,
- Twotone theme is exported as `@material-ui/icons/DeleteTwoTone`,
- Sharp theme is exported as `@material-ui/icons/DeleteSharp`.

> Note: The Material Design guidelines name the icons using "snake_case" naming (for example `delete_forever`, `add_a_photo`), while `@material-ui/icons` exports the respective icons using "PascalCase" naming (for example `DeleteForever`, `AddAPhoto`). There are three exceptions to this naming rule: `3d_rotation` exported as `ThreeDRotation`, `4k` exported as `FourK`, and `360` exported as `ThreeSixty`.

{{"demo": "pages/components/icons/SvgMaterialIcons.js"}}

### Тестирование

For testing purposes, each icon exposed from `@material-ui/icons` has a `data-testid` attribute with the name of the icon. Например:

```jsx
import DeleteIcon from '@material-ui/icons/Delete';
```

has the following attribute once mounted:

```html
<svg data-testid="DeleteIcon"></svg>
```

## SvgIcon

If you need a custom SVG icon (not available in the [Material Icons](/components/material-icons/)) you can use the `SvgIcon` wrapper. This component extends the native `<svg>` element:

- It comes with built-in accessibility.
- SVG elements should be scaled for a 24x24px viewport so that the resulting icon can be used as is, or included as a child for other Material-UI components that use icons. (This can be customized with the `viewBox` attribute).
- By default, the component inherits the current color. Optionally, you can apply one of the theme colors using the `color` prop.

```jsx
function HomeIcon(props) {
  return (
    <SvgIcon {...props}>
      <path d="M10 20v-6h4v6h5v-8h3L12 3 2 12h3v8z" />
    </SvgIcon>
  );
}
```

### Цвет

{{"demo": "pages/components/icons/SvgIconsColor.js"}}

### Size

{{"demo": "pages/components/icons/SvgIconsSize.js"}}

### Component prop

You can use the `SvgIcon` wrapper even if your icons are saved in the `.svg` format. [svgr](https://github.com/smooth-code/svgr) has loaders to import SVG files and use them as React components. For example, with webpack:

```jsx
// webpack.config.js
{
  test: /\.svg$/,
  use: ['@svgr/webpack'],
}

// ---
import StarIcon from './star.svg';

<SvgIcon component={StarIcon} viewBox="0 0 600 476.6" />
```

It's also possible to use it with "url-loader" or "file-loader". This is the approach used by Create React App.

```jsx
// webpack.config.js
{
  test: /\.svg$/,
  use: ['@svgr/webpack', 'url-loader'],
}

// ---
import { ReactComponent as StarIcon } from './star.svg';

<SvgIcon component={StarIcon} viewBox="0 0 600 476.6" />
```

### createSvgIcon

The `createSvgIcon` utility component is used to create the [Material icons](#material-icons). It can be used to wrap an SVG path with an SvgIcon component.

```jsx
const HomeIcon = createSvgIcon(
  <path d="M10 20v-6h4v6h5v-8h3L12 3 2 12h3v8z" />,
  'Home',
);
```

{{"demo": "pages/components/icons/CreateSvgIcon.js"}}

### Font Awesome

If you find that there are layout issues when using FontAwesomeIcon from `@fortawesome/react-fontawesome`, you can try passing the Font Awesome SVG data directly to SvgIcon.

[Font Awesome](https://fontawesome.com/icons) можно использовать с компонентом `Icon` следующим образом:

{{"demo": "pages/components/icons/FontAwesomeSvgIconDemo.js"}}

FontAwesomeIcon's `fullWidth` prop can also be used to approximate the correct dimensions, but it isn't perfect.

### Шрифтовые иконки Material

#### MDI

[materialdesignicons.com](https://materialdesignicons.com/) provides over 2,000 icons. For the wanted icon, copy the SVG `path` they provide, and use it as the child of the `SvgIcon` component, or with `createSvgIcon()`.

Note: [mdi-material-ui](https://github.com/TeamWertarbyte/mdi-material-ui) has already wrapped each of these SVG icons with the `SvgIcon` component, so you don't have to do it yourself.

## Icon (Font icons)

Компонент `Icon` отображает иконку из любого иконочного шрифта с поддержкой лигатур. Компонент `Icon` отображает иконку из любого иконочного шрифта с поддержкой лигатур. Чтобы использовать иконку, просто оберните её имя (лигатуру шрифта) в компонент `Icon`, например:

```jsx
import Icon from '@material-ui/core/Icon';

<Icon>star</Icon>
```

По умолчанию иконка наследует текущий цвет текста. При желании вы можете установить цвет иконки с помощью одного из свойств цвета темы: `primary`, `secondary`, `action`, `error` или `disabled`.

### Шрифтовые иконки Material

`Icon` will by default set the correct base class name for the Material Icons font (filled variant). All you need to do is load the font, for instance, via Google Web Fonts:

```html
<link rel="stylesheet" href="https://fonts.googleapis.com/icon?family=Material+Icons" />
```

{{"demo": "pages/components/icons/Icons.js"}}

### Custom font

For other fonts, you can customize the baseline class name using the `baseClassName` prop. For instance, you can display two-tone icons with Material Design:

```jsx
import Icon from '@material-ui/core/Icon';

<link
  rel="stylesheet"
  href="https://fonts.googleapis.com/css?family=Material+Icons+Two+Tone"
  // Import the two tones MD variant                           ^^^^^^^^
/>;
```

{{"demo": "pages/components/icons/TwoToneIcons.js"}}

#### Global base class name

Modifying the `baseClassName` prop for each component usage is repetitive. You can change the default prop globally with the theme

```js
const theme = createTheme({
  components: {
    MuiIcon: {
      defaultProps: {
        // Replace the `material-icons` default value.
        baseClassName: 'material-icons-two-tone',
      },
    },
  },
});
```

Then, you can use the two-tone font directly:

```jsx
<Icon>add_circle</Icon>
```

### Font Awesome

[Font Awesome](https://fontawesome.com/icons) can be used with the `Icon` component as follows:

{{"demo": "pages/components/icons/FontAwesomeIcon.js"}}

Note that the Font Awesome icons weren't designed like the Material Design icons (compare the two previous demos). The fa icons are cropped to use all the space available. You can adjust for this with a global override:

```js
const theme = createTheme({
  components: {
    MuiIcon: {
      styleOverrides: {
        root: {
          // Match 24px = 3 * 2 + 1.125 * 16
          boxSizing: 'content-box',
          padding: 3,
          fontSize: '1.125rem',
        },
      },
    },
  },
});
```

{{"demo": "pages/components/icons/FontAwesomeIconSize.js"}}

## Font vs SVG. Which approach to use?

Both approaches work fine, however there are some subtle differences, especially in terms of performance and rendering quality. Whenever possible SVG is preferred as it allows code splitting, supports more icons, and renders faster and better.

For more details, take a look at [why GitHub migrated from font icons to SVG icons](https://github.blog/2016-02-22-delivering-octicons-with-svg/).

## Доступность

Icons can convey all sorts of meaningful information, so it's important to ensure they are accessible where appropriate. There are two use cases you'll want to consider:

- **Decorative icons** that are only being used for visual or branding reinforcement. Если удалить их со страницы, пользователи всё равно смогут её использовать, им всё будет понятно.
- **Semantic icons** are ones that you're using to convey meaning, rather than just pure decoration. This includes icons without text next to them that are used as interactive controls — buttons, form elements, toggles, etc.

### Decorative icons

If your icons are purely decorative, you're already done! The `aria-hidden=true` attribute is added so that your icons are properly accessible (invisible).

### Semantic icons

#### Semantic SVG icons

You should include the `titleAccess` prop with a meaningful value. The `role="img"` attribute and the `<title>` element are added so that your icons are correctly accessible.

In the case of focusable interactive elements, for example when used with an icon button, you can use the `aria-label` prop:

```jsx
import IconButton from '@material-ui/core/IconButton';
import SvgIcon from '@material-ui/core/SvgIcon';

// ...

<IconButton aria-label="delete">
  <SvgIcon>
    <path d="M20 12l-1.41-1.41L13 16.17V4h-2v12.17l-5.58-5.59L4 12l8 8 8-8z" />
  </SvgIcon>
</IconButton>
```

#### Semantic font icons

You need to provide a text alternative that is only visible to assistive technologies.

```jsx
import Box from '@material-ui/core/Box';
import Icon from '@material-ui/core/Icon';
import { visuallyHidden } from '@material-ui/utils';

// ...

<Icon>add_circle</Icon>
<Box component="span" sx={visuallyHidden}>Create a user</Box>
```

#### Справка

- https://developer.paciellogroup.com/blog/2013/12/using-aria-enhance-svg-accessibility/<|MERGE_RESOLUTION|>--- conflicted
+++ resolved
@@ -17,11 +17,7 @@
 
 ## Material Иконки
 
-<<<<<<< HEAD
-Material Design стандартизировал более 1100 официальных иконок, каждую в пяти различных "темах" (см. ниже). Для каждой иконки SVG мы экспортируем соответствующий компонент React из пакета @material-ui/icons. Вы можете [найти полный список этих иконок здесь](/components/material-icons/).
-=======
 Google has created over 1,700 official Material icons, each in five different "themes" (see below). For each SVG icon, we export the respective React component from the @material-ui/icons package. Вы можете [найти полный список этих иконок здесь](/components/material-icons/).
->>>>>>> 7e97b7f3
 
 ### Инструкция по установке
 
@@ -35,15 +31,9 @@
 yarn add @material-ui/icons
 ```
 
-<<<<<<< HEAD
-Эти компоненты используют компонент Material-UI SvgIcon для отрисовки пути SVG для каждой иконки, и поэтому у них есть peer-зависимость от следующего выпуска Material-UI.
-
-Если вы еще не используете Material-UI в вашем проекте, вы можете добавить его командой:
-=======
 These components use the Material-UI `SvgIcon` component to render the SVG path for each icon, and so have a peer-dependency on `@materialui/core`.
 
 If you aren't already using Material-UI in your project, you can add it with:
->>>>>>> 7e97b7f3
 
 ```sh
 // для npm
