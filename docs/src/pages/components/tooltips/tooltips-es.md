---
title: React Tooltip component
components: Tooltip
githubLabel: 'component: Tooltip'
materialDesign: https://material.io/components/tooltips
waiAria: 'https://www.w3.org/TR/wai-aria-practices/#tooltip'
---

# Tooltip

<p class="description">Tooltips muestran texto informativo cuando los usuarios se desplazan, se concentran o tocan un elemento.</p>

Cuando se activa, [Tooltips](https://material.io/design/components/tooltips.html) muestran una etiqueta de texto que identifica un elemento, como una descripción de su función.

<<<<<<< HEAD
## Tooltips sencillos
=======
{{"component": "modules/components/ComponentLinkHeader.js"}}

## Simple Tooltips
>>>>>>> 7e97b7f3

{{"demo": "pages/components/tooltips/BasicTooltip.js"}}

<<<<<<< HEAD
## Tooltips posicionados

El `Tooltip` tiene 12 **posiciones** para elegir. No tienen flechas direccionales; en cambio, dependen del movimiento que emana de la fuente para transmitir la dirección.
=======
## Positioned tooltips

El `Tooltip` tiene 12 **posiciones** para elegir. They don't have directional arrows; instead, they rely on motion emanating from the source to convey direction.
>>>>>>> 7e97b7f3

{{"demo": "pages/components/tooltips/PositionedTooltips.js"}}

## Tooltips personalizados

<<<<<<< HEAD
Here are some examples of customizing the component. Here are some examples of customizing the component.

{{"demo": "pages/components/tooltips/CustomizedTooltips.js"}}

## Tooltip Flecha
=======
Here are some examples of customizing the component. Puedes aprender más sobre esto en la [sección Personalizando Componentes de la documentación](/customization/how-to-customize/).

{{"demo": "pages/components/tooltips/CustomizedTooltips.js"}}

## Arrow tooltips
>>>>>>> 7e97b7f3

Puedes usar el apoyo del prop `flecha` para dar a tu tooltip una flecha indicando a qué elemento se refiere.

{{"demo": "pages/components/tooltips/ArrowTooltips.js"}}

## Elemento child personalizado

<<<<<<< HEAD
El tooltip necesita aplicar los oyentes de eventos DOM a su elemento hijo. Si el child es un elemento React personalizado, necesita asegurarse de que difunde sus propiedades al elemento DOM subyacente.
=======
El tooltip necesita aplicar los oyentes de eventos DOM a su elemento hijo. El tooltip necesita aplicar los oyentes de eventos DOM a su elemento hijo.
>>>>>>> 7e97b7f3

```jsx
const MyComponent = React.forwardRef(function MyComponent(props, ref) {
  //  Spread the props to the underlying DOM element.
  return <div {...props} ref={ref}>Bin</div>
});

// ...

<Tooltip title="Delete">
  <MyComponent>
</Tooltip>
```

Puede encontrar un concepto similar en la guía de [componentes de envoltura](/guides/composition/#wrapping-components).

## Triggers

Puede definir los tipos de eventos que causan que se muestre un tooltip.

{{"demo": "pages/components/tooltips/TriggersTooltips.js"}}

<<<<<<< HEAD
## Tooltips controlados
=======
## Controlled tooltips
>>>>>>> 7e97b7f3

You can use the `open`, `onOpen` and `onClose` properties to control the behavior of the tooltip.

{{"demo": "pages/components/tooltips/ControlledTooltips.js"}}

<<<<<<< HEAD
## Ancho variable
=======
## Variable width
>>>>>>> 7e97b7f3

El `Tooltip` envuelve texto largo por defecto para hacerlo legible.

{{"demo": "pages/components/tooltips/VariableWidth.js"}}

## Explora

<<<<<<< HEAD
Un tooltip puede ser interactivo. No se cerrará cuando el usuario pase sobre el tooltip antes de que el `leaveDelay` expire.
=======
Tooltips are interactive by default (to pass [WCAG 2.1 success criterion 1.4.13](https://www.w3.org/TR/WCAG21/#content-on-hover-or-focus)). No se cerrará cuando el usuario pase sobre el tooltip antes de que el `leaveDelay` expire. No se cerrará cuando el usuario pase sobre el tooltip antes de que el `leaveDelay` expire.
>>>>>>> 7e97b7f3

{{"demo": "pages/components/tooltips/NonInteractiveTooltips.js"}}

<<<<<<< HEAD
## Elementos deshabilitados
=======
## Disabled elements
>>>>>>> 7e97b7f3

By default disabled elements like `<button>` do not trigger user interactions so a `Tooltip` will not activate on normal events like hover. To accommodate disabled elements, add a simple wrapper element, such as a `span`.

> ⚠️ Para trabajar con Safari, necesitas al menos un display block o un elemento flexionado debajo del envoltorio del tooltip.

{{"demo": "pages/components/tooltips/DisabledTooltips.js"}}

> If you're not wrapping a Material-UI component that inherits from `ButtonBase`, for instance, a native `<button>` element, you should also add the CSS property *pointer-events: none;* to your element when disabled:

```jsx
<Tooltip title="No tiene permiso de hacer esto">
  <span>
    <button disabled={disabled} style={disabled ? { pointerEvents: 'none' } : {}}>
      A disabled button
    </button>
  </span>
</Tooltip>
```

## Transiciones

Usar una transición diferente.

{{"demo": "pages/components/tooltips/TransitionsTooltips.js"}}

<<<<<<< HEAD
=======
## Follow cursor

You can enable the tooltip to follow the cursor by setting `followCursor={true}`.

{{"demo": "pages/components/tooltips/FollowCursorTooltips.js"}}

## Virtual element

In the event you need to implement a custom placement, you can use the `anchorEl` prop: The value of the `anchorEl` prop can be a reference to a fake DOM element. You need to create an object shaped like the [`VirtualElement`](https://popper.js.org/docs/v2/virtual-elements/).

{{"demo": "pages/components/tooltips/AnchorElTooltips.js"}}

>>>>>>> 7e97b7f3
## Mostrar y ocultar

The tooltip is normally shown immediately when the user's mouse hovers over the element, and hides immediately when the user's mouse leaves. A delay in showing or hiding the tooltip can be added through the properties `enterDelay` and `leaveDelay`, as shown in the Controlled Tooltips demo above.

On mobile, the tooltip is displayed when the user longpresses the element and hides after a delay of 1500ms. You can disable this feature with the `disableTouchListener` property.

{{"demo": "pages/components/tooltips/DelayTooltips.js"}}

## Accesibilidad

(WAI-ARIA: https://www.w3.org/TR/wai-aria-practices/#tooltip)

Por defecto, Tooltip solo etiqueta a su elemento hijo. This is notably different from `title` which can either label **or** describe its child depending on whether the child already has a label. Por ejemplo, en:

```html
<button title="más información">Un botón</button>
```

el  `title` actúa como una descripción accesible. Si quieres que Tooltip actúe como una descripción accesible, puedes utilizar `describeChild`. Ten en cuenta que no deberías usar `describeChild` si Tooltip es la única etiqueta visual. De lo contrario, el hijo no tendría un nombre accesible y la descripción violaría [criterio de éxito 2.5.3 en WCAG 2.1](https://www.w3.org/WAI/WCAG21/Understanding/label-in-name.html).

{{"demo": "páginas/componentes/tooltips/AccessibilityTooltips.js"}}<|MERGE_RESOLUTION|>--- conflicted
+++ resolved
@@ -12,43 +12,25 @@
 
 Cuando se activa, [Tooltips](https://material.io/design/components/tooltips.html) muestran una etiqueta de texto que identifica un elemento, como una descripción de su función.
 
-<<<<<<< HEAD
-## Tooltips sencillos
-=======
 {{"component": "modules/components/ComponentLinkHeader.js"}}
 
 ## Simple Tooltips
->>>>>>> 7e97b7f3
 
 {{"demo": "pages/components/tooltips/BasicTooltip.js"}}
 
-<<<<<<< HEAD
-## Tooltips posicionados
-
-El `Tooltip` tiene 12 **posiciones** para elegir. No tienen flechas direccionales; en cambio, dependen del movimiento que emana de la fuente para transmitir la dirección.
-=======
 ## Positioned tooltips
 
 El `Tooltip` tiene 12 **posiciones** para elegir. They don't have directional arrows; instead, they rely on motion emanating from the source to convey direction.
->>>>>>> 7e97b7f3
 
 {{"demo": "pages/components/tooltips/PositionedTooltips.js"}}
 
 ## Tooltips personalizados
 
-<<<<<<< HEAD
-Here are some examples of customizing the component. Here are some examples of customizing the component.
-
-{{"demo": "pages/components/tooltips/CustomizedTooltips.js"}}
-
-## Tooltip Flecha
-=======
 Here are some examples of customizing the component. Puedes aprender más sobre esto en la [sección Personalizando Componentes de la documentación](/customization/how-to-customize/).
 
 {{"demo": "pages/components/tooltips/CustomizedTooltips.js"}}
 
 ## Arrow tooltips
->>>>>>> 7e97b7f3
 
 Puedes usar el apoyo del prop `flecha` para dar a tu tooltip una flecha indicando a qué elemento se refiere.
 
@@ -56,11 +38,7 @@
 
 ## Elemento child personalizado
 
-<<<<<<< HEAD
-El tooltip necesita aplicar los oyentes de eventos DOM a su elemento hijo. Si el child es un elemento React personalizado, necesita asegurarse de que difunde sus propiedades al elemento DOM subyacente.
-=======
 El tooltip necesita aplicar los oyentes de eventos DOM a su elemento hijo. El tooltip necesita aplicar los oyentes de eventos DOM a su elemento hijo.
->>>>>>> 7e97b7f3
 
 ```jsx
 const MyComponent = React.forwardRef(function MyComponent(props, ref) {
@@ -83,21 +61,13 @@
 
 {{"demo": "pages/components/tooltips/TriggersTooltips.js"}}
 
-<<<<<<< HEAD
-## Tooltips controlados
-=======
 ## Controlled tooltips
->>>>>>> 7e97b7f3
 
 You can use the `open`, `onOpen` and `onClose` properties to control the behavior of the tooltip.
 
 {{"demo": "pages/components/tooltips/ControlledTooltips.js"}}
 
-<<<<<<< HEAD
-## Ancho variable
-=======
 ## Variable width
->>>>>>> 7e97b7f3
 
 El `Tooltip` envuelve texto largo por defecto para hacerlo legible.
 
@@ -105,19 +75,11 @@
 
 ## Explora
 
-<<<<<<< HEAD
-Un tooltip puede ser interactivo. No se cerrará cuando el usuario pase sobre el tooltip antes de que el `leaveDelay` expire.
-=======
 Tooltips are interactive by default (to pass [WCAG 2.1 success criterion 1.4.13](https://www.w3.org/TR/WCAG21/#content-on-hover-or-focus)). No se cerrará cuando el usuario pase sobre el tooltip antes de que el `leaveDelay` expire. No se cerrará cuando el usuario pase sobre el tooltip antes de que el `leaveDelay` expire.
->>>>>>> 7e97b7f3
 
 {{"demo": "pages/components/tooltips/NonInteractiveTooltips.js"}}
 
-<<<<<<< HEAD
-## Elementos deshabilitados
-=======
 ## Disabled elements
->>>>>>> 7e97b7f3
 
 By default disabled elements like `<button>` do not trigger user interactions so a `Tooltip` will not activate on normal events like hover. To accommodate disabled elements, add a simple wrapper element, such as a `span`.
 
@@ -143,8 +105,6 @@
 
 {{"demo": "pages/components/tooltips/TransitionsTooltips.js"}}
 
-<<<<<<< HEAD
-=======
 ## Follow cursor
 
 You can enable the tooltip to follow the cursor by setting `followCursor={true}`.
@@ -157,7 +117,6 @@
 
 {{"demo": "pages/components/tooltips/AnchorElTooltips.js"}}
 
->>>>>>> 7e97b7f3
 ## Mostrar y ocultar
 
 The tooltip is normally shown immediately when the user's mouse hovers over the element, and hides immediately when the user's mouse leaves. A delay in showing or hiding the tooltip can be added through the properties `enterDelay` and `leaveDelay`, as shown in the Controlled Tooltips demo above.
