--- conflicted
+++ resolved
@@ -6,11 +6,7 @@
 waiAria: 'https://www.w3.org/TR/wai-aria-practices/#button'
 ---
 
-<<<<<<< HEAD
-# Button (Schaltfläche)
-=======
 # Button
->>>>>>> 7e97b7f3
 
 <p class="description">Buttons erlauben es dem Benutzer, mit einem einzigen Fingertipp Aktionen auszuführen und Entscheidungen zu treffen.</p>
 
@@ -22,43 +18,23 @@
 - Cards
 - Toolbars
 
-<<<<<<< HEAD
-## Eigenständige Buttons
-
-[Eigenständige Buttons](https://material.io/design/components/buttons.html#contained-button) sind hervorgehoben und unterscheiden sich durch die Verwendung von Höhe und Füllung. Sie enthalten primäre Aktionen einer Anwendung.
-=======
 {{"component": "modules/components/ComponentLinkHeader.js"}}
 
 ## Basic Button
->>>>>>> 7e97b7f3
 
 The `Button` comes with three variants: text (default), contained, and outlined.
 
-<<<<<<< HEAD
-Die Erhöhung kann mit der `disableElevation`-Prop deaktiviert werden.
-=======
 {{"demo": "pages/components/buttons/BasicButtons.js"}}
->>>>>>> 7e97b7f3
 
 ### Text buttons
 
-<<<<<<< HEAD
-## Text-Buttons
-
-[Text-Buttons](https://material.io/design/components/buttons.html#text-button) werden normalerweise für weniger ausgeprägte Aktionen verwendet, als Beispiel solche, die in den folgenden Komponenten enthalten sind:
-=======
 [Text buttons](https://material.io/components/buttons#text-button) are typically used for less-pronounced actions, including those located: in dialogs, in cards. In Karten helfen Text-Buttons dabei, den Karteninhalt zu betonen.
 
 {{"demo": "pages/components/buttons/TextButtons.js"}}
->>>>>>> 7e97b7f3
 
 ### Contained buttons
 
-<<<<<<< HEAD
-In Karten helfen Text-Buttons dabei, den Karteninhalt zu betonen.
-=======
 [Contained buttons](https://material.io/design/components/buttons.html#contained-button) sind hervorgehoben und unterscheiden sich durch die Verwendung von Höhe und Füllung. Sie enthalten primäre Aktionen einer Anwendung.
->>>>>>> 7e97b7f3
 
 {{"demo": "pages/components/buttons/ContainedButtons.js"}}
 
@@ -66,15 +42,9 @@
 
 {{"demo": "pages/components/buttons/DisableElevation.js"}}
 
-<<<<<<< HEAD
-## Umrandete Buttons
-
-[Umrandete Buttons](https://material.io/design/components/buttons.html#outlined-button) sind Buttons mit mittlerer Betonung. Sie enthalten wichtige Aktionen, aber nicht die primäre Aktion einer Anwendung.
-=======
 ### Outlined buttons
 
 [Outlined buttons](https://material.io/components/buttons#outlined-button) are medium-emphasis buttons. They contain actions that are important but aren't the primary action in an app.
->>>>>>> 7e97b7f3
 
 Umrandete Buttons haben eine geringere Betonung als eigenständige Buttons, aber eine stärkere als Text-Buttons.
 
@@ -128,11 +98,7 @@
 
 ## Benutzerdefinierte Buttons
 
-<<<<<<< HEAD
-Hier einige Beispiele zum Anpassen der Komponente. Mehr dazu erfahren Sie auf der [Überschreibungsdokumentationsseite](/customization/components/).
-=======
 Hier einige Beispiele zum Anpassen der Komponente. Mehr dazu erfahren Sie auf der [Überschreibungsdokumentationsseite](/customization/how-to-customize/).
->>>>>>> 7e97b7f3
 
 {{"demo": "pages/components/buttons/CustomizedButtons.js", "defaultCodeOpen": false}}
 
