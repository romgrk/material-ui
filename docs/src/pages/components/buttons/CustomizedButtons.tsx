--- conflicted
+++ resolved
@@ -1,22 +1,8 @@
-<<<<<<< HEAD
-import React from 'react';
-import {
-  createTheme,
-  createStyles,
-  withStyles,
-  makeStyles,
-  Theme,
-  ThemeProvider,
-} from '@material-ui/core/styles';
-import Button from '@material-ui/core/Button';
-import { green, purple } from '@material-ui/core/colors';
-=======
 import * as React from 'react';
 import { styled } from '@mui/material/styles';
 import Button, { ButtonProps } from '@mui/material/Button';
 import Stack from '@mui/material/Stack';
 import { purple } from '@mui/material/colors';
->>>>>>> 7e97b7f3
 
 const BootstrapButton = styled(Button)({
   boxShadow: 'none',
@@ -49,24 +35,8 @@
     backgroundColor: '#0062cc',
     borderColor: '#005cbf',
   },
-<<<<<<< HEAD
-}))(Button);
-
-const useStyles = makeStyles((theme: Theme) =>
-  createStyles({
-    margin: {
-      margin: theme.spacing(1),
-    },
-  }),
-);
-
-const theme = createTheme({
-  palette: {
-    primary: green,
-=======
   '&:focus': {
     boxShadow: '0 0 0 0.2rem rgba(0,123,255,.5)',
->>>>>>> 7e97b7f3
   },
 });
 
