---
title: React Modal component
<<<<<<< HEAD
components: Modal
=======
components: Modal, ModalUnstyled
githubLabel: 'component: Modal'
waiAria: 'https://www.w3.org/TR/wai-aria-practices/#dialog_modal'
>>>>>>> 7e97b7f3
---

# Modal

<p class="description">Die modale Komponente bietet eine solide Grundlage für das Erstellen von Dialogen, Popovers, Leuchtkästen oder anderen Elementen.</p>

Die Komponente rendered seine `Kinder` - Knoten vor einer Hintergrund - Komponente. The `Modal` offers important features:

- 💄 Verwaltet modales Stacking, wenn eins zu einem Zeitpunkt nicht ausreicht.
- 🔐 Erstellt einen Hintergrund zum Deaktivieren der Interaktion unter dem Modal.
- 🔐 Es deaktiviert das Blättern des Seiteninhalts, während es geöffnet ist.
- The [WAI-ARIA authoring practices](https://www.w3.org/TR/wai-aria-practices/examples/dialog-modal/dialog.html) can help you set the initial focus on the most relevant element, based on your modal content.
- ♿️ Fügt die entsprechenden ARIA-Rollen automatisch hinzu.

<<<<<<< HEAD
=======
Die Style-Funktion der [Palette](/system/palette/).

>>>>>>> 7e97b7f3
> **Terminologieanmerkung**. Der Begriff "modal" bedeutet manchmal "Dialog", aber das ist eine Fehlbezeichnung. Ein Element wird als modal betrachtet, wenn es [die Interaktion mit dem Rest der Anwendung blockiert](https://en.wikipedia.org/wiki/Modal_window). A modal window describes parts of a UI.

Wenn Sie ein modales Dialogfeld erstellen, möchten Sie wahrscheinlich die [Dialog-](/components/dialogs/) Komponente verwenden, anstatt direkt ein Modal zu verwenden. Modal ist ein untergeordnetes Konstrukt, das von den folgenden Komponenten genutzt wird:

- [Dialog](/components/dialogs/)
- [Seitliches Menü (Drawer)](/components/drawers/)
- [Menu](/components/menus/)
- [Popover](/components/popover/)

## Basic modal

{{"demo": "pages/components/modal/BasicModal.js"}}

Notice that you can disable the outline (often blue or gold) with the `outline: 0` CSS property.

## Unstyled

- 📦 [4.7 kB gzipped](https://bundlephobia.com/result?p=@material-ui/unstyled@next)

The modal also comes with an unstyled version. It's ideal for doing heavy customizations and minimizing bundle size.

```js
import ModalUnstyled from '@material-ui/unstyled/ModalUnstyled';
```

{{"demo": "pages/components/modal/ModalUnstyled.js"}}

## Nested modal

Modals can be nested, for example a select within a dialog, but stacking of more than two modals, or any two modals with a backdrop is discouraged.

{{"demo": "pages/components/modal/NestedModal.js"}}

## Übergänge

The open/close state of the modal can be animated with a transition component. This component should respect the following conditions:

- Be a direct child descendent of the modal.
- Have an `in` prop. This corresponds to the open/close state.
- Call the `onEnter` callback prop when the enter transition starts.
- Call the `onExited` callback prop when the exit transition is completed. These two callbacks allow the modal to unmount the child content when closed and fully transitioned.

Modal has built-in support for [react-transition-group](https://github.com/reactjs/react-transition-group).

{{"demo": "pages/components/modal/TransitionsModal.js"}}

Alternativ können Sie [react-spring](https://github.com/react-spring/react-spring) verwenden.

{{"demo": "pages/components/modal/SpringModal.js"}}

## Performance

The content of modal is unmounted when closed. If you need to make the content available to search engines or render expensive component trees inside your modal while optimizing for interaction responsiveness it might be a good idea to change this default behavior by enabling the `keepMounted` prop:

```jsx
<Modal keepMounted />
```

{{"demo": "pages/components/modal/KeepMountedModal.js", "defaultCodeOpen": false}}

As with any performance optimization, this is not a silver bullet. Be sure to identify bottlenecks first, and then try out these optimization strategies.

## Server-seitiges Modal

React [doesn't support](https://github.com/facebook/react/issues/13097) the [`createPortal()`](https://reactjs.org/docs/portals.html) API on the server. In order to display the modal, you need to disable the portal feature with the `disablePortal` prop:

{{"demo": "pages/components/modal/ServerModal.js"}}

## Einschränkungen

### Focus trap

The modal moves the focus back to the body of the component if the focus tries to escape it.

This is done for accessibility purposes. However, it might create issues. In the event the users need to interact with another part of the page, e.g. with a chatbot window, you can disable the behavior:

```jsx
<Modal disableEnforceFocus />
```

## Barrierefreiheit

(WAI-ARIA: https://www.w3.org/TR/wai-aria-practices/#dialog_modal)

- Achten Sie darauf, eine Referenzierung des modalen Titels durch `aria-labelledby = "id..."` zu dem `Modal` hinzufügen. Zusätzlich können Sie eine Beschreibung Ihres Modals mit der `aria-describedby="id..."` Prop auf dem `Modal` angeben.

  ```jsx
  <Modal
    aria-labelledby="modal-title"
    aria-describedby="modal-description"
    >
    <h2 id="modal-title">
      My Title
    </h2>
    <p id="modal-description">
      My Description
    </p>
    </Modal>
  ```

- The [WAI-ARIA authoring practices](https://www.w3.org/TR/wai-aria-practices/examples/dialog-modal/dialog.html) can help you set the initial focus on the most relevant element, based on your modal content.
<<<<<<< HEAD
- Windows under a modal are **inert**. That is, users cannot interact with content outside an active modal window. Keep in mind that a "modal window" overlays on either the primary window or another modal window. This might create [conflicting behaviors](#focus-trap).
=======
- Windows under a modal are **inert**. Keep in mind that a "modal window" overlays on either the primary window or another modal window. Keep in mind that a "modal window" overlays on either the primary window or another modal window. This might create [conflicting behaviors](#focus-trap).
>>>>>>> 7e97b7f3
<|MERGE_RESOLUTION|>--- conflicted
+++ resolved
@@ -1,12 +1,8 @@
 ---
 title: React Modal component
-<<<<<<< HEAD
-components: Modal
-=======
 components: Modal, ModalUnstyled
 githubLabel: 'component: Modal'
 waiAria: 'https://www.w3.org/TR/wai-aria-practices/#dialog_modal'
->>>>>>> 7e97b7f3
 ---
 
 # Modal
@@ -21,11 +17,8 @@
 - The [WAI-ARIA authoring practices](https://www.w3.org/TR/wai-aria-practices/examples/dialog-modal/dialog.html) can help you set the initial focus on the most relevant element, based on your modal content.
 - ♿️ Fügt die entsprechenden ARIA-Rollen automatisch hinzu.
 
-<<<<<<< HEAD
-=======
 Die Style-Funktion der [Palette](/system/palette/).
 
->>>>>>> 7e97b7f3
 > **Terminologieanmerkung**. Der Begriff "modal" bedeutet manchmal "Dialog", aber das ist eine Fehlbezeichnung. Ein Element wird als modal betrachtet, wenn es [die Interaktion mit dem Rest der Anwendung blockiert](https://en.wikipedia.org/wiki/Modal_window). A modal window describes parts of a UI.
 
 Wenn Sie ein modales Dialogfeld erstellen, möchten Sie wahrscheinlich die [Dialog-](/components/dialogs/) Komponente verwenden, anstatt direkt ein Modal zu verwenden. Modal ist ein untergeordnetes Konstrukt, das von den folgenden Komponenten genutzt wird:
@@ -127,8 +120,4 @@
   ```
 
 - The [WAI-ARIA authoring practices](https://www.w3.org/TR/wai-aria-practices/examples/dialog-modal/dialog.html) can help you set the initial focus on the most relevant element, based on your modal content.
-<<<<<<< HEAD
-- Windows under a modal are **inert**. That is, users cannot interact with content outside an active modal window. Keep in mind that a "modal window" overlays on either the primary window or another modal window. This might create [conflicting behaviors](#focus-trap).
-=======
-- Windows under a modal are **inert**. Keep in mind that a "modal window" overlays on either the primary window or another modal window. Keep in mind that a "modal window" overlays on either the primary window or another modal window. This might create [conflicting behaviors](#focus-trap).
->>>>>>> 7e97b7f3
+- Windows under a modal are **inert**. Keep in mind that a "modal window" overlays on either the primary window or another modal window. Keep in mind that a "modal window" overlays on either the primary window or another modal window. This might create [conflicting behaviors](#focus-trap).