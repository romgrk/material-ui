--- conflicted
+++ resolved
@@ -1,12 +1,8 @@
 ---
 title: React Modal（模态框）组件
-<<<<<<< HEAD
-components: Modal
-=======
 components: Modal, ModalUnstyled
 githubLabel: 'component: Modal'
 waiAria: 'https://www.w3.org/TR/wai-aria-practices/#dialog_modal'
->>>>>>> 7e97b7f3
 ---
 
 # Modal 模态框组件
@@ -20,14 +16,9 @@
 - 🔐 在模态框打开时禁用页面内容的滚动。
 - ♿️ 它妥善管理焦点；移动到模态内容，并保持内容一直存在直到模态框关闭。
 - ♿️ 自动添加适当的 ARIA 角色。
-<<<<<<< HEAD
-- 📦 [5kB 的压缩包](/size-snapshot)。
-
-=======
 
 {{"component": "modules/components/ComponentLinkHeader.js", "design": false}}
 
->>>>>>> 7e97b7f3
 > **术语注释**。 “模态框”（Modal）这个词有时也被用来指代“对话框”，但是这种用法属于误用。 模态框的窗口描述了 UI 的一部分。 如果一个元素[阻挡了用户与应用的其它部分的互动](https://en.wikipedia.org/wiki/Modal_window)，这个元素就是模态的。
 
 当你创建一个模态对话框时，使用[对话框（Dialog）](/components/dialogs/)组件比直接使用模态框更佳。 以下的组件将将模态框作为一个低级别的组件运用：
@@ -59,11 +50,7 @@
 
 Modals can be nested, for example a select within a dialog, but stacking of more than two modals, or any two modals with a backdrop is discouraged.
 
-<<<<<<< HEAD
-请注意，您可以通过 `outline: 0` 属性来禁用模态框的边缘（通常为蓝色或金色）。
-=======
 {{"demo": "pages/components/modal/NestedModal.js"}}
->>>>>>> 7e97b7f3
 
 ## 过渡动画
 
@@ -82,11 +69,6 @@
 
 {{"demo": "pages/components/modal/SpringModal.js"}}
 
-<<<<<<< HEAD
-## 服务端渲染的模态框
-
-React [不支持](https://github.com/facebook/react/issues/13097)服务端渲染的 [`createPortal()`](https://reactjs.org/docs/portals.html) API。 若您想显示模态框，则需要通过 `disablePortal` 这个属性来禁用 protal 功能：
-=======
 ## 性能
 
 模态的内容在关闭时是不被加载的。 如果你需要将内容提供给搜索引擎或在你的模态框中渲染昂贵的组件树，同时还要优化交互响应能力，那么你可以启用 `keepMounted` 属性来改变这一默认行为：
@@ -102,7 +84,6 @@
 ## 服务端渲染的模态框
 
 React [不支持](https://github.com/facebook/react/issues/13097)服务端渲染的 [`createPortal()`](https://reactjs.org/docs/portals.html) API。 若您想显示模态框，则需要通过 `disablePortal`  这个属性来禁用 protal 功能：
->>>>>>> 7e97b7f3
 
 {{"demo": "pages/components/modal/ServerModal.js"}}
 
@@ -112,11 +93,7 @@
 
 如果用户试图将焦点离开模态框，模态框会将丢失的焦点移回到组件的主体。
 
-<<<<<<< HEAD
-这样做的目的是为了无障碍设计，但是可能会造成问题。 如果用户需要与页面的其他部分进行交互，例如当您需要使用聊天窗口时，那么就可以禁用该行为：
-=======
 This is done for accessibility purposes. However, it might create issues. 如果用户需要与页面的其他部分进行交互，例如当您需要使用聊天窗口时，那么就可以禁用该行为：
->>>>>>> 7e97b7f3
 
 ```jsx
 <Modal disableEnforceFocus />
@@ -126,26 +103,6 @@
 
 (WAI-ARIA: https://www.w3.org/TR/wai-aria-practices/#dialog_modal)
 
-<<<<<<< HEAD
-- 记得用 `aria-labelledby="id..."` 属性来指向 `Modal` 的标题。 此外，您可以使用 `aria-describedby="id..."` 属性来为 `Modal` 组件添加一段描述。 
-    
-    ```jsx
-    <Modal
-    aria-labelledby="modal-title"
-    aria-describedby="modal-description"
-    >
-    <h2 id="modal-title">
-      My Title
-    </h2>
-    <p id="modal-description">
-      My Description
-    </p>
-    </Modal>
-    ```
-
-- 这篇 [WAI-ARIA authoring practices](https://www.w3.org/TR/wai-aria-practices/examples/dialog-modal/dialog.html) 里的方法帮助你通过模态窗口里的内容，为最相关的元素设置初始焦点。
-- 请记住，“模态窗口” 覆盖在主窗口或者另一个模态窗口上。 模态框层下的所有层级都是 **inert** 的。 也就是说，用户不能与当前处于活跃状态下的模态框之外的内容进行交互。 因为这可能会造成[冲突行为](#focus-trap)。
-=======
 - 记得用 `aria-labelledby="id..."` 属性来指向 `Modal` 的标题。 此外，您可以使用 `aria-describedby="id..."` 属性来为 `Modal` 组件添加一段描述。
 
   ```jsx
@@ -156,5 +113,4 @@
   ```
 
 - 这篇 [WAI-ARIA authoring practices](https://www.w3.org/TR/wai-aria-practices/examples/dialog-modal/dialog.html) 里的方法帮助你通过模态窗口里的内容，为最相关的元素设置初始焦点。
-- 请记住，“模态窗口” 覆盖在主窗口或者另一个模态窗口上。 一个模态框下的窗口都是 **（惰性的）inert** 。 也就是说，用户不能与当前处于活跃状态下的模态框之外的内容进行交互。 因为这可能会造成[冲突行为](#focus-trap)。
->>>>>>> 7e97b7f3
+- 请记住，“模态窗口” 覆盖在主窗口或者另一个模态窗口上。 一个模态框下的窗口都是 **（惰性的）inert** 。 也就是说，用户不能与当前处于活跃状态下的模态框之外的内容进行交互。 因为这可能会造成[冲突行为](#focus-trap)。