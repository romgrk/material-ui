import * as React from 'react';
import Stack from '@mui/material/Stack';
import TextField from '@mui/material/TextField';
import AdapterDateFns from '@mui/lab/AdapterDateFns';
import LocalizationProvider from '@mui/lab/LocalizationProvider';
import TimePicker from '@mui/lab/TimePicker';
import DateTimePicker from '@mui/lab/DateTimePicker';
import DesktopDatePicker from '@mui/lab/DesktopDatePicker';
import MobileDatePicker from '@mui/lab/MobileDatePicker';

export default function MaterialUIPickers() {
  const [value, setValue] = React.useState(new Date('2014-08-18T21:11:54'));

  const handleChange = (newValue) => {
    setValue(newValue);
  };

  return (
<<<<<<< HEAD
    <MuiPickersUtilsProvider utils={DateFnsUtils}>
      <Grid container justifyContent="space-around">
        <KeyboardDatePicker
          disableToolbar
          variant="inline"
          format="MM/dd/yyyy"
          margin="normal"
          id="date-picker-inline"
          label="Date picker inline"
          value={selectedDate}
          onChange={handleDateChange}
          KeyboardButtonProps={{
            'aria-label': 'change date',
          }}
=======
    <LocalizationProvider dateAdapter={AdapterDateFns}>
      <Stack spacing={3}>
        <DesktopDatePicker
          label="Date desktop"
          inputFormat="MM/dd/yyyy"
          value={value}
          onChange={handleChange}
          renderInput={(params) => <TextField {...params} />}
>>>>>>> 7e97b7f3
        />
        <MobileDatePicker
          label="Date mobile"
          inputFormat="MM/dd/yyyy"
          value={value}
          onChange={handleChange}
          renderInput={(params) => <TextField {...params} />}
        />
        <TimePicker
          label="Time"
          value={value}
          onChange={handleChange}
          renderInput={(params) => <TextField {...params} />}
        />
        <DateTimePicker
          label="Date&Time picker"
          value={value}
          onChange={handleChange}
          renderInput={(params) => <TextField {...params} />}
        />
      </Stack>
    </LocalizationProvider>
  );
}<|MERGE_RESOLUTION|>--- conflicted
+++ resolved
@@ -16,22 +16,6 @@
   };
 
   return (
-<<<<<<< HEAD
-    <MuiPickersUtilsProvider utils={DateFnsUtils}>
-      <Grid container justifyContent="space-around">
-        <KeyboardDatePicker
-          disableToolbar
-          variant="inline"
-          format="MM/dd/yyyy"
-          margin="normal"
-          id="date-picker-inline"
-          label="Date picker inline"
-          value={selectedDate}
-          onChange={handleDateChange}
-          KeyboardButtonProps={{
-            'aria-label': 'change date',
-          }}
-=======
     <LocalizationProvider dateAdapter={AdapterDateFns}>
       <Stack spacing={3}>
         <DesktopDatePicker
@@ -40,7 +24,6 @@
           value={value}
           onChange={handleChange}
           renderInput={(params) => <TextField {...params} />}
->>>>>>> 7e97b7f3
         />
         <MobileDatePicker
           label="Date mobile"
