---
title: Componente React para Data e Hora
components: TextField
githubLabel: 'component: DatePicker'
materialDesign: https://material.io/components/date-pickers
waiAria: https://www.w3.org/TR/wai-aria-practices/examples/dialog-modal/datepicker-dialog.html
packageName: '@material-ui/lab'
---

# Seletores Data / Hora

<p class="description">Seletores de data e seletores de hora fornecem uma maneira simples de selecionar um único valor de um conjunto pré-determinado.</p>

- Em dispositivos móveis, seletores são melhores aplicados quando mostrados em diálogos de confirmação.
- Para exibição em linha, como em um formulário, considere usar controles compactos, como botões suspensos segmentados.

{{"component": "modules/components/ComponentLinkHeader.js"}}

<<<<<<< HEAD
![estrelas](https://img.shields.io/github/stars/mui-org/material-ui-pickers.svg?style=social&label=Stars) ![npm downloads](https://img.shields.io/npm/dm/@material-ui/pickers.svg)

A biblioteca [@material-ui/pickers](https://material-ui-pickers.dev/) fornece os controles de seletores de data e hora.
=======
## Componentes React
>>>>>>> 7e97b7f3

{{"demo": "pages/components/pickers/MaterialUIPickers.js"}}

## Seletores nativos

⚠️ O suporte dos navegadores aos controles de entrada nativos [não é perfeito](https://caniuse.com/#feat=input-datetime).

<<<<<<< HEAD
### Seletores de data
=======
### Seletor de data
>>>>>>> 7e97b7f3

Um exemplo de seletor de data nativo com `type="date"`.

{{"demo": "pages/components/pickers/DatePickers.js"}}

### Seletores Data & Hora

Um exemplo de seletor de data & hora nativo com `type="datetime-local"`.

{{"demo": "pages/components/pickers/DateAndTimePickers.js"}}

<<<<<<< HEAD
### Seletores de hora
=======
### Seletor de hora
>>>>>>> 7e97b7f3

Um exemplo de seletor de hora nativo com `type="time"`.

{{"demo": "pages/components/pickers/TimePickers.js"}}<|MERGE_RESOLUTION|>--- conflicted
+++ resolved
@@ -16,13 +16,7 @@
 
 {{"component": "modules/components/ComponentLinkHeader.js"}}
 
-<<<<<<< HEAD
-![estrelas](https://img.shields.io/github/stars/mui-org/material-ui-pickers.svg?style=social&label=Stars) ![npm downloads](https://img.shields.io/npm/dm/@material-ui/pickers.svg)
-
-A biblioteca [@material-ui/pickers](https://material-ui-pickers.dev/) fornece os controles de seletores de data e hora.
-=======
 ## Componentes React
->>>>>>> 7e97b7f3
 
 {{"demo": "pages/components/pickers/MaterialUIPickers.js"}}
 
@@ -30,11 +24,7 @@
 
 ⚠️ O suporte dos navegadores aos controles de entrada nativos [não é perfeito](https://caniuse.com/#feat=input-datetime).
 
-<<<<<<< HEAD
-### Seletores de data
-=======
 ### Seletor de data
->>>>>>> 7e97b7f3
 
 Um exemplo de seletor de data nativo com `type="date"`.
 
@@ -46,11 +36,7 @@
 
 {{"demo": "pages/components/pickers/DateAndTimePickers.js"}}
 
-<<<<<<< HEAD
-### Seletores de hora
-=======
 ### Seletor de hora
->>>>>>> 7e97b7f3
 
 Um exemplo de seletor de hora nativo com `type="time"`.
 
