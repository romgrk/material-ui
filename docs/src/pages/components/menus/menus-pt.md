--- conflicted
+++ resolved
@@ -20,11 +20,7 @@
 
 Escolhendo uma opção deve confirmar imediatamente a opção e fechar o menu.
 
-<<<<<<< HEAD
-**Desambiguação**: Em contraste com menus simples, um diálogo simples pode apresentar detalhes adicionais relacionados às opções disponíveis para um item da lista ou fornecer navegação ou ações indiretas relacionada à tarefa principal. Embora possam exibir o mesmo conteúdo, menus simples são preferidos em relação a diálogos simples, pois menus simples são menos prejudiciais ao contexto atual do usuário.
-=======
 **Desambiguação**: Em contraste com menus simples, uma caixa de diálogo simples pode apresentar detalhes adicionais relacionados às opções disponíveis para um item da lista ou fornecer navegação ou ações indiretas relacionada à tarefa principal. Although they can display the same content, simple menus are preferred over simple dialogs because simple menus are less disruptive to the user's current context.
->>>>>>> 7e97b7f3
 
 {{"demo": "pages/components/menus/BasicMenu.js"}}
 
@@ -48,11 +44,7 @@
 
 {{"demo": "pages/components/menus/MenuListComposition.js", "bg": true}}
 
-<<<<<<< HEAD
-## Menus customizados
-=======
 ## Menu customizado
->>>>>>> 7e97b7f3
 
 Aqui está um exemplo de customização do componente. Você pode aprender mais sobre isso na [página de documentação de sobrescritas](/customization/how-to-customize/).
 
