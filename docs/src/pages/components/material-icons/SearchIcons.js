--- conflicted
+++ resolved
@@ -10,20 +10,6 @@
 import Grid from '@mui/material/Grid';
 import Dialog from '@mui/material/Dialog';
 import HighlightedCode from 'docs/src/modules/components/HighlightedCode';
-<<<<<<< HEAD
-import { BANNER_HEIGHT } from 'docs/src/modules/constants';
-import DialogActions from '@material-ui/core/DialogActions';
-import DialogContent from '@material-ui/core/DialogContent';
-import DialogTitle from '@material-ui/core/DialogTitle';
-import IconButton from '@material-ui/core/IconButton';
-import Tooltip from '@material-ui/core/Tooltip';
-import Button from '@material-ui/core/Button';
-import FlexSearch from 'flexsearch';
-import SearchIcon from '@material-ui/icons/Search';
-import FormControlLabel from '@material-ui/core/FormControlLabel';
-import RadioGroup from '@material-ui/core/RadioGroup';
-import Radio from '@material-ui/core/Radio';
-=======
 import DialogActions from '@mui/material/DialogActions';
 import DialogContent from '@mui/material/DialogContent';
 import DialogTitle from '@mui/material/DialogTitle';
@@ -35,7 +21,6 @@
 import FormControlLabel from '@mui/material/FormControlLabel';
 import RadioGroup from '@mui/material/RadioGroup';
 import Radio from '@mui/material/Radio';
->>>>>>> 7e97b7f3
 import Link from 'docs/src/modules/components/Link';
 import { useTranslate } from 'docs/src/modules/utils/i18n';
 import * as mui from '@mui/icons-material';
@@ -325,17 +310,10 @@
             {t('searchIcons.learnMore')}
           </ImportLink>
           <DialogContent>
-<<<<<<< HEAD
-            <Grid container className={classes.container}>
-              <Grid item xs={12} sm="auto">
-                <Grid container justifyContent="center">
-                  <selectedIcon.Icon className={classes.canvas} />
-=======
             <Grid container>
               <Grid item xs>
                 <Grid container justifyContent="center">
                   <CanvasComponent component={selectedIcon.Component} />
->>>>>>> 7e97b7f3
                 </Grid>
               </Grid>
               <Grid item xs>
@@ -363,15 +341,6 @@
                   </Grid>
                 </Grid>
                 <Grid container justifyContent="center">
-<<<<<<< HEAD
-                  <selectedIcon.Icon
-                    className={clsx(classes.context, classes.contextPrimaryInverse)}
-                  />
-                </Grid>
-                <Grid container justifyContent="center">
-                  <selectedIcon.Icon
-                    className={clsx(classes.context, classes.contextTextPrimary)}
-=======
                   <ContextComponent
                     component={selectedIcon.Component}
                     contextColor="primary"
@@ -385,7 +354,6 @@
                   <ContextComponent
                     component={selectedIcon.Component}
                     contextColor="textPrimary"
->>>>>>> 7e97b7f3
                   />
                   <ContextComponent
                     component={selectedIcon.Component}
@@ -393,14 +361,9 @@
                   />
                 </Grid>
                 <Grid container justifyContent="center">
-<<<<<<< HEAD
-                  <selectedIcon.Icon
-                    className={clsx(classes.context, classes.contextTextSecondary)}
-=======
                   <ContextComponent
                     component={selectedIcon.Component}
                     contextColor="textSecondary"
->>>>>>> 7e97b7f3
                   />
                   <ContextComponent
                     component={selectedIcon.Component}
@@ -427,69 +390,8 @@
   selectedIcon: PropTypes.object,
 };
 
-<<<<<<< HEAD
-const useStyles = makeStyles((theme) => ({
-  root: {
-    minHeight: 500,
-  },
-  form: {
-    margin: theme.spacing(2, 0),
-  },
-  paper: {
-    position: 'sticky',
-    top: 80 + BANNER_HEIGHT, // offset for the banner
-    padding: '2px 4px',
-    display: 'flex',
-    alignItems: 'center',
-    marginBottom: theme.spacing(2),
-    width: '100%',
-  },
-  input: {
-    marginLeft: 8,
-    flex: 1,
-  },
-  iconButton: {
-    padding: 10,
-  },
-  icon: {
-    display: 'inline-block',
-    width: 86,
-    overflow: 'hidden',
-    textOverflow: 'ellipsis',
-    textAlign: 'center',
-    color: theme.palette.text.secondary,
-    margin: '0 4px',
-    fontSize: 12,
-    '& p': {
-      margin: 0,
-      overflow: 'hidden',
-      textOverflow: 'ellipsis',
-      whiteSpace: 'nowrap',
-    },
-  },
-  iconSvg: {
-    boxSizing: 'content-box',
-    cursor: 'pointer',
-    color: theme.palette.text.primary,
-    borderRadius: theme.shape.borderRadius,
-    transition: theme.transitions.create(['background-color', 'box-shadow'], {
-      duration: theme.transitions.duration.shortest,
-    }),
-    fontSize: 40,
-    padding: theme.spacing(2),
-    margin: theme.spacing(0.5, 0),
-    '&:hover': {
-      backgroundColor: theme.palette.background.paper,
-      boxShadow: theme.shadows[1],
-    },
-  },
-  results: {
-    marginBottom: theme.spacing(1),
-  },
-=======
 const Form = styled('form')(({ theme }) => ({
   margin: theme.spacing(2, 0),
->>>>>>> 7e97b7f3
 }));
 
 const Paper = styled(MuiPaper)(({ theme }) => ({
