---
title: Componente React de texto autoajustável
components: TextareaAutosize
githubLabel: 'component: TextareaAutosize'
---

# Texto autoajustável

<p class="description">Um componente de texto para React que se ajusta conforme o conteúdo.</p>

- 📦 [2.1 kB gzipped](/size-snapshot)

O componente `TextareaAutosize` ajusta automaticamente a altura do textarea em eventos de teclado e redimensionamento de janela.
<<<<<<< HEAD
=======

[A paleta](/system/palette/) com funções de estilo.
>>>>>>> 7e97b7f3

## Vazio

{{"demo": "pages/components/textarea-autosize/EmptyTextarea.js"}}

## Altura mínima

{{"demo": "pages/components/textarea-autosize/MinHeightTextarea.js"}}

## Altura máxima

{{"demo": "pages/components/textarea-autosize/MaxHeightTextarea.js"}}<|MERGE_RESOLUTION|>--- conflicted
+++ resolved
@@ -11,11 +11,8 @@
 - 📦 [2.1 kB gzipped](/size-snapshot)
 
 O componente `TextareaAutosize` ajusta automaticamente a altura do textarea em eventos de teclado e redimensionamento de janela.
-<<<<<<< HEAD
-=======
 
 [A paleta](/system/palette/) com funções de estilo.
->>>>>>> 7e97b7f3
 
 ## Vazio
 
