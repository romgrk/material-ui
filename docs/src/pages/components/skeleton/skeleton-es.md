--- conflicted
+++ resolved
@@ -8,17 +8,12 @@
 
 <p class="description">Mostrar una vista previa de su contenido antes de que se carguen los datos para reducir la frustración en tiempo de carga.</p>
 
-<<<<<<< HEAD
-Es posible que los datos de sus componentes no estén disponibles inmediatamente. Puede aumentar el rendimiento percibido por los usuarios usando esqueletos. Parece que las cosas están sucediendo inmediatamente, entonces la información se muestra incrementalmente en la pantalla (Cf. [Evitar el Spinner](https://www.lukew.com/ff/entry.asp?1797)).
-
-=======
 Es posible que los datos de sus componentes no estén disponibles inmediatamente. You can improve the perceived responsiveness of the page by using skeletons. Parece que las cosas están sucediendo inmediatamente, entonces la información se muestra incrementalmente en la pantalla (Cf. [Evitar el Spinner](https://www.lukew.com/ff/entry.asp?1797)).
 
 {{"component": "modules/components/ComponentLinkHeader.js"}}
 
 ## Implementación
 
->>>>>>> 7e97b7f3
 El componente está diseñado para ser utilizado **directamente en sus componentes**. Por ejemplo:
 
 ```jsx
