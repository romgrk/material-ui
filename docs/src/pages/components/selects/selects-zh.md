--- conflicted
+++ resolved
@@ -54,11 +54,7 @@
 
 ## 自定义选择器
 
-<<<<<<< HEAD
-你可以参考以下一些例子来自定义组件。 您可以在 [重写文档页面](/customization/components/) 中了解更多有关此内容的信息。
-=======
 你可以参考以下一些例子来自定义组件。 您可以在 [重写文档页面](/customization/how-to-customize/) 中了解更多有关此内容的信息。
->>>>>>> 7e97b7f3
 
 首先，需要设置 `InputBase` 组件的样式。 一旦设置好了样式，您就可以直接将其用作文本字段，也可以将其作为一个 `select` 字段提供给 select 组件的 `input` 属性。 Notice that the `"standard"` variant is easier to customize, since it does not wrap the contents in a `fieldset`/`legend` markup.
 
@@ -71,11 +67,8 @@
 `Select` 组件也支持多项选择。 `Select` 组件也支持多项选择。
 
 与单项选择一样，您可以通过访问 `onChange` 的回调函数中的 `event.target.value ` 来提取新的值。 它总是以一个数组的形式出现。
-<<<<<<< HEAD
-=======
 
 ### 默认值
->>>>>>> 7e97b7f3
 
 {{"demo": "pages/components/selects/MultipleSelect.js"}}
 
@@ -101,11 +94,7 @@
 
 ## 与对话框组件（Dialog）一起使用
 
-<<<<<<< HEAD
-虽然 Material Design 的规范不鼓励这样做，但您还是可以在对话框组件中使用选择器。
-=======
 While it's discouraged by the Material Design guidelines, you can use a select inside a dialog.
->>>>>>> 7e97b7f3
 
 {{"demo": "pages/components/selects/DialogSelect.js"}}
 
