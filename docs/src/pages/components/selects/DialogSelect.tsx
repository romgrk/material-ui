--- conflicted
+++ resolved
@@ -32,11 +32,7 @@
   return (
     <div>
       <Button onClick={handleClickOpen}>Open select dialog</Button>
-<<<<<<< HEAD
-      <Dialog open={open} onClose={handleClose}>
-=======
       <Dialog disableEscapeKeyDown open={open} onClose={handleClose}>
->>>>>>> 7e97b7f3
         <DialogTitle>Fill the form</DialogTitle>
         <DialogContent>
           <Box component="form" sx={{ display: 'flex', flexWrap: 'wrap' }}>
