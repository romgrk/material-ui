--- conflicted
+++ resolved
@@ -48,11 +48,8 @@
 
 {{"demo": "pages/components/selects/NativeSelect.js"}}
 
-<<<<<<< HEAD
-=======
 ## TextField
 
->>>>>>> 7e97b7f3
 Le composant d'encapsulation `TextField` est un contrôle de formulaire complet comprenant une étiquette, une entrée et un texte d'aide. The first step is to style the `InputBase` component.
 
 ## Customized selects
