--- conflicted
+++ resolved
@@ -44,26 +44,19 @@
 
 ## Текстовые поля
 
-<<<<<<< HEAD
-=======
 Мы допускаем этот подход, так как использование нативных списков на мобильных платформах улучшает опыт пользователя (User Experience).
 
 {{"demo": "pages/components/selects/NativeSelect.js"}}
 
 ## TextField
 
->>>>>>> 7e97b7f3
 `TextField` представляет собой полноценный элемент управления формы, включая метку (label), само поле ввода и вспомогательный текст. Чтобы правильно подписать ваш элемент `Select`, вам потребуется дополнительный элемент со свойством `id`.
 
 ## Кастомизированные списки
 
 Ниже находятся примеры кастомизации компонента. Вы можете узнать об этом больше [в документации по переопределению свойств](/customization/how-to-customize/).
 
-<<<<<<< HEAD
-Чтобы правильно подписать ваш элемент `Select`, вам потребуется дополнительный элемент со свойством `id`. Значение `id` должно совпадать со значением свойства `labelId` компонента `Select`, например
-=======
 Чтобы правильно подписать ваш элемент `Select`, вам потребуется дополнительный элемент со свойством `id`. После стилизации, вы можете использовать компонент напрямую как текстовое поле, либо передать его в компонент `Select`, свойством `input`. Notice that the `"standard"` variant is easier to customize, since it does not wrap the contents in a `fieldset`/`legend` markup.
->>>>>>> 7e97b7f3
 
 {{"demo": "pages/components/selects/CustomizedSelects.js"}}
 
