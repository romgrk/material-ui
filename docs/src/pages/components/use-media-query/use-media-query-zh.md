--- conflicted
+++ resolved
@@ -1,9 +1,6 @@
 ---
 title: 用于响应式设计的 React 中的媒体查询
-<<<<<<< HEAD
-=======
 githubLabel: 'hook: useMediaQuery'
->>>>>>> 7e97b7f3
 ---
 
 # useMediaQuery
@@ -16,11 +13,8 @@
 - 🚀 它是高性能的，原理是通过观测文档的媒体查询值发生更改，而不是使用定期轮询的方法来监听其结果。
 - 📦 [1kB 已压缩的包](/size-snapshot)。
 - 🤖 它支持服务器端渲染。
-<<<<<<< HEAD
-=======
 
 {{"component": "modules/components/ComponentLinkHeader.js", "design": false}}
->>>>>>> 7e97b7f3
 
 ## 简单的媒体查询
 
@@ -28,11 +22,7 @@
 
 {{"demo": "pages/components/use-media-query/SimpleMediaQuery.js", "defaultCodeOpen": true}}
 
-<<<<<<< HEAD
-⚠️ 由于每个浏览器的限制，你不能使用 `'print'`，例如 [Firefox](https://bugzilla.mozilla.org/show_bug.cgi?id=774398) 上的这个问题。
-=======
 ⚠️  由于每个浏览器的限制，你不能使用 `'print'`，例如 [Firefox](https://bugzilla.mozilla.org/show_bug.cgi?id=774398) 上的这个问题。
->>>>>>> 7e97b7f3
 
 ## 使用 Material-UI 的断点辅助功能
 
@@ -64,11 +54,7 @@
 }
 ```
 
-<<<<<<< HEAD
-⚠️ 由于这个方法 **没有默认的** 主题支持，所以你必须将它注入到父级主题提供者（parent theme provider）中。
-=======
 ⚠️  由于这个方法**没有默认的**主题支持，所以你必须将它注入到父级主题提供者（parent theme provider）中。
->>>>>>> 7e97b7f3
 
 ## 使用 JavaScript 的语法
 
@@ -102,8 +88,6 @@
 });
 ```
 
-<<<<<<< HEAD
-=======
 ## 仅在客户端渲染
 
 要和服务器进行同步使用（hydration），hook 需要渲染两次。 第一次使用 `false` 表示服务端的值，第二次使用已解析的值。 这个双向渲染周期带有一个缺点。 速度较慢。 如果你只需要**客户端渲染**，那么你可以设置 `noSsr` 选项为 `true`。
@@ -126,7 +110,6 @@
 });
 ```
 
->>>>>>> 7e97b7f3
 ## 服务端渲染
 
 > ⚠️ 从根本上来看，服务端渲染和客户端的媒体查询是矛盾的。 所以你需要在其中取舍。 支持只能是部分的。
@@ -135,11 +118,7 @@
 
 - [`<Box display>`](/system/display/#hiding-elements)
 - [`themes.breakpoints.up(x)`](/customization/breakpoints/#css-media-queries)
-<<<<<<< HEAD
-- 或者 [`<Hidden implementation="css">`](/components/hidden/#css)
-=======
 - or [`sx prop`](/system/basics/#heading-the-sx-prop)
->>>>>>> 7e97b7f3
 
 如果上述的方案都不可用，那么你也可以继续阅读本节文档的其余内容。
 
@@ -162,11 +141,7 @@
   const deviceType = parser(req.headers['user-agent']).device.type || 'desktop';
   const ssrMatchMedia = (query) => ({
     matches: mediaQuery.match(query, {
-<<<<<<< HEAD
-      // 浏览器的预估 CSS width
-=======
       // 浏览器的 CSS 宽度预计值
->>>>>>> 7e97b7f3
       width: deviceType === 'mobile' ? '0px' : '1024px',
     }),
   });
@@ -175,15 +150,10 @@
     <ThemeProvider
       theme={{
         props: {
-<<<<<<< HEAD
-          // 改变 useMediaQuery 的默认选项
-          MuiUseMediaQuery: { ssrMatchMedia },
-=======
           // 更改 useMediaQuery 的默认选项
           MuiUseMediaQuery: {
             ssrMatchMedia,
           },
->>>>>>> 7e97b7f3
         },
       }}
     >
@@ -211,16 +181,6 @@
 
 #### 参数
 
-<<<<<<< HEAD
-1. `query` (*String* | *Function*)：此字符串代表了需要处理的媒体查询，或者一个接受 theme 并返回字符串的回调函数（在 context 中）。
-2. `options` (*Object* [optional]): 
-  - `options.defaultMatches` (*Breakpoint* [optional])：鉴于在服务器端 `window.matchMedia()` 是无法获取的，我们将在第一次渲染时默认加载一个空的组件。 默认值为 `false`。
-  - `options.matchMedia` (*Function* [optional])：你可以提供自己的 *matchMedia* 实现。 用其您可以处理一个 iframe 内容窗口。
-  - `options.noSsr` (*Boolean* [optional])：默认值 `false`。 为了呈现服务器端渲染的协调性，我们需要将它渲染两次。 第一次什么也没渲染，第二次与子组件一起渲染。 这个双向渲染周期带有一个缺点。 速度较慢。 如果你 **不进行服务器端渲染**，那么可以将此标志设置为 `true`。
-  - `options.ssrMatchMedia` (*Function* [optional])：你可以在 [服务器端渲染的 context 中](#server-side-rendering) 提供你自己的 *matchMedia* 实现。
-
-注意：你可以使用主题的 [`默认属性`](/customization/globals/#default-props) 功能和 `MuiUseMediaQuery` 键（key）来更改默认的选项。
-=======
 1. `query` (_string_ | _func_): A string representing the media query to handle or a callback function accepting the theme (in the context) that returns a string.
 2. `options` (_object_ [optional]):
 
@@ -230,7 +190,6 @@
 - `options.ssrMatchMedia` (_func_ [optional]): You can provide your own implementation of _matchMedia_ in a [server-side rendering context](#server-side-rendering).
 
 注意：你可以使用主题的 [`默认属性`](/customization/theme-components/#default-props) 功能和 `MuiUseMediaQuery` 键（key）来更改默认的选项。
->>>>>>> 7e97b7f3
 
 #### 返回结果
 
