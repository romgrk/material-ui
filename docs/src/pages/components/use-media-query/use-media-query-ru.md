--- conflicted
+++ resolved
@@ -140,17 +140,11 @@
   const deviceType = parser(req.headers['user-agent']).device.type || 'desktop';
   const ssrMatchMedia = query => ({
     matches: mediaQuery.match(query, {
-<<<<<<< HEAD
-      // The estimated CSS width of the browser. '0px' : '1024px',
-    }),
-  });
-=======
       // The estimated CSS width of the browser.
       import ReactDOMServer from 'react-dom/server';
 import parser from 'ua-parser-js';
 import mediaQuery from 'css-mediaquery';
 import { ThemeProvider } from '@material-ui/core/styles';
->>>>>>> 7e97b7f3
 
 function handleRender(req, res) {
   const deviceType = parser(req.headers['user-agent']).device.type || 'desktop';
