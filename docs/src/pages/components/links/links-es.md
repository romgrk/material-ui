--- conflicted
+++ resolved
@@ -7,11 +7,8 @@
 # Enlaces
 
 <p class="description">Los Enlaces permiten personalizar fácilmente los enlaces con los colores de su Tema y estilos de tipografía.</p>
-<<<<<<< HEAD
-=======
 
 {{"component": "modules/components/ComponentLinkHeader.js"}}
->>>>>>> 7e97b7f3
 
 ## Enlaces simples
 
@@ -24,15 +21,12 @@
 - `color="primary"` as the link needs to stand out.
 - `variant="inherit"` as the link will, most of the time, be used as a child of a Typography component.
 
-<<<<<<< HEAD
-=======
 ## Underline
 
 The `underline` prop can be used to set the underline behavior. The default is `hover`.
 
 {{"demo": "pages/components/links/UnderlineLink.js"}}
 
->>>>>>> 7e97b7f3
 ## Seguridad
 
 When you use `target="_blank"` with Links, it is [recommended](https://developers.google.com/web/tools/lighthouse/audits/noopener) to always set `rel="noopener"` or `rel="noreferrer"` when linking to third party content.
@@ -42,24 +36,14 @@
 
 ## Librería externa de routing
 
-<<<<<<< HEAD
-Un uso comun es realizar la navegacion solo en el cliente, sin realizar el viaje HTTP Ida-Vuelta al servidor. El componente `Link` contiene la propiedad para manejar este uso: `component`.
-
-Here is an [integration example with react-router](/guides/composition/#link).
-=======
 One frequent use case is to perform navigation on the client only, without an HTTP round-trip to the server. The `Link` component provides a property to handle this use case: `component`. Here is a [more detailed guide](/guides/routing/#link).
->>>>>>> 7e97b7f3
 
 ## Accesibilidad
 
 (WAI-ARIA: https://www.w3.org/TR/wai-aria-practices/#link)
 
 - Al proporcionar el contenido del enlace, evitar descripciones genéricas como "haga clic aquí" o "ir a". En su lugar, utilice [descripciones específicas](https://developers.google.com/web/tools/lighthouse/audits/descriptive-link-text).
-<<<<<<< HEAD
-- Para una mejor experiencia de usuario, los enlaces deben sobresalir del texto en la página.
-=======
 - Para una mejor experiencia de usuario, los enlaces deben sobresalir del texto en la página. For instance, you can keep the default `underline="always"` behavior.
->>>>>>> 7e97b7f3
 - Si un enlace no tiene un significativo href, [se debe representarse mediante un `<button>` elemento](https://github.com/evcohen/eslint-plugin-jsx-a11y/blob/master/docs/rules/anchor-is-valid.md).
 
 {{"demo": "pages/components/links/ButtonLink.js"}}