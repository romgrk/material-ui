--- conflicted
+++ resolved
@@ -9,40 +9,21 @@
 
 <p class="description">Les Chip sont des éléments compacts qui représentent une entrée, un attribut ou une action.</p>
 
-<<<<<<< HEAD
-[Les Chip](https://material.io/design/components/chips.html) permettent aux utilisateurs de saisir des informations, d'effectuer des sélections, de filtrer le contenu ou de déclencher des actions.
-=======
 Les puces permettent aux utilisateurs de saisir des informations, d'effectuer des sélections, de filtrer le contenu ou de déclencher des actions.
->>>>>>> 7e97b7f3
 
 Bien qu’il soit inclus ici en tant que composant autonome, l’utilisation la plus courante sera sous une forme quelconque d’entrée, de sorte que le comportement présenté ici est un comportement non présenté dans son contexte.
 
 {{"component": "modules/components/ComponentLinkHeader.js"}}
 
-<<<<<<< HEAD
-Exemples de Chip , utilisant une image Avatar, icône SVG Avatar, "Lettre" et (chaîne) Avatar.
-
-- Les Chip avec la propriété `onClick` définie changent l’apparence sur le focus, survolent, puis cliquent sur.
-- Les Chip avec le prop `onDelete` définie afficheront une icône de suppression qui change d’apparence en survol.
-=======
 ## Basic chip
 
 Exemples de Chip , utilisant une image Avatar, icône SVG Avatar, "Lettre" et (chaîne) Avatar.
->>>>>>> 7e97b7f3
 
 {{"demo": "pages/components/chips/Chips.js"}}
 
 ## Tableau de Chip
 
 Les Outlined Chips offrent un style alternatif.
-<<<<<<< HEAD
-
-{{"demo": "pages/components/chips/OutlinedChips.js"}}
-
-## Tableau de Chip
-
-Un exemple de rendu de plusieurs Chip à partir d'un tableau de valeurs. Supprimer une Chip la supprime du tableau. Notez que comme aucune propriété `onClick` n'est définie, la Chip peut être mise au point, mais n'obtient pas de profondeur en cliquant ou touché.
-=======
 
 - Les puces avec la propriété `onClick` définie changent l’apparence sur le focus, survolent, puis cliquent sur.
 - Les puces avec la propriété `onDelete` définie afficheront une icône de suppression qui change d’apparence en survol.
@@ -54,27 +35,11 @@
 ### Variante par défaut
 
 {{"demo": "pages/components/chips/DeleteableChips.js"}}
->>>>>>> 7e97b7f3
 
 ### Variante linéaire
 
 {{"demo": "pages/components/chips/ClickeableAndDeleteableChips.js"}}
 
-<<<<<<< HEAD
-## Petite Chip
-
-Vous pouvez utiliser la propriété `size` pour définir une petite Chip.
-
-### Variante par défaut
-
-{{"demo": "pages/components/chips/SmallChips.js"}}
-
-### Variante linéaire
-
-{{"demo": "pages/components/chips/SmallOutlinedChips.js"}}
-
-## Playground Chip
-=======
 ### Clickeable link
 
 Vous pouvez utiliser la propriété `size` pour définir une petite Chip.
@@ -116,7 +81,6 @@
 {{"demo": "pages/components/chips/ChipsArray.js", "bg": true}}
 
 ## Chip playground
->>>>>>> 7e97b7f3
 
 {{"demo": "pages/components/chips/ChipsPlayground.js", "hideToolbar": true}}
 
