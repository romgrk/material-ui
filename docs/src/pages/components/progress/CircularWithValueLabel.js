--- conflicted
+++ resolved
@@ -6,11 +6,7 @@
 
 function CircularProgressWithLabel(props) {
   return (
-<<<<<<< HEAD
-    <Box position="relative" display="inline-flex">
-=======
     <Box sx={{ position: 'relative', display: 'inline-flex' }}>
->>>>>>> 7e97b7f3
       <CircularProgress variant="determinate" {...props} />
       <Box
         sx={{
