--- conflicted
+++ resolved
@@ -9,14 +9,6 @@
 
 <p class="description">Indicadores de progresso comumente conhecidos como spinners, expressam um tempo de espera não especificado ou exibem a duração de um processo.</p>
 
-<<<<<<< HEAD
-Os [indicadores de progresso](https://material.io/design/components/progress-indicators.html) informam aos usuários sobre o estado de processos em progresso, como o carregamento de um aplicativo, envio de um formulário, ou atualizações. Eles comunicam o estado do aplicativo e indicam ações disponíveis, tal como, se o usuário pode sair da página atual.
-
-- Indicador **determinado** mostra quanto tempo uma operação vai demorar.
-- Indicador **indeterminado** demonstra um tempo de espera não especificado.
-
-Ao exibir o progresso de uma sequência de processos, indique o progresso geral em vez do progresso de cada atividade.
-=======
 [Indicadores de progresso](https://material.io/design/components/progress-indicators.html) informam aos usuários sobre o estado de processos em progresso, como o carregamento de um aplicativo, envio de um formulário, ou atualizações.
 
 - O indicador circular **determinado** preenche a faixa circular invisível com cor, a medida que o indicador se move de 0 a 360 graus.
@@ -25,7 +17,6 @@
 Indicador **determinado** mostra quanto tempo uma operação vai demorar.
 
 {{"component": "modules/components/ComponentLinkHeader.js"}}
->>>>>>> 7e97b7f3
 
 ## Circular
 
@@ -33,52 +24,32 @@
 
 {{"demo": "pages/components/progress/CircularIndeterminate.js"}}
 
-<<<<<<< HEAD
-### Circular determinado
-
-{{"demo": "pages/components/progress/CircularDeterminate.js"}}
-
-### Integração interativa
-=======
 ### Circular color
 
 {{"demo": "pages/components/progress/CircularColor.js"}}
 
 ### Circular determinado
->>>>>>> 7e97b7f3
 
 {{"demo": "pages/components/progress/CircularIntegration.js"}}
 
-<<<<<<< HEAD
-### Circular com rótulo
-
-{{"demo": "pages/components/progress/CircularWithValueLabel.js"}}
-=======
 ### Integração interativa
 
 {{"demo": "pages/components/progress/CircularIntegration.js"}}
->>>>>>> 7e97b7f3
 
 ### Circular com rótulo
 
-<<<<<<< HEAD
-=======
 {{"demo": "pages/components/progress/CircularWithValueLabel.js"}}
 
 ## Linear
 
->>>>>>> 7e97b7f3
 ### Linear indeterminado
 
 {{"demo": "pages/components/progress/LinearIndeterminate.js"}}
 
-<<<<<<< HEAD
-=======
 ### Linear color
 
 {{"demo": "pages/components/progress/LinearColor.js"}}
 
->>>>>>> 7e97b7f3
 ### Linear determinado
 
 {{"demo": "pages/components/progress/LinearDeterminate.js"}}
