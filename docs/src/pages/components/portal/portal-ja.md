---
title: React Portalコンポーネント
components: Portal
githubLabel: 'component: Portal'
---

# Portal

<p class="description">The portal component renders its children into a new "subtree" outside of current DOM hierarchy.</p>

ポータルコンポーネントの子は、指定された `container` 追加されます。 コンポーネントは、 [`Modal`](/components/modal/) および [`Popper`](/components/popper/) コンポーネントによって内部的に使用されます。

<<<<<<< HEAD
ポータルコンポーネントの子は、指定された `container` 追加されます。 コンポーネントは、 [`Modal`](/components/modal/) および [`Popper`](/components/popper/) コンポーネントによって内部的に使用されます。
=======
[The palette](/system/palette/) style関数。
>>>>>>> 7e97b7f3

## 例

{{"demo": "pages/components/portal/SimplePortal.js"}}

## Server-side

<<<<<<< HEAD
React は、サーバー上の [`createPortal（）`](https://reactjs.org/docs/portals.html) APIを[サポートしません。](https://github.com/facebook/react/issues/13097) In order to display the modal, you need to disable the portal feature with the `disablePortal` prop: In order to display the modal, you need to disable the portal feature with the `disablePortal` prop: In order to display the modal, you need to disable the portal feature with the `disablePortal` prop: In order to display the modal, you need to disable the portal feature with the `disablePortal` prop: In order to display the modal, you need to disable the portal feature with the `disablePortal` prop: 子要素を見るために、クライアントのハイドレーションを待つ必要があります。
=======
React は、サーバー上の [`createPortal（）`](https://reactjs.org/docs/portals.html) APIを[サポートしません。](https://github.com/facebook/react/issues/13097) In order to display the modal, you need to disable the portal feature with the `disablePortal` prop: In order to display the modal, you need to disable the portal feature with the `disablePortal` prop: In order to display the modal, you need to disable the portal feature with the `disablePortal` prop: In order to display the modal, you need to disable the portal feature with the `disablePortal` prop: In order to display the modal, you need to disable the portal feature with the `disablePortal` prop: 子要素を見るには、クライアント側のhydrationを待つ必要があります。

## Unstyled

- 📦 [970 B gzipped](https://bundlephobia.com/result?p=@material-ui/unstyled@next)

As the component does not have any styles, it also comes with the unstyled package.

```js
import Portal from '@material-ui/unstyled/Portal';
```
>>>>>>> 7e97b7f3
<|MERGE_RESOLUTION|>--- conflicted
+++ resolved
@@ -10,11 +10,7 @@
 
 ポータルコンポーネントの子は、指定された `container` 追加されます。 コンポーネントは、 [`Modal`](/components/modal/) および [`Popper`](/components/popper/) コンポーネントによって内部的に使用されます。
 
-<<<<<<< HEAD
-ポータルコンポーネントの子は、指定された `container` 追加されます。 コンポーネントは、 [`Modal`](/components/modal/) および [`Popper`](/components/popper/) コンポーネントによって内部的に使用されます。
-=======
 [The palette](/system/palette/) style関数。
->>>>>>> 7e97b7f3
 
 ## 例
 
@@ -22,9 +18,6 @@
 
 ## Server-side
 
-<<<<<<< HEAD
-React は、サーバー上の [`createPortal（）`](https://reactjs.org/docs/portals.html) APIを[サポートしません。](https://github.com/facebook/react/issues/13097) In order to display the modal, you need to disable the portal feature with the `disablePortal` prop: In order to display the modal, you need to disable the portal feature with the `disablePortal` prop: In order to display the modal, you need to disable the portal feature with the `disablePortal` prop: In order to display the modal, you need to disable the portal feature with the `disablePortal` prop: In order to display the modal, you need to disable the portal feature with the `disablePortal` prop: 子要素を見るために、クライアントのハイドレーションを待つ必要があります。
-=======
 React は、サーバー上の [`createPortal（）`](https://reactjs.org/docs/portals.html) APIを[サポートしません。](https://github.com/facebook/react/issues/13097) In order to display the modal, you need to disable the portal feature with the `disablePortal` prop: In order to display the modal, you need to disable the portal feature with the `disablePortal` prop: In order to display the modal, you need to disable the portal feature with the `disablePortal` prop: In order to display the modal, you need to disable the portal feature with the `disablePortal` prop: In order to display the modal, you need to disable the portal feature with the `disablePortal` prop: 子要素を見るには、クライアント側のhydrationを待つ必要があります。
 
 ## Unstyled
@@ -35,5 +28,4 @@
 
 ```js
 import Portal from '@material-ui/unstyled/Portal';
-```
->>>>>>> 7e97b7f3
+```