--- conflicted
+++ resolved
@@ -8,15 +8,9 @@
 
 <p class="description">The portal component renders its children into a new "subtree" outside of current DOM hierarchy.</p>
 
-<<<<<<< HEAD
-- 📦 [1.3 kB gzippé](/size-snapshot)
-
-Les enfants du composant Portal seront ajoutés au `container` fournit. Ce composant est utilisé en interne par les composants [`Modal`](/components/modal/) et [`Popper`](/components/popper/).
-=======
 Les enfants du composant Portal seront ajoutés au `container` fournit. Ce composant est utilisé en interne par les composants [`Modal`](/components/modal/) et [`Popper`](/components/popper/).
 
 {{"component": "modules/components/ComponentLinkHeader.js", "design": false}}
->>>>>>> 7e97b7f3
 
 ## Exemple
 
