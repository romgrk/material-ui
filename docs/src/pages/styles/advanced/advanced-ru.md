# Дополнительные параметры

<p class="description">В этом разделе описывается более сложное использование @material-ui/core/styles.</p>

## Темизация

Add a `ThemeProvider` to the top level of your app to pass a theme down the React component tree. Then, you can access the theme object in style functions.

<<<<<<< HEAD
> Этот пример создает объект темы для пользовательских компонентов. Если вы собираетесь использовать какие-либо компоненты Material-UI, вам необходимо использовать метод `createTheme()` который обеспечивает более обширную структуру темы. Зайдите в раздел [темы](/customization/theming/), чтобы научиться создавать свою собственную Material-UI тему.
=======
> Этот пример создает объект темы для пользовательских компонентов. If you intend to use some of the Material-UI's components you need to provide a richer theme structure using the `createTheme()` method. Head to the the [theming section](/customization/theming/) to learn how to build your custom Material-UI theme.
>>>>>>> 7e97b7f3

```jsx
import { ThemeProvider } from '@material-ui/core/styles';
import DeepChild from './my_components/DeepChild';

const theme = {
  background: 'linear-gradient(45deg, #FE6B8B 30%, #FF8E53 90%)',
};

function Theming() {
  return (
    <ThemeProvider theme={theme}>
      <DeepChild />
    </ThemeProvider>
  );
}
```

{{"demo": "pages/styles/advanced/Theming.js"}}

### Доступ к теме в компоненте

Вы можете получить доступ к переменным темы внутри ваших React-компонент.

#### `useTheme` hook

Для использования в функциональных компонентах:

```jsx
import { useTheme } from '@material-ui/core/styles';

function DeepChild() {
  const theme = useTheme();
  return <span>{`spacing ${theme.spacing}`}</span>;
}
```

{{"demo": "pages/styles/advanced/UseTheme.js"}}

#### `withTheme` HOC

Для использования в классовых или функциональных компонентах:

```jsx
import { withTheme } from '@material-ui/core/styles';

function DeepChildRaw(props) {
  return <span>{`spacing ${props.theme.spacing}`}</span>;
}

const DeepChild = withTheme(DeepChildRaw);
```

{{"demo": "pages/styles/advanced/WithTheme.js"}}

### Вложенные темы

Вы можете вкладывать несколько theme providers друг в друга. Это может быть очень полезно при работе с различными областями вашего приложения, которые отличаются друг от друга.

```jsx
<ThemeProvider theme={outerTheme}>
  <Child1 />
  <ThemeProvider theme={innerTheme}>
    <Child2 />
  </ThemeProvider>
</ThemeProvider>
```

{{"demo": "pages/styles/advanced/ThemeNesting.js"}}

Внутренняя тема переопределит вашу **внешнюю тему**. Вы можете расширить внешнюю тему, предоставив функцию:

```jsx
<ThemeProvider theme={…} <ThemeProvider theme={…} >
  <Child1 />
  <ThemeProvider theme={outerTheme => ({ darkMode: true, ...outerTheme })}>
    <Child2 />
  </ThemeProvider>
</ThemeProvider>
```

## Переопределение стилей - `classes` prop

The `makeStyles` (hook generator) and `withStyles` (HOC) APIs allow the creation of multiple style rules per style sheet. Each style rule has its own class name. The class names are provided to the component with the `classes` variable. This is particularly useful when styling nested elements in a component.

```jsx
// A style sheet
const useStyles = makeStyles({
  root: {}, // a style rule
  label: {}, // a nested style rule
});

function Nested(props) {
  const classes = useStyles();
  return (
    <button className={classes.root}> // 'jss1'
      <span className={classes.label}> // 'jss2'
        nested
      </span>
    </button>
  );
}

function Parent() {
  return <Nested />
}
```

However, the class names are often non-deterministic. How can a parent component override the style of a nested element?

### `withStyles`

This is the simplest case. the wrapped component accepts a `classes` prop, it simply merges the class names provided with the style sheet.

```jsx
const Nested = withStyles({
  root: {}, // a style rule
  label: {}, // a nested style rule
})(({ classes }) => (
  <button className={classes.root}>
    <span className={classes.label}> // 'jss2 my-label'
      Nested
    </span>
  </button>
));

function Parent() {
  return <Nested classes={{ label: 'my-label' }} />
}
```

### `makeStyles`

The hook API requires a bit more work. You have to forward the parent props to the hook as a first argument.

```jsx
const useStyles = makeStyles({
  root: {}, // a style rule
  label: {}, // a nested style rule
});

function Nested(props) {
  const classes = useStyles(props);
  return (
    <button className={classes.root}>
      <span className={classes.label}> // 'jss2 my-label'
        nested
      </span>
    </button>
  );
}

function Parent() {
  return <Nested classes={{ label: 'my-label' }} />
}
```

## JSS plugins

JSS использует плагины для расширения своего ядра, позволяя вам выбирать нужные функции, и нести издержки производительности только за ту функциональность, которую вы используете.

Не все плагины доступны в Material-UI по умолчанию. Следующее плагины включены по умолчанию (они является частью [jss-preset-default](https://cssinjs.org/jss-preset-default/) ):

- [jss-plugin-rule-value-function](https://cssinjs.org/jss-plugin-rule-value-function/)
- [jss-plugin-global](https://cssinjs.org/jss-plugin-global/)
- [jss-plugin-nested](https://cssinjs.org/jss-plugin-nested/)
- [jss-plugin-camel-case](https://cssinjs.org/jss-plugin-camel-case/)
- [jss-plugin-default-unit](https://cssinjs.org/jss-plugin-default-unit/)
- [jss-plugin-vendor-prefixer](https://cssinjs.org/jss-plugin-vendor-prefixer/)
- [jss-plugin-props-sort](https://cssinjs.org/jss-plugin-props-sort/)

Of course, you are free to use additional plugins. Вот пример с плагином [jss-rtl](https://github.com/alitaheri/jss-rtl).

```jsx
import { create } from 'jss';
import { StylesProvider, jssPreset } from '@material-ui/styles';
import rtl from 'jss-rtl';

const jss = create({
  plugins: [...jssPreset().plugins, rtl()],
});

export default function App() {
  return <StylesProvider jss={jss}>...</StylesProvider>;
}
```

## String templates

Если вы предпочитаете CSS-синтаксис над JSS, вы можете использовать плагин [jss-plugin-template](https://cssinjs.org/jss-plugin-template/).

```jsx
const useStyles = makeStyles({
  root: `
    background: linear-gradient(45deg, #fe6b8b 30%, #ff8e53 90%);
    border-radius: 3px;
    font-size: 16px;
    border: 0;
    color: white;
    height: 48px;
    padding: 0 30px;
    box-shadow: 0 3px 5px 2px rgba(255, 105, 135, 0.3);
  `,
});
```

Обратите внимание, что это решение не поддерживает селекторы или вложенные правила.

{{"demo": "pages/styles/advanced/StringTemplates.js"}}

## Порядок внедрения CSS

> It's **really important** to understand how the CSS specificity is calculated by the browser, as it's one of the key elements to know when overriding styles. You are encouraged to read this MDN paragraph: [How is specificity calculated?](https://developer.mozilla.org/en-US/docs/Web/CSS/Specificity#How_is_specificity_calculated)

By default, the style tags are injected **last** in the `<head>` element of the page. They gain more specificity than any other style tags on your page e.g. CSS modules, styled components.

### injectFirst

The `StylesProvider` component has an `injectFirst` prop to inject the style tags **first** in the head (less priority):

```jsx
<<<<<<< HEAD
import { create } from 'jss';
import { StylesProvider, jssPreset } from '@material-ui/core/styles';
import rtl from 'jss-rtl'

const jss = create({
  plugins: [...jssPreset().plugins, rtl()],
});

export default function App() {
  return (
    <StylesProvider jss={jss}>
      ...
=======
import { StylesProvider } from '@material-ui/styles';

<StylesProvider injectFirst>
  {/* Your component tree.
>>>>>>> 7e97b7f3
      */}
</StylesProvider>
      import { StylesProvider } from '@material-ui/core/styles';

<StylesProvider injectFirst>
<<<<<<< HEAD
  {/* Your component tree. Styled components can override Material-UI's styles.
=======
  {/* Your component tree. */}
</StylesProvider>;
>>>>>>> 7e97b7f3
```

### `makeStyles` / `withStyles` / `styled`

The injection of style tags happens in the **same order** as the `makeStyles` / `withStyles` / `styled` invocations. For instance the color red wins in this case:

```jsx
<<<<<<< HEAD
import { create } from 'jss';
import { StylesProvider, jssPreset } from '@material-ui/core/styles';
import rtl from 'jss-rtl'
=======
import clsx from 'clsx';
import { makeStyles } from '@material-ui/styles';

const useStylesBase = makeStyles({
  root: {
    color: 'blue', // 🔵
  },
});
>>>>>>> 7e97b7f3

const jss = create({
  plugins: [...jssPreset().plugins, rtl()],
});

<<<<<<< HEAD
export default function App() {
  return (
    <StylesProvider jss={jss}>
      ...
=======
export default function MyComponent() {
  // Order doesn't matter
  const classes = useStyles();
  const classesBase = useStylesBase();

  // Order doesn't matter
  const className = clsx(classes.root, classesBase.root);

  // color: red 🔴 wins.
>>>>>>> 7e97b7f3
  However, the class names are often non-deterministic.
```

The hook call order and the class name concatenation order **don't matter**.

### insertionPoint

JSS [provides a mechanism](https://github.com/cssinjs/jss/blob/master/docs/setup.md#specify-the-dom-insertion-point) to control this situation. By adding an `insertionPoint` within the HTML you can [control the order](https://cssinjs.org/jss-api#attach-style-sheets-in-a-specific-order) that the CSS rules are applied to your components.

#### HTML-комментарий

The simplest approach is to add an HTML comment to the `<head>` that determines where JSS will inject the styles:

```html
<head>
  <noscript id="jss-insertion-point" />
  <link href="..." />
</head>
```

```jsx
import { create } from 'jss';
import { StylesProvider, jssPreset } from '@material-ui/styles';

const jss = create({
  ...jssPreset(),
  // Define a custom insertion point that JSS will look for when injecting the styles into the DOM.
  insertionPoint: 'jss-insertion-point',
});

export default function App() {
  return <StylesProvider jss={jss}>...</StylesProvider>;
}
```

#### Other HTML elements

[Create React App](https://github.com/facebook/create-react-app) strips HTML comments when creating the production build. To get around this issue, you can provide a DOM element (other than a comment) as the JSS insertion point, for example, a `<noscript>` element:

```jsx
<head>
  <!-- jss-insertion-point -->
  <link href="...">
</head> />
</head>
```

```jsx
import { create } from 'jss';
import { StylesProvider, jssPreset } from '@material-ui/styles';

const styleNode = document.createComment('jss-insertion-point');
document.head.insertBefore(styleNode, document.head.firstChild);

const jss = create({
  ...jssPreset(),
  // Define a custom insertion point that JSS will look for when injecting the styles into the DOM.
  insertionPoint: 'jss-insertion-point',
});

export default function App() {
  return <StylesProvider jss={jss}>...</StylesProvider>;
}
```

#### JS createComment

codesandbox.io prevents access to the `<head>` element. To get around this issue, you can use the JavaScript `document.createComment()` API:

```jsx
import { create } from 'jss';
<<<<<<< HEAD
import { StylesProvider, jssPreset } from '@material-ui/core/styles';
import rtl from 'jss-rtl'
=======
import { StylesProvider, jssPreset } from '@material-ui/styles';

const styleNode = document.createComment('jss-insertion-point');
document.head.insertBefore(styleNode, document.head.firstChild);
>>>>>>> 7e97b7f3

const jss = create({
  plugins: [...jssPreset().plugins, rtl()],
});

export default function App() {
  return (
    <StylesProvider jss={jss}>
      ...
  insertionPoint: 'jss-insertion-point',
});

export default function App() {
  return <StylesProvider jss={jss}>...</StylesProvider>;
}
```

## Server-side rendering

This example returns a string of HTML and inlines the critical CSS required, right before it's used:

```jsx
import ReactDOMServer from 'react-dom/server';
import { ServerStyleSheets } from '@material-ui/styles';

function render() {
  const sheets = new ServerStyleSheets();

  const html = ReactDOMServer.renderToString(sheets.collect(<App />));
  const css = sheets.toString();

  return `
<!DOCTYPE html>
<html>
  <head>
    <style id="jss-server-side">${css}</style>
  </head>
  <body>
    <div id="root">${html}</div>
  </body>
</html>
  `;
}
```

You can [follow the server side guide](/guides/server-rendering/) for a more detailed example, or read the [`ServerStyleSheets` API documentation](/styles/api/#serverstylesheets).

### Gatsby

There is [an official Gatsby plugin](https://github.com/hupe1980/gatsby-plugin-material-ui) that enables server-side rendering for `@material-ui/styles`. Refer to the plugin's page for setup and usage instructions.

<!-- #default-branch-switch -->

Refer to [this example Gatsby project](https://github.com/mui-org/material-ui/blob/next/examples/gatsby) for an up-to-date usage example.

### Next.js

You need to have a custom `pages/_document.js`, then copy [this logic](https://github.com/mui-org/material-ui/blob/814fb60bbd8e500517b2307b6a297a638838ca89/examples/nextjs/pages/_document.js#L52-L59) to inject the server-side rendered styles into the `<head>` element.

Refer to [this example project](https://github.com/mui-org/material-ui/blob/next/examples/nextjs) for an up-to-date usage example.

## Имена классов

The class names are generated by [the class name generator](/styles/api/#creategenerateclassname-options-class-name-generator).

### По-умолчанию

By default, the class names generated by `@material-ui/core/styles` are **non-deterministic**; you can't rely on them to stay the same. Let's take the following style as an example:

```js
const useStyles = makeStyles({
  root: {
    opacity: 1,
  },
});
```

This will generate a class name such as `makeStyles-root-123`.

You have to use the `classes` prop of a component to override the styles. The non-deterministic nature of the class names enables style isolation.

- In **development**, the class name is: `.makeStyles-root-123`, following this logic:

```js
const sheetName = 'makeStyles';
const ruleName = 'root';
const identifier = 123;

const className = `${sheetName}-${ruleName}-${identifier}`;
```

- In **production**, the class name is: `.jss123`, following this logic:

```js
const productionPrefix = 'jss';
const identifier = 123;

const className = `${productionPrefix}-${identifier}`;
```

### With `@material-ui/core`

The generated class names of the `@material-ui/core` components behave differently. When the following conditions are met, the class names are **deterministic**:

- Only one theme provider is used (**No theme nesting**)
- The style sheet has a name that starts with `Mui` (all Material-UI components).
- The `disableGlobal` option of the [class name generator](/styles/api/#creategenerateclassname-options-class-name-generator) is `false` (the default).

These conditions are met with the most common use cases of `@material-ui/core`. For instance, this style sheet:

```jsx
const useStyles = makeStyles({
  root: { /* … */ },
  label: { /* … */ },
  outlined: {
    /* … */
    '&$disabled': { /* … */ },
  },
  outlinedPrimary: {
    /* … */
    '&:hover': { /* … */ },
  },
  disabled: {},
}, { name: 'MuiButton' });
```

generates the following class names that you can override:

```css
.MuiButton-root { /* … */ }
.MuiButton-label { /* … */ }
.MuiButton-outlined { /* … */ }
.MuiButton-outlined.Mui-disabled { /* … */ }
.MuiButton-outlinedPrimary: { /* … */ }
.MuiButton-outlinedPrimary:hover { /* … */
}
```

_This is a simplification of the `@material-ui/core/Button` component's style sheet._

Customization of the TextField can be cumbersome with the [`classes` API](#overriding-styles-classes-prop), where you have to define the the classes prop. It's easier to use the default values, as described above. For example:

```jsx
import styled from 'styled-components';
import { TextField } from '@material-ui/core';

const StyledTextField = styled(TextField)`
  label.focused {
    color: green; 💚
  }
  .MuiOutlinedInput-root {
    fieldset {
      border-color: red; 💔
    }
    &:hover fieldset {
      border-color: yellow; 💛
    }
    &.Mui-focused fieldset {
      border-color: green; 💚
    }
  }
`;
```

{{"demo": "pages/styles/advanced/GlobalClassName.js"}}

## Глобальный CSS

### `jss-plugin-global`

The [`jss-plugin-global`](#jss-plugins) plugin is installed in the default preset. You can use it to define global class names.

{{"demo": "pages/styles/advanced/GlobalCss.js"}}

### Hybrid

You can also combine JSS generated class names with global ones.

{{"demo": "pages/styles/advanced/HybridGlobalCss.js"}}

## CSS prefixes

JSS uses feature detection to apply the correct prefixes. [Don't be surprised](https://github.com/mui-org/material-ui/issues/9293) if you can't see a specific prefix in the latest version of Chrome. Your browser probably doesn't need it.<|MERGE_RESOLUTION|>--- conflicted
+++ resolved
@@ -6,11 +6,7 @@
 
 Add a `ThemeProvider` to the top level of your app to pass a theme down the React component tree. Then, you can access the theme object in style functions.
 
-<<<<<<< HEAD
-> Этот пример создает объект темы для пользовательских компонентов. Если вы собираетесь использовать какие-либо компоненты Material-UI, вам необходимо использовать метод `createTheme()` который обеспечивает более обширную структуру темы. Зайдите в раздел [темы](/customization/theming/), чтобы научиться создавать свою собственную Material-UI тему.
-=======
 > Этот пример создает объект темы для пользовательских компонентов. If you intend to use some of the Material-UI's components you need to provide a richer theme structure using the `createTheme()` method. Head to the the [theming section](/customization/theming/) to learn how to build your custom Material-UI theme.
->>>>>>> 7e97b7f3
 
 ```jsx
 import { ThemeProvider } from '@material-ui/core/styles';
@@ -232,36 +228,17 @@
 The `StylesProvider` component has an `injectFirst` prop to inject the style tags **first** in the head (less priority):
 
 ```jsx
-<<<<<<< HEAD
-import { create } from 'jss';
-import { StylesProvider, jssPreset } from '@material-ui/core/styles';
-import rtl from 'jss-rtl'
-
-const jss = create({
-  plugins: [...jssPreset().plugins, rtl()],
-});
-
-export default function App() {
-  return (
-    <StylesProvider jss={jss}>
-      ...
-=======
 import { StylesProvider } from '@material-ui/styles';
 
 <StylesProvider injectFirst>
   {/* Your component tree.
->>>>>>> 7e97b7f3
       */}
 </StylesProvider>
       import { StylesProvider } from '@material-ui/core/styles';
 
 <StylesProvider injectFirst>
-<<<<<<< HEAD
-  {/* Your component tree. Styled components can override Material-UI's styles.
-=======
   {/* Your component tree. */}
 </StylesProvider>;
->>>>>>> 7e97b7f3
 ```
 
 ### `makeStyles` / `withStyles` / `styled`
@@ -269,11 +246,6 @@
 The injection of style tags happens in the **same order** as the `makeStyles` / `withStyles` / `styled` invocations. For instance the color red wins in this case:
 
 ```jsx
-<<<<<<< HEAD
-import { create } from 'jss';
-import { StylesProvider, jssPreset } from '@material-ui/core/styles';
-import rtl from 'jss-rtl'
-=======
 import clsx from 'clsx';
 import { makeStyles } from '@material-ui/styles';
 
@@ -282,18 +254,11 @@
     color: 'blue', // 🔵
   },
 });
->>>>>>> 7e97b7f3
 
 const jss = create({
   plugins: [...jssPreset().plugins, rtl()],
 });
 
-<<<<<<< HEAD
-export default function App() {
-  return (
-    <StylesProvider jss={jss}>
-      ...
-=======
 export default function MyComponent() {
   // Order doesn't matter
   const classes = useStyles();
@@ -303,7 +268,6 @@
   const className = clsx(classes.root, classesBase.root);
 
   // color: red 🔴 wins.
->>>>>>> 7e97b7f3
   However, the class names are often non-deterministic.
 ```
 
@@ -375,15 +339,10 @@
 
 ```jsx
 import { create } from 'jss';
-<<<<<<< HEAD
-import { StylesProvider, jssPreset } from '@material-ui/core/styles';
-import rtl from 'jss-rtl'
-=======
 import { StylesProvider, jssPreset } from '@material-ui/styles';
 
 const styleNode = document.createComment('jss-insertion-point');
 document.head.insertBefore(styleNode, document.head.firstChild);
->>>>>>> 7e97b7f3
 
 const jss = create({
   plugins: [...jssPreset().plugins, rtl()],
