# Advanced

<p class="description">This section covers more advanced usage of @mui/styles.</p>

> **Note**: `@mui/styles` is the _**legacy**_ styling solution for MUI. It is deprecated in v5. It depends on [JSS](https://cssinjs.org/) as a styling solution, which is not used in the `@mui/material` anymore. If you don't want to have both emotion & JSS in your bundle, please refer to the [`@mui/system`](/system/basics/) documentation which is the recommended alternative.

## Theming

Add a `ThemeProvider` to the top level of your app to pass a theme down the React component tree. Then, you can access the theme object in style functions.

<<<<<<< HEAD
> This example creates a theme object for custom-built components. If you intend to use some of the Material-UI's components you need to provide a richer theme structure using the `createTheme()` method. Head to the the [theming section](/customization/theming/) to learn how to build your custom Material-UI theme.
=======
> This example creates a theme object for custom-built components. If you intend to use some of the MUI's components you need to provide a richer theme structure using the `createTheme()` method. Head to the [theming section](/customization/theming/) to learn how to build your custom MUI theme.
>>>>>>> 7e97b7f3

```jsx
import { ThemeProvider } from '@mui/styles';
import DeepChild from './my_components/DeepChild';

const theme = {
  background: 'linear-gradient(45deg, #FE6B8B 30%, #FF8E53 90%)',
};

function Theming() {
  return (
    <ThemeProvider theme={theme}>
      <DeepChild />
    </ThemeProvider>
  );
}
```

{{"demo": "pages/styles/advanced/Theming.js"}}

### Accessing the theme in a component

You might need to access the theme variables inside your React components.

#### `useTheme` hook

For use in function components:

```jsx
import { useTheme } from '@mui/styles';

function DeepChild() {
  const theme = useTheme();
  return <span>{`spacing ${theme.spacing}`}</span>;
}
```

{{"demo": "pages/styles/advanced/UseTheme.js"}}

#### `withTheme` HOC

For use in class or function components:

```jsx
import { withTheme } from '@mui/styles';

function DeepChildRaw(props) {
  return <span>{`spacing ${props.theme.spacing}`}</span>;
}

const DeepChild = withTheme(DeepChildRaw);
```

{{"demo": "pages/styles/advanced/WithTheme.js"}}

### Theme nesting

You can nest multiple theme providers.
This can be really useful when dealing with different areas of your application that have distinct appearance from each other.

```jsx
<ThemeProvider theme={outerTheme}>
  <Child1 />
  <ThemeProvider theme={innerTheme}>
    <Child2 />
  </ThemeProvider>
</ThemeProvider>
```

{{"demo": "pages/styles/advanced/ThemeNesting.js"}}

The inner theme will **override** the outer theme.
You can extend the outer theme by providing a function:

```jsx
<ThemeProvider theme={…} >
  <Child1 />
  <ThemeProvider theme={outerTheme => ({ darkMode: true, ...outerTheme })}>
    <Child2 />
  </ThemeProvider>
</ThemeProvider>
```

## Overriding styles - `classes` prop

The `makeStyles` (hook generator) and `withStyles` (HOC) APIs allow the creation of multiple style rules per style sheet. Each style rule has its own class name.
The class names are provided to the component with the `classes` variable.
This is particularly useful when styling nested elements in a component.

```jsx
// A style sheet
const useStyles = makeStyles({
  root: {}, // a style rule
  label: {}, // a nested style rule
});

function Nested(props) {
  const classes = useStyles();
  return (
    <button className={classes.root}>
      {/* 'jss1' */}
      <span className={classes.label}>{/* 'jss2' nested */}</span>
    </button>
  );
}

function Parent() {
  return <Nested />;
}
```

However, the class names are often non-deterministic. How can a parent component override the style of a nested element?

### `withStyles`

This is the simplest case. The wrapped component accepts a `classes` prop,
it simply merges the class names provided with the style sheet.

```jsx
const Nested = withStyles({
  root: {}, // a style rule
  label: {}, // a nested style rule
})(({ classes }) => (
  <button className={classes.root}>
    <span className={classes.label}>{/* 'jss2 my-label' Nested*/}</span>
  </button>
));

function Parent() {
  return <Nested classes={{ label: 'my-label' }} />;
}
```

### `makeStyles`

The hook API requires a bit more work. You have to forward the parent props to the hook as a first argument.

```jsx
const useStyles = makeStyles({
  root: {}, // a style rule
  label: {}, // a nested style rule
});

function Nested(props) {
  const classes = useStyles(props);
  return (
    <button className={classes.root}>
      <span className={classes.label}>{/* 'jss2 my-label' nested */}</span>
    </button>
  );
}

function Parent() {
  return <Nested classes={{ label: 'my-label' }} />;
}
```

## JSS plugins

JSS uses plugins to extend its core, allowing you to cherry-pick the features you need,
and only pay the performance overhead for what you are using.

Not all the plugins are available in MUI by default. The following (which is a subset of
[jss-preset-default](https://cssinjs.org/jss-preset-default/)) are included:

- [jss-plugin-rule-value-function](https://cssinjs.org/jss-plugin-rule-value-function/)
- [jss-plugin-global](https://cssinjs.org/jss-plugin-global/)
- [jss-plugin-nested](https://cssinjs.org/jss-plugin-nested/)
- [jss-plugin-camel-case](https://cssinjs.org/jss-plugin-camel-case/)
- [jss-plugin-default-unit](https://cssinjs.org/jss-plugin-default-unit/)
- [jss-plugin-vendor-prefixer](https://cssinjs.org/jss-plugin-vendor-prefixer/)
- [jss-plugin-props-sort](https://cssinjs.org/jss-plugin-props-sort/)

Of course, you are free to use additional plugins. Here is an example with the [jss-rtl](https://github.com/alitaheri/jss-rtl) plugin.

```jsx
import { create } from 'jss';
import { StylesProvider, jssPreset } from '@mui/styles';
import rtl from 'jss-rtl';

const jss = create({
  plugins: [...jssPreset().plugins, rtl()],
});

export default function App() {
  return <StylesProvider jss={jss}>...</StylesProvider>;
}
```

## String templates

If you prefer CSS syntax over JSS, you can use the [jss-plugin-template](https://cssinjs.org/jss-plugin-template/) plugin.

```jsx
const useStyles = makeStyles({
  root: `
    background: linear-gradient(45deg, #fe6b8b 30%, #ff8e53 90%);
    border-radius: 3px;
    font-size: 16px;
    border: 0;
    color: white;
    height: 48px;
    padding: 0 30px;
    box-shadow: 0 3px 5px 2px rgba(255, 105, 135, 0.3);
  `,
});
```

Note that this doesn't support selectors, or nested rules.

{{"demo": "pages/styles/advanced/StringTemplates.js"}}

## CSS injection order

> It's **really important** to understand how the CSS specificity is calculated by the browser,
> as it's one of the key elements to know when overriding styles.
> You are encouraged to read this MDN paragraph: [How is specificity calculated?](https://developer.mozilla.org/en-US/docs/Web/CSS/Specificity#How_is_specificity_calculated)

By default, the style tags are injected **last** in the `<head>` element of the page.
They gain more specificity than any other style tags on your page e.g. CSS modules, styled components.

### injectFirst

The `StylesProvider` component has an `injectFirst` prop to inject the style tags **first** in the head (less priority):

```jsx
import { StylesProvider } from '@mui/styles';

<StylesProvider injectFirst>
  {/* Your component tree.
      Styled components can override MUI's styles. */}
</StylesProvider>;
```

### `makeStyles` / `withStyles` / `styled`

The injection of style tags happens in the **same order** as the `makeStyles` / `withStyles` / `styled` invocations. For instance the color red wins in this case:

```jsx
import clsx from 'clsx';
import { makeStyles } from '@mui/styles';

const useStylesBase = makeStyles({
  root: {
    color: 'blue', // 🔵
  },
});

const useStyles = makeStyles({
  root: {
    color: 'red', // 🔴
  },
});

export default function MyComponent() {
  // Order doesn't matter
  const classes = useStyles();
  const classesBase = useStylesBase();

  // Order doesn't matter
  const className = clsx(classes.root, classesBase.root);

  // color: red 🔴 wins.
  return <div className={className} />;
}
```

The hook call order and the class name concatenation order **don't matter**.

### insertionPoint

JSS [provides a mechanism](https://github.com/cssinjs/jss/blob/master/docs/setup.md#specify-the-dom-insertion-point) to control this situation.
By adding an `insertionPoint` within the HTML you can [control the order](https://cssinjs.org/jss-api#attach-style-sheets-in-a-specific-order) that the CSS rules are applied to your components.

#### HTML comment

The simplest approach is to add an HTML comment to the `<head>` that determines where JSS will inject the styles:

```html
<head>
  <!-- jss-insertion-point -->
  <link href="..." />
</head>
```

```jsx
import { create } from 'jss';
import { StylesProvider, jssPreset } from '@mui/styles';

const jss = create({
  ...jssPreset(),
  // Define a custom insertion point that JSS will look for when injecting the styles into the DOM.
  insertionPoint: 'jss-insertion-point',
});

export default function App() {
  return <StylesProvider jss={jss}>...</StylesProvider>;
}
```

#### Other HTML elements

[Create React App](https://github.com/facebook/create-react-app) strips HTML comments when creating the production build.
To get around this issue, you can provide a DOM element (other than a comment) as the JSS insertion point, for example, a `<noscript>` element:

```jsx
<head>
  <noscript id="jss-insertion-point" />
  <link href="..." />
</head>
```

```jsx
import { create } from 'jss';
import { StylesProvider, jssPreset } from '@mui/styles';

const jss = create({
  ...jssPreset(),
  // Define a custom insertion point that JSS will look for when injecting the styles into the DOM.
  insertionPoint: document.getElementById('jss-insertion-point'),
});

export default function App() {
  return <StylesProvider jss={jss}>...</StylesProvider>;
}
```

#### JS createComment

codesandbox.io prevents access to the `<head>` element.
To get around this issue, you can use the JavaScript `document.createComment()` API:

```jsx
import { create } from 'jss';
import { StylesProvider, jssPreset } from '@mui/styles';

const styleNode = document.createComment('jss-insertion-point');
document.head.insertBefore(styleNode, document.head.firstChild);

const jss = create({
  ...jssPreset(),
  // Define a custom insertion point that JSS will look for when injecting the styles into the DOM.
  insertionPoint: 'jss-insertion-point',
});

export default function App() {
  return <StylesProvider jss={jss}>...</StylesProvider>;
}
```

## Server-side rendering

This example returns a string of HTML and inlines the critical CSS required, right before it's used:

```jsx
import ReactDOMServer from 'react-dom/server';
import { ServerStyleSheets } from '@mui/styles';

function render() {
  const sheets = new ServerStyleSheets();

  const html = ReactDOMServer.renderToString(sheets.collect(<App />));
  const css = sheets.toString();

  return `
<!DOCTYPE html>
<html>
  <head>
    <style id="jss-server-side">${css}</style>
  </head>
  <body>
    <div id="root">${html}</div>
  </body>
</html>
  `;
}
```

You can [follow the server side guide](/guides/server-rendering/) for a more detailed example, or read the [`ServerStyleSheets` API documentation](/styles/api/#serverstylesheets).

### Gatsby

There is [an official Gatsby plugin](https://github.com/hupe1980/gatsby-plugin-material-ui) that enables server-side rendering for `@mui/styles`.
Refer to the plugin's page for setup and usage instructions.

<!-- #default-branch-switch -->

Refer to [this example Gatsby project](https://github.com/mui-org/material-ui/blob/master/examples/gatsby) for an up-to-date usage example.

### Next.js

You need to have a custom `pages/_document.js`, then copy [this logic](https://github.com/mui-org/material-ui/blob/814fb60bbd8e500517b2307b6a297a638838ca89/examples/nextjs/pages/_document.js#L52-L59) to inject the server-side rendered styles into the `<head>` element.

<!-- #default-branch-switch -->

Refer to [this example project](https://github.com/mui-org/material-ui/blob/master/examples/nextjs) for an up-to-date usage example.

## Class names

The class names are generated by [the class name generator](/styles/api/#creategenerateclassname-options-class-name-generator).

### Default

By default, the class names generated by `@mui/styles` are **non-deterministic**; you can't rely on them to stay the same. Let's take the following style as an example:

```js
const useStyles = makeStyles({
  root: {
    opacity: 1,
  },
});
```

This will generate a class name such as `makeStyles-root-123`.

You have to use the `classes` prop of a component to override the styles.
The non-deterministic nature of the class names enables style isolation.

- In **development**, the class name is: `.makeStyles-root-123`, following this logic:

```js
const sheetName = 'makeStyles';
const ruleName = 'root';
const identifier = 123;

const className = `${sheetName}-${ruleName}-${identifier}`;
```

- In **production**, the class name is: `.jss123`, following this logic:

```js
const productionPrefix = 'jss';
const identifier = 123;

const className = `${productionPrefix}-${identifier}`;
```

However, when the following conditions are met, the class names are **deterministic**:

- Only one theme provider is used (**No theme nesting**)
- The style sheet has a name that starts with `Mui` (all MUI components).
- The `disableGlobal` option of the [class name generator](/styles/api/#creategenerateclassname-options-class-name-generator) is `false` (the default).

## Global CSS

### `jss-plugin-global`

The [`jss-plugin-global`](#jss-plugins) plugin is installed in the default preset.
You can use it to define global class names.

{{"demo": "pages/styles/advanced/GlobalCss.js"}}

### Hybrid

You can also combine JSS generated class names with global ones.

{{"demo": "pages/styles/advanced/HybridGlobalCss.js"}}

## CSS prefixes

JSS uses feature detection to apply the correct prefixes.
[Don't be surprised](https://github.com/mui-org/material-ui/issues/9293) if you can't see a specific prefix in the latest version of Chrome. Your browser probably doesn't need it.

## TypeScript usage

Using `withStyles` in TypeScript can be a little tricky, but there are some utilities to make the experience as painless as possible.

### Using `createStyles` to defeat type widening

A frequent source of confusion is TypeScript's [type widening](https://mariusschulz.com/blog/typescript-2-1-literal-type-widening), which causes this example not to work as expected:

```ts
const styles = {
  root: {
    display: 'flex',
    flexDirection: 'column',
  },
};

withStyles(styles);
//         ^^^^^^
//         Types of property 'flexDirection' are incompatible.
//           Type 'string' is not assignable to type '"-moz-initial" | "inherit" | "initial" | "revert" | "unset" | "column" | "column-reverse" | "row"...'.
```

The problem is that the type of the `flexDirection` prop is inferred as `string`, which is too wide. To fix this, you can pass the styles object directly to `withStyles`:

```ts
withStyles({
  root: {
    display: 'flex',
    flexDirection: 'column',
  },
});
```

However type widening rears its ugly head once more if you try to make the styles depend on the theme:

```ts
withStyles(({ palette, spacing }) => ({
  root: {
    display: 'flex',
    flexDirection: 'column',
    padding: spacing.unit,
    backgroundColor: palette.background.default,
    color: palette.primary.main,
  },
}));
```

This is because TypeScript [widens the return types of function expressions](https://github.com/Microsoft/TypeScript/issues/241).

Because of this, using the `createStyles` helper function to construct your style rules object is recommended:

```ts
// Non-dependent styles
const styles = createStyles({
  root: {
    display: 'flex',
    flexDirection: 'column',
  },
});

// Theme-dependent styles
const styles = ({ palette, spacing }: Theme) =>
  createStyles({
    root: {
      display: 'flex',
      flexDirection: 'column',
      padding: spacing.unit,
      backgroundColor: palette.background.default,
      color: palette.primary.main,
    },
  });
```

`createStyles` is just the identity function; it doesn't "do anything" at runtime, just helps guide type inference at compile time.

### Media queries

`withStyles` allows a styles object with top level media-queries like so:

```ts
const styles = createStyles({
  root: {
    minHeight: '100vh',
  },
  '@media (min-width: 960px)': {
    root: {
      display: 'flex',
    },
  },
});
```

To allow these styles to pass TypeScript however, the definitions have to be unambiguous concerning the names for CSS classes and actual CSS property names. Due to this, class names that are equal to CSS properties should be avoided.

```ts
// error because TypeScript thinks `@media (min-width: 960px)` is a class name
// and `content` is the CSS property
const ambiguousStyles = createStyles({
  content: {
    minHeight: '100vh',
  },
  '@media (min-width: 960px)': {
    content: {
      display: 'flex',
    },
  },
});

// works just fine
const ambiguousStyles = createStyles({
  contentClass: {
    minHeight: '100vh',
  },
  '@media (min-width: 960px)': {
    contentClass: {
      display: 'flex',
    },
  },
});
```

### Augmenting your props using `WithStyles`

Since a component decorated with `withStyles(styles)` gets a special `classes` prop injected, you will want to define its props accordingly:

```ts
const styles = (theme: Theme) =>
  createStyles({
    root: {
      /* ... */
    },
    paper: {
      /* ... */
    },
    button: {
      /* ... */
    },
  });

interface Props {
  // non-style props
  foo: number;
  bar: boolean;
  // injected style props
  classes: {
    root: string;
    paper: string;
    button: string;
  };
}
```

However this isn't very [DRY](https://en.wikipedia.org/wiki/Don%27t_repeat_yourself) because it requires you to maintain the class names (`'root'`, `'paper'`, `'button'`, ...) in two different places. We provide a type operator `WithStyles` to help with this, so that you can just write:

```ts
import { createStyles } from '@mui/styles';
import { WithStyles } from '@mui/material';

const styles = (theme: Theme) =>
  createStyles({
    root: {
      /* ... */
    },
    paper: {
      /* ... */
    },
    button: {
      /* ... */
    },
  });

interface Props extends WithStyles<typeof styles> {
  foo: number;
  bar: boolean;
}
```

### Decorating components

Applying `withStyles(styles)` as a function works as expected:

```tsx
const DecoratedSFC = withStyles(styles)(({ text, type, color, classes }: Props) => (
  <Typography variant={type} color={color} classes={classes}>
    {text}
  </Typography>
));

const DecoratedClass = withStyles(styles)(
  class extends React.Component<Props> {
    render() {
      const { text, type, color, classes } = this.props;
      return (
        <Typography variant={type} color={color} classes={classes}>
          {text}
        </Typography>
      );
    }
  },
);
```

Unfortunately due to a [current limitation of TypeScript decorators](https://github.com/Microsoft/TypeScript/issues/4881), `withStyles(styles)` can't be used as a decorator in TypeScript.<|MERGE_RESOLUTION|>--- conflicted
+++ resolved
@@ -8,11 +8,7 @@
 
 Add a `ThemeProvider` to the top level of your app to pass a theme down the React component tree. Then, you can access the theme object in style functions.
 
-<<<<<<< HEAD
-> This example creates a theme object for custom-built components. If you intend to use some of the Material-UI's components you need to provide a richer theme structure using the `createTheme()` method. Head to the the [theming section](/customization/theming/) to learn how to build your custom Material-UI theme.
-=======
 > This example creates a theme object for custom-built components. If you intend to use some of the MUI's components you need to provide a richer theme structure using the `createTheme()` method. Head to the [theming section](/customization/theming/) to learn how to build your custom MUI theme.
->>>>>>> 7e97b7f3
 
 ```jsx
 import { ThemeProvider } from '@mui/styles';
