--- conflicted
+++ resolved
@@ -8,18 +8,11 @@
 
 ### Argumentos
 
-<<<<<<< HEAD
-1. `options` (*Object* [opcional]): 
-  - `options.disableGlobal` (*Boolean* [opcional]): Padrão `false`. Desabilita a geração de nomes de classes determinísticas.
-  - `options.productionPrefix` (*String* [opcional]): Padrão `'jss'`. A string usada para prefixar os nomes de classes em produção.
-  - `options.seed` (*String* [opcional]): Padrão `''`. A string usada unicamente para identificar o gerador. Ela pode ser usada para evitar colisões de nomes de classes ao usar vários geradores no mesmo documento.
-=======
 1. `options` (_object_ [optional]):
 
    - `options.disableGlobal` (_bool_ [optional]): Defaults to `false`. Desabilita a geração de nomes de classes determinísticas.
    - `options.productionPrefix` (*string* [opcional]): Padrão `'jss'`. A string usada para prefixar os nomes de classes em produção.
    - `options.seed` (*string* [opcional]): Padrão `''`. A string usada unicamente para identificar o gerador. Ela pode ser usada para evitar colisões de nomes de classes ao usar vários geradores no mesmo documento.
->>>>>>> 7e97b7f3
 
 ### Retornos
 
@@ -288,24 +281,11 @@
 
 - Adiciona uma propriedade `classes`, assim você pode substituir, a partir do exterior, os nomes de classe previamente injectados.
 - Ela encaminha refs para o componente interno.
-<<<<<<< HEAD
-- A propriedade `innerRef` está descontinuada. Em vez disso, use `ref`.
-- Ela **não** faz copia sobre estáticos. Por exemplo, pode ser usado para definir um método estático (next.js) `getInitialProps()`.
-=======
 - Ele **não** faz copia sobre estáticos. For instance, it can be used to define a `getInitialProps()` static method (next.js).
->>>>>>> 7e97b7f3
 
 ### Argumentos
 
 1. `styles` (*Function | Object*): Uma função que gera os estilos ou um objeto de estilos. Ela será vinculada ao componente. Use a assinatura da função se você precisar ter acesso ao tema. É fornecido como o primeiro argumento.
-<<<<<<< HEAD
-2. `options` (*Object* [opcional]): 
-  - `options.defaultTheme` (*Object* [opcional]): O tema padrão a ser usado se um tema não for fornecido por meio de um provedor de temas.
-  - `options.withTheme` (*Boolean* [opcional]): Padrão `false`. Fornece o objeto `theme` para o componente como uma propriedade.
-  - `options.name` (*String* [opcional]): O nome da folha de estilo. Útil para depuração. Se o valor não for fornecido, ele tentará usar o nome do componente.
-  - `options.flip` (*Boolean* [opcional]): Quando definido como `false`, está folha irá cancelar a transformação `rtl`. Quando definido para `true`, os estilos são invertidos. Quando definido para `null`, segue `theme.direction`.
-  - As outras chaves são encaminhadas para o argumento de opções do [jss.createStyleSheet ([styles], [options])](https://cssinjs.org/jss-api/#create-style-sheet).
-=======
 2. `options` (_object_ [optional]):
 
 - `options.defaultTheme` (*object* [opcional]): O tema padrão a ser usado se um tema não for fornecido por meio de um provedor de temas.
@@ -313,7 +293,6 @@
 - `options.name` (*string* [opcional]): O nome da folha de estilo. Útil para depuração. Se o valor não for fornecido, ele tentará usar o nome do componente.
 - `options.flip` (_bool_ [optional]): When set to `false`, this sheet will opt-out the `rtl` transformation. Quando definido para `true`, os estilos são invertidos. Quando definido para `null`, segue `theme.direction`.
 - As outras chaves são encaminhadas para o argumento de opções do [jss.createStyleSheet ([styles], [options])](https://cssinjs.org/jss-api/#create-style-sheet).
->>>>>>> 7e97b7f3
 
 ### Retornos
 
