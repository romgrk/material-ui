# API

<p class="description">The API reference of @material-ui/core/styles.</p>

## `createGenerateClassName([options]) => class name generator`

Eine Funktion, die eine [Klassennamengeneratorfunktion](https://cssinjs.org/jss-api/#generate-your-class-names) zurückgibt.

### Parameter

<<<<<<< HEAD
1. `options` (*Object* [optional]): 
  - `options.disableGlobal` (*Boolean* [optional]): Standardeinstellung ist `false`. Deaktivieren Sie die Generierung deterministischer Klassennamen.
  - `options.productionPrefix` (*String* [optional]): Standardeinstellung ist `'jss'`. Ein String, der den Klassennamen in der Produktion vorangestellt wird.
  - `options.seed` (*String* [optional]): Standardeinstellung ist `''`. Der String, mit der der Generator eindeutig identifiziert wird. Dies kann verwendet werden, um Klassennamenskollisionen bei Verwendung mehrerer Generatoren in einem Dokument zu vermeiden.
=======
1. `options` (_object_ [optional]):

   - `options.disableGlobal` (_bool_ [optional]): Defaults to `false`. Deaktivieren Sie die Generierung deterministischer Klassennamen.
   - `options.productionPrefix` (*string* [optional]): Standardeinstellung ist `'jss'`. Ein String, der den Klassennamen in der Produktion vorangestellt wird.
   - `options.seed` (*string* [optional]): Standardeinstellung ist `''`. Der String, mit der der Generator eindeutig identifiziert wird. Dies kann verwendet werden, um Klassennamenskollisionen bei Verwendung mehrerer Generatoren in einem Dokument zu vermeiden.
>>>>>>> 7e97b7f3

### Rückgabewerte

`class name generator`: Der Generator der JSS zur Verfügung gestellt werden sollte.

### Beispiele

```jsx
import * as React from 'react';
import { StylesProvider, createGenerateClassName } from '@material-ui/styles';

const generateClassName = createGenerateClassName({
  productionPrefix: 'c',
});

export default function App() {
  return <StylesProvider generateClassName={generateClassName}>...</StylesProvider>;
}
```

## `createStyles(styles) => styles`

Diese Funktion "macht zur Laufzeit nicht wirklich etwas", es ist nur die Identität Funktion. Sein einziger Zweck ist es, **TypeScript** Typverbreiterung zu verhindern, wenn Style-Regeln für `makeStyles`/`withStyles` bereitgestellt werden, welche eine Funktion des `Themes` sind.

### Parameter

1. `styles` (_object_): A styles object.

### Rückgabewerte

`styles`: A styles object.

### Beispiele

```jsx
import { createStyles, makeStyles } from '@material-ui/styles';
import { createTheme, ThemeProvider } from '@material-ui/core/styles';

const useStyles = makeStyles((theme: Theme) => createStyles({
  root: {
    backgroundColor: theme.palette.red,
  },
}));

const theme = createTheme();

export default function MyComponent {
  const classes = useStyles();
  return <ThemeProvider theme={theme}><div className={classes.root} /></ThemeProvider>;
}
```

## `makeStyles(styles, [options]) => hook`

Verknüpfen Sie ein Stylesheet mit einer Funktionskomponente mit dem **Hook** Muster.

### Parameter

1. `styles` (* Function | Object *): Eine Funktion, die die Stile oder ein Stilobjekt generiert. Es wird mit der Komponente verknüpft. Verwenden Sie die Funktionssignatur, wenn Sie Zugriff auf das Theme benötigen. Es ist das erste Argument.
2. `options` (_object_ [optional]):

- `options.defaultTheme` (*object* [optional]): Das Standarddesign, das verwendet werden soll, wenn ein Theme nicht über einen Theme Provider bereitgestellt wird.
- `options.name` (*string* [optional]): Der Name des Stylesheets. Nützlich zum Debuggen.
- `options.flip` (_bool_ [optional]): When set to `false`, this sheet will opt-out the `rtl` transformation. Wenn es `true` ist sind die Stile invertiert. Wenn es `null` ist, folgt es der `theme.direction` Einstellung.
- Die anderen Schlüssel werden an das Optionsargument [jss.createStyleSheet([styles], [options])](https://cssinjs.org/jss-api/#create-style-sheet) weitergeleitet.

### Rückgabewerte

`Hook`: Ein Hook. Dieser Hook kann in einer Funktionskomponente verwendet werden. The documentation often calls this returned hook `useStyles`. Er akzeptiert ein Argument: die Eigenschaften, die für „Interpolation“ in das Stylesheet verwendet wird.

### Beispiele

```jsx
import * as React from 'react';
import { makeStyles } from '@material-ui/styles';

const useStyles = makeStyles({
  root: {
    backgroundColor: 'red',
    color: (props) => props.color,
  },
});

export default function MyComponent(props) {
  const classes = useStyles(props);
  return <div className={classes.root} />;
}
```

## `ServerStyleSheets`

Dies ist ein Klassenhelfer für das serverseitige Rendering. [You can follow this guide for a practical approach](/guides/server-rendering/).

```jsx
import ReactDOMServer from 'react-dom/server';
import { ServerStyleSheets } from '@material-ui/styles';

const sheets = new ServerStyleSheets();
const html = ReactDOMServer.renderToString(sheets.collect(<App />));
const cssString = sheets.toString();

const response = `
<!DOCTYPE html>
<html>
  <head>
    <style id="jss-server-side">${cssString}</style>
  </head>
  <body>${html}</body>
</html>
`;
```

### `neue ServerStyleSheets ([options])`

Die Instantiierung akzeptiert ein Optionsobjekt als erstes Argument.

1. `options` (_object_ [optional]): The options are spread as props to the [`StylesProvider`](#stylesprovider) component.

### `sheets.collect(node) => React element`

Die Methode schließt Ihre React Knoten in ein Provider-Element ein. Es sammelt die Stylesheets während des Renderns, um sie später an den Client zu senden.

### `sheets.toString() => CSS string`

Die Methode gibt die gesammelten Stile zurück.

⚠️ Sie müssen `.collect()` aufrufen, bevor Sie diese Methode verwenden.

### `sheets.getStyleElement() => CSS React element`

Die Methode ist eine Alternative zu `.toString()`, wenn Sie die gesamte Seite mit React rendern.

⚠️ Sie müssen `.collect()` aufrufen, bevor Sie diese Methode verwenden.

## `styled(Component)(styles, [options]) => Component`

Verknüpfen Sie ein Stylesheet mit einer Funktionskomponente mit dem **styled components** Muster.

### Parameter

1. `Component`: Die Komponente, die verpackt wird.
2. `styles` (* Function | Object *): Eine Funktion, die die Stile oder ein Stilobjekt generiert. Es wird mit der Komponente verknüpft. Verwenden Sie die Funktionssignatur, wenn Sie Zugriff auf das Theme benötigen. Es wird als Eigenschaft des ersten Arguments bereitgestellt.
3. `options` (_object_ [optional]):

- `options.defaultTheme` (*object* [optional]): Das Standarddesign, das verwendet werden soll, wenn ein Theme nicht über einen Theme Provider bereitgestellt wird.
- `options.withTheme` (_bool_ [optional]): Defaults to `false`. Übergeben Sie das `Theme` Objekt als Eigenschaft an die Komponente.
- `options.name` (*string* [optional]): Der Name des Stylesheets. Nützlich zum Debuggen. Wenn der Wert nicht angegeben wird, wird versucht, auf den Namen der Komponente zurückzugreifen.
- `options.flip` (_bool_ [optional]): When set to `false`, this sheet will opt-out the `rtl` transformation. Wenn es `true` ist sind die Stile invertiert. Wenn es `null` ist, folgt es der `theme.direction` Einstellung.
- Die anderen Schlüssel werden an das Optionsargument [jss.createStyleSheet([styles], [options])](https://cssinjs.org/jss-api/#create-style-sheet) weitergeleitet.

### Rückgabewerte

`Component`: Die neu erstellte Komponente.

### Beispiele

```jsx
import * as React from 'react';
import { styled, ThemeProvider } from '@material-ui/styles';
import { createTheme } from '@material-ui/core/styles';

const MyComponent = styled('div')({
  backgroundColor: 'red',
});

const MyThemeComponent = styled('div')(({ theme }) => ({
  padding: theme.spacing(1),
}));

const theme = createTheme();

export default function StyledComponents() {
  return (
    <ThemeProvider theme={theme}>
      <MyThemeComponent>
        <MyComponent />
      </MyThemeComponent>
    <ThemeProvider>
  );
}
```

## `StylesProvider`

Mit dieser Komponente können Sie das Verhalten der Styling-Lösung ändern. Durch den Kontext werden die Optionen im React-Baum verfügbar.

Es sollte vorzugsweise an der **Wurzel Ihres Komponentenbaums** verwendet werden.

### Eigenschaften

| Name              | Typ    | Standard | Beschreibung                                                                                                                                                                                                                                                                                                                                                                      |
|:----------------- |:------ |:-------- |:--------------------------------------------------------------------------------------------------------------------------------------------------------------------------------------------------------------------------------------------------------------------------------------------------------------------------------------------------------------------------------- |
| children&nbsp;*   | node   |          | Ihr Komponentenbaum.                                                                                                                                                                                                                                                                                                                                                              |
| disableGeneration | bool   | false    | Sie können die Erzeugung der Stile mit dieser Option deaktivieren. Dies kann nützlich sein, wenn Sie den React-Baum außerhalb des HTML-Rendering-Schrittes auf dem Server durchlaufen. Nehmen wir an, Sie verwenden react-apollo, um alle Abfragen der Schnittstelle auf der Serverseite zu extrahieren. Mit dieser Eigenschaft können Sie den Durchlauf erheblich beschleunigen. |
| generateClassName | func   |          | Klassennamengenerator von JSS.                                                                                                                                                                                                                                                                                                                                                    |
| injectFirst       | bool   | false    | By default, the styles are injected last in the `<head>` element of the page. Dadurch erhalten sie eine höhere Spezifität als jedes andere Stylesheet. Wenn Sie die Stile der Material-UI überschreiben möchten, setzen Sie diese Option.                                                                                                                                   |
| jss               | object |          | JSS-Instanz.                                                                                                                                                                                                                                                                                                                                                                      |

### Beispiele

```jsx
import * as React from 'react';
import ReactDOM from 'react-dom';
import { StylesProvider } from '@material-ui/styles';

function App() {
  return <StylesProvider jss={jss}>...</StylesProvider>;
}

ReactDOM.render(<App />, document.querySelector('#app'));
```

## `ThemeProvider`

Die `innerRef` Eigenschaft ist veraltet. Es sollte vorzugsweise an der **Wurzel Ihres Komponentenbaums** verwendet werden.

### Eigenschaften

| Name            | Typ                                      | Standard | Beschreibung                                                                               |
|:--------------- |:---------------------------------------- |:-------- |:------------------------------------------------------------------------------------------ |
| children&nbsp;* | node                                     |          | Ihr Komponentenbaum.                                                                       |
| theme&nbsp;*    | union:&nbsp;object&nbsp;&#124;&nbsp;func |          | Ein Themeobjekt. Sie können eine Funktion bereitstellen, um das äußere Theme zu erweitern. |

### Beispiele

```jsx
import * as React from 'react';
import ReactDOM from 'react-dom';
import { ThemeProvider } from '@material-ui/core/styles';

const theme = {};

function App() {
  return (
    <ThemeProvider theme={theme}>...</ThemeProvider>
  );
}

ReactDOM.render(<App />, document.querySelector('#app'));
```

## `useTheme() => theme`

Dieser Hook gibt das `Theme`-Objekt zurück, so dass es innerhalb einer Funktionskomponente verwendet werden kann.

### Rückgabewerte

`Theme`: Das Themenobjekt, das zuvor in den Kontext eingefügt wurde.

### Beispiele

```jsx
import * as React from 'react';
import { useTheme } from '@material-ui/core/styles';

export default function MyComponent() {
  const theme = useTheme();

  return <div>{`spacing ${theme.spacing}`}</div>;
}
```

## `withStyles(styles, [options]) => higher-order component`

Verknüpfen Sie ein Stylesheet mit einer Funktionskomponente mit dem **higher-order component** Muster. Die an sie übergebene Komponente wird nicht geändert. Stattdessen wird eine neue Komponente mit der Eigenschaft `classes` zurückgegeben. Dieses `classes` Objekt enthält den Namen der Klassennamen, die in das DOM eingefügt wurden.

Einige Implementierungsdetails, die interessant sein könnten:

- Es fügt eine `classes` Eigenschaft hinzu, damit Sie die injizierten Klassennamen von außen überschreiben können.
- Leitet die innere Komponente mit Ref weiter.
- It does **not** copy over statics. For instance, it can be used to define a `getInitialProps()` static method (next.js).

### Parameter

1. `styles` (* Function | Object *): Eine Funktion, die die Stile oder ein Stilobjekt generiert. Es wird mit der Komponente verknüpft. Verwenden Sie die Funktionssignatur, wenn Sie Zugriff auf das Theme benötigen. Es ist das erste Argument.
2. `options` (_object_ [optional]):

- `options.defaultTheme` (*object* [optional]): Das Standarddesign, das verwendet werden soll, wenn ein Theme nicht über einen Theme Provider bereitgestellt wird.
- `options.withTheme` (_bool_ [optional]): Defaults to `false`. Übergeben Sie das `Theme` Objekt als Eigenschaft an die Komponente.
- `options.name` (*string* [optional]): Der Name des Stylesheets. Nützlich zum Debuggen. Wenn der Wert nicht angegeben wird, wird versucht, auf den Namen der Komponente zurückzugreifen.
- `options.flip` (_bool_ [optional]): When set to `false`, this sheet will opt-out the `rtl` transformation. Wenn es `true` ist sind die Stile invertiert. Wenn es `null` ist, folgt es der `theme.direction` Einstellung.
- Die anderen Schlüssel werden an das Optionsargument [jss.createStyleSheet([styles], [options])](https://cssinjs.org/jss-api/#create-style-sheet) weitergeleitet.

### Rückgabewerte

`Komponente höherer Ordnung`: Sollte zum Umwickeln einer Komponente verwendet werden.

### Beispiele

```jsx
import * as React from 'react';
import { withStyles } from '@material-ui/styles';

const styles = {
  root: {
    backgroundColor: 'red',
  },
};

function MyComponent(props) {
  return <div className={props.classes.root} />;
}

export default withStyles(styles)(MyComponent);
```

Sie können auch so als [Dekorateur](https://babeljs.io/docs/en/babel-plugin-proposal-decorators) verwenden:

```jsx
import * as React from 'react';
import { withStyles } from '@material-ui/styles';

const styles = {
  root: {
    backgroundColor: 'red',
  },
};

@withStyles(styles)
class MyComponent extends React.Component {
  render() {
    return <div className={this.props.classes.root} />;
  }
}

export default MyComponent;
```

## `withTheme(Component) => Component`

Geben Sie das `Theme`-Objekt als Eigenschaft der Eingabekomponente weiter, sodass es in der Render-Methode verwendet werden kann.

### Parameter

1. `Component`: Die Komponente, die verpackt wird.

### Rückgabewerte

`Component`: Die neu erstellte Komponente. Leitet die innere Komponente mit Ref weiter.

### Beispiele

```jsx
import * as React from 'react';
import { withTheme } from '@material-ui/core/styles';

function MyComponent(props) {
  return <div>{props.theme.direction}</div>;
}

export default withTheme(MyComponent);
```<|MERGE_RESOLUTION|>--- conflicted
+++ resolved
@@ -8,18 +8,11 @@
 
 ### Parameter
 
-<<<<<<< HEAD
-1. `options` (*Object* [optional]): 
-  - `options.disableGlobal` (*Boolean* [optional]): Standardeinstellung ist `false`. Deaktivieren Sie die Generierung deterministischer Klassennamen.
-  - `options.productionPrefix` (*String* [optional]): Standardeinstellung ist `'jss'`. Ein String, der den Klassennamen in der Produktion vorangestellt wird.
-  - `options.seed` (*String* [optional]): Standardeinstellung ist `''`. Der String, mit der der Generator eindeutig identifiziert wird. Dies kann verwendet werden, um Klassennamenskollisionen bei Verwendung mehrerer Generatoren in einem Dokument zu vermeiden.
-=======
 1. `options` (_object_ [optional]):
 
    - `options.disableGlobal` (_bool_ [optional]): Defaults to `false`. Deaktivieren Sie die Generierung deterministischer Klassennamen.
    - `options.productionPrefix` (*string* [optional]): Standardeinstellung ist `'jss'`. Ein String, der den Klassennamen in der Produktion vorangestellt wird.
    - `options.seed` (*string* [optional]): Standardeinstellung ist `''`. Der String, mit der der Generator eindeutig identifiziert wird. Dies kann verwendet werden, um Klassennamenskollisionen bei Verwendung mehrerer Generatoren in einem Dokument zu vermeiden.
->>>>>>> 7e97b7f3
 
 ### Rückgabewerte
 
