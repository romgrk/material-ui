# @material-ui/styles

<p class="description">Você pode usar a solução de estilo do Material-UI na sua aplicação, esteja ou não usando componentes de Material-UI.</p>

<<<<<<< HEAD
Material-UI visa fornecer uma base sólida para a criação de interfaces de usuário dinâmicas. Por uma questão de simplicidade, **expomos a solução de estilo usada nos componentes do Material-UI** como pacote, `@material-ui/styles`. Você pode usá-la, mas você não é obrigado, já que Material-UI também é [ interoperável com](/guides/interoperability/) todas as outras soluções de estilo principais.
=======
Material-UI visa fornecer uma base sólida para a criação de interfaces de usuário dinâmicas. Material-UI visa fornecer uma base sólida para a criação de interfaces de usuário dinâmicas. Você pode usá-la, mas você não é obrigado, já que Material-UI também é [ interoperável com](/guides/interoperability/) todas as outras soluções de estilo principais.
>>>>>>> 7e97b7f3

## Por que usar a solução de estilo do Material-UI?

Nas versões anteriores, o Material-UI usava o LESS, e em seguida, uma solução customizada no estilo em linha para escrever os estilos dos componentes, mas essas abordagens provaram ser limitadas. [Uma solução *CSS-em-JS*](https://github.com/oliviertassinari/a-journey-toward-better-style) supera muitas destas limitações, e **libera excelentes funcionalidades**(aninhamento de temas, estilos dinâmicos, auto-suporte etc.).

A solução de estilo do Material-UI é inspirada em muitas outras bibliotecas de estilo, como [styled-components](https://www.styled-components.com/) e [emotion](https://emotion.sh/).

- 💅 Você pode esperar [as mesmas vantagens](https://www.styled-components.com/docs/basics#motivation) que styled-components.
<<<<<<< HEAD
- 🚀 Ela é [super rápida](https://github.com/mui-org/material-ui/blob/master/packages/material-ui-benchmark/README.md#material-uistyles).
=======

<!-- #default-branch-switch -->

- 🚀 Ela é [super rápida](https://github.com/mui-org/material-ui/blob/HEAD/benchmark/server#material-uistyles).
>>>>>>> 7e97b7f3
- 🧩 É extensível através de uma API de [plugin](https://github.com/cssinjs/jss/blob/master/docs/plugins.md).
- ⚡️Ela usa [JSS](https://github.com/cssinjs/jss) em seu núcleo – um [alto desempenho](https://github.com/cssinjs/jss/blob/master/docs/performance.md) JavaScript para o compilador CSS, que funciona em tempo de execução e no lado do servidor.
- 📦 Menor que [15 KB gzipped](https://bundlephobia.com/result?p=@material-ui/styles); e nenhum aumento no tamanho do pacote se usado juntamente com o Material-UI.

## Instalação

> `@material-ui/styles` é re-exportada como `@material-ui/core/styles` - você só precisa instalá-la se desejar usá-la independentemente do Material-UI.

Para instalar e salvar em suas dependências do `package.json`, execute:

```sh
// utilizando o npm
npm install @material-ui/styles

// utilizando o yarn
yarn add @material-ui/styles
```

## Primeiros passos

Existem 3 APIs possíveis que você pode usar para gerar e aplicar estilos, no entanto, todas elas compartilham a mesma lógica subjacente.

### Hook API

```jsx
import * as React from 'react';
import { makeStyles } from '@material-ui/styles';
import Button from '@material-ui/core/Button';

const useStyles = makeStyles({
  root: {
    background: 'linear-gradient(45deg, #FE6B8B 30%, #FF8E53 90%)',
    border: 0,
    borderRadius: 3,
    boxShadow: '0 3px 5px 2px rgba(255, 105, 135, .3)',
    color: 'white',
    height: 48,
    padding: '0 30px',
  },
});

export default function Hook() {
  const classes = useStyles();
  return <Button className={classes.root}>Hook</Button>;
}
```

{{"demo": "pages/styles/basics/Hook.js"}}

### Styled components API

Nota: isso se aplica somente para a sintaxe de chamada – definições de estilo ainda usam um objeto JSS. Você também pode [alterar esse comportamento](/styles/advanced/#string-templates), com algumas limitações.

```jsx
import * as React from 'react';
import { styled } from '@material-ui/styles';
import Button from '@material-ui/core/Button';

const MyButton = styled(Button)({
  background: 'linear-gradient(45deg, #FE6B8B 30%, #FF8E53 90%)',
  border: 0,
  borderRadius: 3,
  boxShadow: '0 3px 5px 2px rgba(255, 105, 135, .3)',
  color: 'white',
  height: 48,
  padding: '0 30px',
});

export default function StyledComponents() {
  return <MyButton>Styled Components</MyButton>;
}
```

{{"demo": "pages/styles/basics/StyledComponents.js"}}

### Higher-order component API

```jsx
import * as React from 'react';
import PropTypes from 'prop-types';
import { withStyles } from '@material-ui/styles';
import Button from '@material-ui/core/Button';

const styles = {
  root: {
    background: 'linear-gradient(45deg, #FE6B8B 30%, #FF8E53 90%)',
    border: 0,
    borderRadius: 3,
    boxShadow: '0 3px 5px 2px rgba(255, 105, 135, .3)',
    color: 'white',
    height: 48,
    padding: '0 30px',
  },
};

function HigherOrderComponent(props) {
  const { classes } = props;
  return <Button className={classes.root}>Higher-order component</Button>;
}

HigherOrderComponent.propTypes = {
  classes: PropTypes.object.isRequired,
};

export default withStyles(styles)(HigherOrderComponent);
```

{{"demo": "pages/styles/basics/HigherOrderComponent.js"}}

## Aninhamento de seletores

Você pode aninhar seletores para segmentar elementos dentro da classe ou componente atual. O exemplo a seguir usa a Hook API, mas funciona da mesma maneira com as outras APIs.

```js
const useStyles = makeStyles({
  root: {
    color: 'red',
    '& p': {
      color: 'green',
      '& span': {
        color: 'blue',
      },
    },
  },
});
```

{{"demo": "pages/styles/basics/NestedStylesHook.js", "defaultCodeOpen": false}}

## Adaptando com base em propriedades

Você pode passar uma função para `makeStyles` ("interpolação") a fim de adaptar o valor gerado com base nas propriedades do componente. A função pode ser fornecida no nível da regra de estilo ou no nível da propriedade CSS:

```jsx
const useStyles = makeStyles({
  // regra de estilo
  foo: props => ({
    backgroundColor: props.backgroundColor,
  }),
  bar: {
    // propriedade CSS
    color: props => props.color,
  },
});

function MyComponent() {
  // Propriedades simuladas para fins de exemplo
  const props = { backgroundColor: 'black', color: 'white' };
  // Passe as propriedades como primeiro argumento do useStyles()
  const classes = useStyles(props);

  return <div className={`${classes.foo} ${classes.bar}`} />
}
```

Este componente botão tem uma propriedade de cor que modifica sua cor:

### Adaptando a hook API

{{"demo": "pages/styles/basics/AdaptingHook.js", "react":"next"}}

### Adaptando a styled components API

{{"demo": "pages/styles/basics/AdaptingStyledComponents.js"}}

### Adaptando a higher-order component API

{{"demo": "pages/styles/basics/AdaptingHOC.js"}}

### Teste de estresse

No teste de estresse a seguir, você pode atualizar *a cor do tema* e a *propriedade background-color* de forma interativa:

```js
const useStyles = makeStyles((theme) => ({
  root: (props) => ({
    backgroundColor: props.backgroundColor,
    color: theme.color,
  }),
}));
```

{{"demo": "pages/styles/basics/StressTest.js"}}

## Using the theme context

Starting from v5, Material-UI no longer uses JSS as its default styling solution. If you still want to use the utilities exported by `@material-ui/styles`, you will need to provide the `theme` as part of the context. For this, you can use the `ThemeProvider` component available in `@material-ui/styles`, or, if you are already using `@material-ui/core`, you should use the one exported from `@material-ui/core/styles` so that the same `theme` is available for components from '@material-ui/core'.

<<<<<<< HEAD
Para reduzir o número de pacotes a instalar, quando usando o Material-UI, e para simplificar as importações, os módulos de `@material-ui/styles` são reexportados em `@material-ui/core/styles`.

Para remover a necessidade de fornecer sistematicamente um tema, o tema padrão do Material-UI é aplicado aos módulos reexportados `makeStyles`, `styled`, `withTheme`, `useTheme`, e `withStyles`.
=======
```jsx
import { makeStyles } from '@material-ui/styles';
import { createTheme, ThemeProvider } from '@material-ui/core/styles';
>>>>>>> 7e97b7f3

const theme = createMuiTheme();

const useStyles = makeStyles((theme) => ({
  root: {
    color: theme.palette.primary.main,
  }
}));

const App = (props) => {
  const classes = useStyles();
  return <ThemeProvider theme={theme}><div {...props} className={classes.root}></ThemeProvider>;
}
```<|MERGE_RESOLUTION|>--- conflicted
+++ resolved
@@ -2,11 +2,7 @@
 
 <p class="description">Você pode usar a solução de estilo do Material-UI na sua aplicação, esteja ou não usando componentes de Material-UI.</p>
 
-<<<<<<< HEAD
-Material-UI visa fornecer uma base sólida para a criação de interfaces de usuário dinâmicas. Por uma questão de simplicidade, **expomos a solução de estilo usada nos componentes do Material-UI** como pacote, `@material-ui/styles`. Você pode usá-la, mas você não é obrigado, já que Material-UI também é [ interoperável com](/guides/interoperability/) todas as outras soluções de estilo principais.
-=======
 Material-UI visa fornecer uma base sólida para a criação de interfaces de usuário dinâmicas. Material-UI visa fornecer uma base sólida para a criação de interfaces de usuário dinâmicas. Você pode usá-la, mas você não é obrigado, já que Material-UI também é [ interoperável com](/guides/interoperability/) todas as outras soluções de estilo principais.
->>>>>>> 7e97b7f3
 
 ## Por que usar a solução de estilo do Material-UI?
 
@@ -15,14 +11,10 @@
 A solução de estilo do Material-UI é inspirada em muitas outras bibliotecas de estilo, como [styled-components](https://www.styled-components.com/) e [emotion](https://emotion.sh/).
 
 - 💅 Você pode esperar [as mesmas vantagens](https://www.styled-components.com/docs/basics#motivation) que styled-components.
-<<<<<<< HEAD
-- 🚀 Ela é [super rápida](https://github.com/mui-org/material-ui/blob/master/packages/material-ui-benchmark/README.md#material-uistyles).
-=======
 
 <!-- #default-branch-switch -->
 
 - 🚀 Ela é [super rápida](https://github.com/mui-org/material-ui/blob/HEAD/benchmark/server#material-uistyles).
->>>>>>> 7e97b7f3
 - 🧩 É extensível através de uma API de [plugin](https://github.com/cssinjs/jss/blob/master/docs/plugins.md).
 - ⚡️Ela usa [JSS](https://github.com/cssinjs/jss) em seu núcleo – um [alto desempenho](https://github.com/cssinjs/jss/blob/master/docs/performance.md) JavaScript para o compilador CSS, que funciona em tempo de execução e no lado do servidor.
 - 📦 Menor que [15 KB gzipped](https://bundlephobia.com/result?p=@material-ui/styles); e nenhum aumento no tamanho do pacote se usado juntamente com o Material-UI.
@@ -211,15 +203,9 @@
 
 Starting from v5, Material-UI no longer uses JSS as its default styling solution. If you still want to use the utilities exported by `@material-ui/styles`, you will need to provide the `theme` as part of the context. For this, you can use the `ThemeProvider` component available in `@material-ui/styles`, or, if you are already using `@material-ui/core`, you should use the one exported from `@material-ui/core/styles` so that the same `theme` is available for components from '@material-ui/core'.
 
-<<<<<<< HEAD
-Para reduzir o número de pacotes a instalar, quando usando o Material-UI, e para simplificar as importações, os módulos de `@material-ui/styles` são reexportados em `@material-ui/core/styles`.
-
-Para remover a necessidade de fornecer sistematicamente um tema, o tema padrão do Material-UI é aplicado aos módulos reexportados `makeStyles`, `styled`, `withTheme`, `useTheme`, e `withStyles`.
-=======
 ```jsx
 import { makeStyles } from '@material-ui/styles';
 import { createTheme, ThemeProvider } from '@material-ui/core/styles';
->>>>>>> 7e97b7f3
 
 const theme = createMuiTheme();
 
