# @material-ui/styles

<p class="description">无论您是否使用了 Material-UI 组件，都可以在应用中使用 Material-UI 的样式方案。</p>

Material-UI 旨在为构建动态的 UI 提供扎实的基础。 为了构造更加清晰的结构，**我们单独发布了 Material-UI 组件中使用的样式方案**，它将作为一个 `@material-ui/styles` 的依赖包存在。 @material-ui/styles 并不是你唯一的选择，Material-UI 也可以与其他主流样式方案[彼此协作](/guides/interoperability/)。

## 为什么要使用 Material-UI 的样式方案呢？

在以前的版本中，Material-UI 曾使用过 LESS，以及而后的自定义内嵌式样式表来编写组件的样式，但是这些方法都有其局限性。 [_CSS-in-JS_ 方案](https://github.com/oliviertassinari/a-journey-toward-better-style) 突破了这些限制，并**提供了很多强大的功能**（主题嵌套、动态样式、自我支持等等）。

Material-UI 的样式方案来自于许多其他 CSS-in-JS 库的启发，例如 [styled-components](https://www.styled-components.com/) 和 [emotion](https://emotion.sh/)。

- 💅你可以期待和 styled-components [一样的优势](https://www.styled-components.com/docs/basics#motivation)。

<!-- #default-branch-switch -->

- 🚀它的运行速度 [非常快](https://github.com/mui-org/material-ui/blob/HEAD/benchmark/server#material-uistyles)。
- 🧩你可以通过一个 [插件](https://github.com/cssinjs/jss/blob/master/docs/plugins.md) API 来扩展。
- ⚡️它使用 [JSS](https://github.com/cssinjs/jss) 为其核心 —— 一个 [高性能的](https://github.com/cssinjs/jss/blob/master/docs/performance.md) JavaScript 到 CSS 的编译器，它在运行时和服务器端编译。
- 📦低于[15KB压缩](https://bundlephobia.com/result?p=@material-ui/styles)；若和 Material-UI 一起使用，将不会有捆绑的尺寸增加。

## 安装

> 我们将 `@material-ui/styles` 导出为 `@material-ui/core/styles` ——若你想和 Material-UI 分开使用，只需单独安装它。

若想安装并写入您的 `package.json` 依赖包，请运行以下命令：

```sh
// 用 npm 安装
npm install @material-ui/styles

// 用 yarn 安装
yarn add @material-ui/styles
```

## 快速开始

有3种可能的 API 来生成并应用样式，但是它们都有着相同的底层逻辑。

### Hook API

```jsx
import * as React from 'react';
import { makeStyles } from '@material-ui/styles';
import Button from '@material-ui/core/Button';

const useStyles = makeStyles({
  root: {
    background: 'linear-gradient(45deg, #FE6B8B 30%, #FF8E53 90%)',
    border: 0,
    borderRadius: 3,
    boxShadow: '0 3px 5px 2px rgba(255, 105, 135, .3)',
    color: 'white',
    height: 48,
    padding: '0 30px',
  },
});

export default function Hook() {
  const classes = useStyles();
  return <Button className={classes.root}>Hook</Button>;
}
```

{{"demo": "pages/styles/basics/Hook.js"}}

### Styled components API

注意：在只是用调用语法—— 您仍需使用一个 JSS 对象来定义你的样式。 你可以[改变这样的行为](/styles/advanced/#string-templates)，但还是存在一些限制。

```jsx
import * as React from 'react';
import { styled } from '@material-ui/styles';
import Button from '@material-ui/core/Button';

const MyButton = styled(Button)({
  background: 'linear-gradient(45deg, #FE6B8B 30%, #FF8E53 90%)',
  border: 0,
  borderRadius: 3,
  boxShadow: '0 3px 5px 2px rgba(255, 105, 135, .3)',
  color: 'white',
  height: 48,
  padding: '0 30px',
});

export default function StyledComponents() {
  return <MyButton>Styled Components</MyButton>;
}
```

{{"demo": "pages/styles/basics/StyledComponents.js"}}

### Higher-order component API

```jsx
import * as React from 'react';
import PropTypes from 'prop-types';
import { withStyles } from '@material-ui/styles';
import Button from '@material-ui/core/Button';

const styles = {
  root: {
    background: 'linear-gradient(45deg, #FE6B8B 30%, #FF8E53 90%)',
    border: 0,
    borderRadius: 3,
    boxShadow: '0 3px 5px 2px rgba(255, 105, 135, .3)',
    color: 'white',
    height: 48,
    padding: '0 30px',
  },
};

function HigherOrderComponent(props) {
  const { classes } = props;
  return <Button className={classes.root}>Higher-order component</Button>;
}

HigherOrderComponent.propTypes = {
  classes: PropTypes.object.isRequired,
};

export default withStyles(styles)(HigherOrderComponent);
```

{{"demo": "pages/styles/basics/HigherOrderComponent.js"}}

## 嵌套选择器

您可以在当前的 class 或组件内的一个目标元素里嵌套样式选择器。 以下示例使用 Hook API，但和其他 API 大同小异。

```js
const useStyles = makeStyles({
  root: {
    color: 'red',
    '& p': {
      color: 'green',
      '& span': {
        color: 'blue',
      },
    },
  },
});
```

{{"demo": "pages/styles/basics/NestedStylesHook.js", "defaultCodeOpen": false}}

## 根据属性来调节

您可以将一个函数传递给`makeStyles` (“插值”)，这样一来根据组件的属性可以变换生成的样式的值。 此函数可以运用于样式规范的级别，也可以安置于 CSS 属性级别：

```jsx
const useStyles = makeStyles({
  // 样式规则
  foo: (props) => ({
    backgroundColor: props.backgroundColor,
  }),
  bar: {
    // CSS property
    color: (props) => props.color,
  },
});

function MyComponent() {
  // 为了这个示例，我们模拟了一些属性
  const props = {
    backgroundColor: 'black',
    color: 'white',
  };
  // 将 props 作为 useStyles() 的第一个参数传入
  const classes = useStyles(props);

  return <div className={`${classes.foo} ${classes.bar}`} />;
}
```

此按钮组件有一个颜色属性，通过它可以改变颜色：

### 采用 hook API

{{"demo": "pages/styles/basics/AdaptingHook.js", "react":"next"}}

### 采用 styled components API

{{"demo": "pages/styles/basics/AdaptingStyledComponents.js"}}

### 采用 higher-order component API

{{"demo": "pages/styles/basics/AdaptingHOC.js"}}

### 压力测试

在以下压力测试中，您可以实时更新*主题颜色*和 *background-color 属性*：

```js
const useStyles = makeStyles((theme) => ({
  root: (props) => ({
    backgroundColor: props.backgroundColor,
    color: theme.color,
  }),
}));
```

{{"demo": "pages/styles/basics/StressTest.js"}}

## Using the theme context

Starting from v5, Material-UI no longer uses JSS as its default styling solution. If you still want to use the utilities exported by `@material-ui/styles`, you will need to provide the `theme` as part of the context. For this, you can use the `ThemeProvider` component available in `@material-ui/styles`, or, if you are already using `@material-ui/core`, you should use the one exported from `@material-ui/core/styles` so that the same `theme` is available for components from '@material-ui/core'.

```jsx
import { makeStyles } from '@material-ui/styles';
import { createTheme, ThemeProvider } from '@material-ui/core/styles';

<<<<<<< HEAD
例如：
=======
const theme = createMuiTheme();
>>>>>>> 7e97b7f3

const useStyles = makeStyles((theme) => ({
  root: {
    color: theme.palette.primary.main,
  }
}));

const App = (props) => {
  const classes = useStyles();
  return <ThemeProvider theme={theme}><div {...props} className={classes.root}></ThemeProvider>;
}
```<|MERGE_RESOLUTION|>--- conflicted
+++ resolved
@@ -210,11 +210,7 @@
 import { makeStyles } from '@material-ui/styles';
 import { createTheme, ThemeProvider } from '@material-ui/core/styles';
 
-<<<<<<< HEAD
-例如：
-=======
 const theme = createMuiTheme();
->>>>>>> 7e97b7f3
 
 const useStyles = makeStyles((theme) => ({
   root: {
