--- conflicted
+++ resolved
@@ -4,11 +4,8 @@
 
 Você está usando o Material-UI? [Compartilhe seu produto](https://github.com/mui-org/material-ui/issues/22426).
 
-<<<<<<< HEAD
-=======
 Os sites que incluímos classificam-se bem em pelo menos uma destas dimensões:
 
->>>>>>> 7e97b7f3
 - Sem customização do Material Design
 - Alto tráfego
 - Código aberto
