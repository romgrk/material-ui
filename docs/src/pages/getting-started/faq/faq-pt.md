# Perguntas Frequentes

<p class="description">Preso em um determinado problema? Confira primeiro algumas dicas nas Perguntas Frequentes.</p>

Se mesmo assim você não encontrar o que você está procurando, você pode consultar a nossa [página de suporte](/getting-started/support/).

## Material-UI é incrível. Como posso apoiar o projeto?

Existem muitas maneiras de apoiar o Material-UI:

- **Espalhe a palavra**. Evangelize Material-UI [vinculando o material-ui.com](https://material-ui.com/) no seu site, todo backlink conta. Siga-nos no [Twitter](https://twitter.com/MaterialUI), curta e retuíte as notícias importantes. Ou apenas fale sobre nós com os seus amigos.
- **Dê-nos sua opinião**. Conte-nos o que estamos fazendo bem ou onde podemos melhorar. Por favor vote (👍) nos issues do GitHub que você está mais interessado em ver resolvidos.
- **Ajude novos usuários**. Você pode responder a perguntas no [StackOverflow](https://stackoverflow.com/questions/tagged/material-ui).
<<<<<<< HEAD
- **Faça as alterações acontecerem**. 
=======
- **Faça as alterações acontecerem**.
>>>>>>> 7e97b7f3
  - Edite a documentação. Cada página da versão em inglês tem um link "EDIT THIS PAGE" no canto superior direito.
  - Reporte erros ou recursos faltantes [criando uma issue](https://github.com/mui-org/material-ui/issues/new).
  - Revise e comente em [pull requests](https://github.com/mui-org/material-ui/pulls) e [issues](https://github.com/mui-org/material-ui/issues) existentes.
  - Ajude a [traduzir](https://translate.material-ui.com) a documentação.
  - [Aprimore nossa documentação](https://github.com/mui-org/material-ui/tree/master/docs), corrija bugs, ou adicione recursos [enviando um pull request](https://github.com/mui-org/material-ui/pulls).
- **Apoie-nos financeiramente no [OpenCollective](https://opencollective.com/material-ui)**. Se você usa Material-UI em um projeto comercial e gostaria de apoiar seu desenvolvimento contínuo tornando-se um Patrocinador, ou em um projeto freelancer ou hobby e gostaria de se tornar um Apoiador, você pode se tornar através do OpenCollective. Todos os fundos doados são geridos de forma transparente e os Patrocinadores recebem reconhecimento no README e na página inicial do Material-UI.

## Por que meus componentes não estão renderizando corretamente em compilações de produção?

O motivo número #1 pelo qual isto provavelmente acontecerá é devido a conflitos de nome de classe quando seu código estiver em um pacote de produção. Para que o Material-UI funcione, os valores do `className` de todos os componentes de uma página, devem ser gerados por uma única instância do [gerador de nome de classes](/styles/advanced/#class-names).

Para corrigir este problema, todos os componentes da página precisam ser inicializados, de modo que haja somente **um gerador de nome de classe** entre eles.

Você pode acabar usando acidentalmente dois geradores de nome de classe em vários cenários:

- Você acidentalmente **empacota** duas versões do Material-UI. Você pode ter nesse caso, uma dependência que não esta configurando corretamente o Material-UI.
- Você esta usando `StylesProvider` para um **subconjunto** da sua árvore de componentes React.
- Você está usando um empacotador (bundler) e está dividindo o código de uma maneira que faz com que várias instâncias do gerador de nome de classe sejam criadas.

> Se você estiver usando webpack com [SplitChunksPlugin](https://webpack.js.org/plugins/split-chunks-plugin/), tente configurar o [`runtimeChunk` disponível em `optimizations`](https://webpack.js.org/configuration/optimization/#optimization-runtimechunk).

No geral, é simples livrar-se desse problema encapsulando cada aplicação Material-UI com componentes [`StylesProvider`](/styles/api/#stylesprovider), no topo de suas árvores de componentes** e usando um único gerador de nome de classe compartilhado entre eles**.

## Por que os elementos posicionados como fixos se movem quando um modal é aberto?

A rolagem é bloqueada assim que um modal é aberto. Isto impede a interação com o segundo plano, pois o modal deve ser o único conteúdo interativo. No entanto, removendo a barra de rolagem pode fazer com que seus **elementos fixos posicionados** se movam. Nesta situação, você pode aplicar um nome de classe global `.mui-fixed ` para informar ao Material-UI para manipular esses elementos.

## Como posso desativar o efeito cascata globalmente?

O efeito cascata é exclusivamente proveniente do componente `BaseButton`. Você pode desativar o efeito cascata globalmente aplicando as seguintes configurações no seu tema:

```js
import { createTheme } from '@material-ui/core';

const theme = createTheme({
<<<<<<< HEAD
  props: {
    // Nome do componente ⚛️
=======
  components: {
    // Name of the component ⚛️
>>>>>>> 7e97b7f3
    MuiButtonBase: {
      defaultProps: {
        // The props to apply
        disableRipple: true, // No more ripple, on the whole application 💣!
      },
  },
});
```

## Como posso desativar as transições globalmente?

Material-UI usa o mesmo auxiliar de tema para criar todas as transições. Portanto, você pode desativar todas as transições substituindo o auxiliar no seu tema:

```js
import { createTheme } from '@material-ui/core';

const theme = createTheme({
  transitions: {
    // So we have `transition: none;` everywhere
    create: () => 'none',
  },
});
```

Pode ser útil desabilitar transições durante testes visuais ou para melhorar o desempenho em dispositivos de baixo custo.

Você pode ir além, desabilitando todas as transições e efeitos de animações:

```js
import { createTheme } from '@material-ui/core';

const theme = createTheme({
<<<<<<< HEAD
  overrides: {
    // Nome do componente ⚛️
=======
  components: {
    // Name of the component ⚛️
>>>>>>> 7e97b7f3
    MuiCssBaseline: {
      styleOverrides: {
        '*, *::before, *::after': {
          transition: 'none !important',
          animation: 'none !important',
        },
      },
    },
  },
});
```

Observe que o uso de `CssBaseline` é necessário para que a abordagem acima funcione. Se você optar por não usá-lo, você ainda pode desabilitar transições e animações incluindo estas regras CSS:

```css
*, *::before, *::after {
  transition: 'none !important';
  animation: 'none !important';
}
```

## Preciso usar o JSS para estilizar minha aplicação?

Não, não é obrigatório. Mas essa dependência vem embutida, portanto, não sobrecarrega o tamanho do pacote.

No entanto, talvez você esteja adicionando os componentes Material-UI para uma aplicação que já usa outra solução de estilos, ou, já esta familiarizado com uma API diferente e não quer aprender uma nova? Nesse caso, dirija-se à seção de [interoperabilidade da biblioteca de estilos](/guides/interoperability/), onde mostramos como é simples reestilizar os componentes do Material-UI com bibliotecas de estilos alternativas.

## When should I use inline-style vs. CSS?

Como regra geral, use apenas o estilo em linha para propriedades de estilo dinâmicas. A alternativa de uso com CSS oferece mais vantagens, em:

- prefixação automática
- melhor depuração
- consultas de mídia
- keyframes

## Como usar react-router?

Detalhamos a [integração com bibliotecas de roteamento de terceiros](/guides/routing/) como react-router, Gatsby ou Next.js em nosso guia.

## Como posso acessar o elemento DOM?

Todos os componentes do Material-UI que devem renderizar algo no DOM possuem referência para o componente DOM subjacente. Isso significa que você pode obter elementos DOM lendo o ref anexado aos componentes do Material-UI:

```jsx
// uma função setter ref
const ref = React.createRef();
// renderizando
<Button ref={ref} />;
// uso
const element = ref.current;
```

Se você não tem certeza se o componente do Material-UI em questão encaminha seu ref, você pode verificar a documentação da API em "Props" por exemplo, a API [Button API](/api/button/#props)

> O ref é encaminhado para o elemento raiz.

indicando que você pode acessar o elemento DOM como uma referência.

## Eu tenho várias instâncias de estilos na página

Se você está vendo uma mensagem de aviso no console como a abaixo, você provavelmente tem várias instâncias de `@material-ui/styles` inicializadas na página.

> It looks like there are several instances of `@material-ui/styles` initialized in this application. Isso pode causar problemas de propagação de temas, nomes de classes quebrados, problemas de especificidade e tornar sua aplicação maior sem um bom motivo.

### Possíveis razões

Existem várias razões comuns para isso acontecer:

- Você tem outra biblioteca `@material-ui/styles` em algum lugar das suas dependências.
- Você tem uma estrutura "monorepo" para seu projeto (por exemplo, lerna, yarn workspaces) e o módulo `@material-ui/styles` é uma dependência em mais de um pacote (este é mais ou menos o mesmo que o anterior).
- Você tem várias aplicações que estão usando `@material-ui/styles` executando na mesma página (por exemplo, vários pontos de entrada no webpack são carregados na mesma página).

### Módulo duplicado em node_modules

Se você acha que o problema pode estar na duplicação do módulo @material-ui/styles em algum lugar de suas dependências, há várias maneiras de verificar isto. Você pode usar os comandos `npm ls @material-ui/styles`, `yarn list @material-ui/styles` ou `find -L ./node_modules | grep /@material-ui/styles/package.json` na pasta da sua aplicação.

Se nenhum desses comandos identificou a duplicação, tente analisar seu pacote para encontrar instâncias duplicadas do @material-ui/styles. Você pode somente checar em fontes do seu pacote, ou usar uma ferramenta como [source-map-explorer](https://github.com/danvk/source-map-explorer) ou [webpack-bundle-analyzer](https://github.com/webpack-contrib/webpack-bundle-analyzer).

Se você identificou que a duplicação é o problema que você esta enfrentando, há várias coisas que você pode tentar para resolvê-lo:

Se você está usando npm você pode tentar executar `npm dedupe`. Este comando pesquisa as dependências locais e tenta simplificar a estrutura movendo dependências comuns mais acima na árvore.

Se você estiver usando o webpack, você pode mudar a maneira como ele irá resolver ([resolve](https://webpack.js.org/configuration/resolve/#resolve-modules)) o módulo @material-ui/styles. Você pode sobrescrever a ordem padrão na qual o webpack irá procurar por suas dependências e tornar a pasta node_modules da sua aplicação, com maior prioridade do que a ordem de resolução de módulos padrão:

```diff
  resolve: {
+   alias: {
+     "@material-ui/styles": path.resolve(appFolder, "node_modules", "@material-ui/styles"),
+   }
  }
```

### Uso com Lerna

Uma possível correção para que o @material-ui/styles seja executado em um monorepo Lerna através de pacotes é fazer [hoist](https://github.com/lerna/lerna/blob/master/doc/hoist.md) das dependências compartilhadas para a raiz do seu arquivo monorepo. Tente executar a opção de auto inicialização com o parâmetro --hoist.

```sh
lerna bootstrap --hoist
```

Alternativamente, você pode remover a referência do @material-ui/styles do seu arquivo package.json e subir (hoist) ela manualmente para o arquivo package.json da pasta raiz do Lerna.

Exemplo de um arquivo package.json em uma pasta raiz do Lerna

```json
{
  "name": "my-monorepo",
  "devDependencies": {
    "lerna": "latest"
  },
  "dependencies": {
    "@material-ui/styles": "^4.0.0"
  },
  "scripts": {
    "bootstrap": "lerna bootstrap",
    "clean": "lerna clean",
    "start": "lerna run start",
    "build": "lerna run build"
  }
}
```

### Executando múltiplas aplicações em uma única página

Se você tiver várias aplicações em execução em uma página, considere o uso de um único módulo @material-ui/styles para todas elas. Se você esta usando webpack, você pode usar [CommonsChunkPlugin](https://webpack.js.org/plugins/commons-chunk-plugin/) para criar de forma explícita um [vendor chunk](https://webpack.js.org/plugins/commons-chunk-plugin/#explicit-vendor-chunk), que conterá o módulo @material-ui/styles:

```diff
  module.exports = {
    entry: {
+     vendor: ["@material-ui/styles"],
      app1: "./src/app.1.js",
      app2: "./src/app.2.js",
    },
    plugins: [
+     new webpack.optimize.CommonsChunkPlugin({
+       name: "vendor",
+       minChunks: Infinity,
+     }),
    ]
  }
```

## Minha aplicação não é renderizada corretamente no servidor

Se isso não funcionar, em 99% dos casos é um problema de configuração. Uma propriedade ausente, uma ordem de chamada errada ou um componente ausente – a renderização do lado do servidor é rigorosa sobre configuração, e a melhor maneira de descobrir o que há de errado é comparar seu projeto com uma configuração já em funcionamento.

A melhor maneira de descobrir o que há de errado é comparar seu projeto com uma **configuração já em funcionamento**. Confira as [implementações de referência](/guides/server-rendering/#reference-implementations), pouco a pouco.

### O CSS funciona apenas no primeiro carregamento, em seguida, para de funcionar

O CSS é gerado apenas no primeiro carregamento da página. Em seguida, o CSS não retorna do servidor para solicitações consecutivas.

#### Ação a tomar

A solução de estilo depende de um cache, o *sheets manager*, para injetar apenas o CSS uma vez por tipo de componente (se você usar dois botões, você só precisa do CSS do botão uma vez). Você precisa criar **uma nova instância de `sheets` para cada requisição**.

exemplo de correção:

```diff
-// Crie uma instância de sheets.
-const sheets = new ServerStyleSheets();

function handleRender(req, res) {

+ // Crie uma instância de sheets.
+ const sheets = new ServerStyleSheets();

  //…

  // Renderize o componente para uma string.

  // Renderize o componente para uma string.
  const html = ReactDOMServer.renderToString(
```

### React incompatibilidade de nome de classes na hidratação (React Hydrate)

> Warning: Prop className did not match.

Há uma incompatibilidade de nome de classe entre o cliente e o servidor. Pode funcionar para a primeira requisição. Outro sintoma é que o estilo muda entre o carregamento inicial da página e o download dos scripts do cliente.

#### Ação a tomar

O valor de nomes de classe depende da lógica empregada pelo [gerador de nome de classe](/styles/advanced/#class-names). O valor de nomes de classe depende da lógica empregada pelo [gerador de nome de classe](/styles/advanced/#class-names). Este gerador precisa se comportar de forma idêntica no servidor e no cliente. Por exemplo:

- Você precisa fornecer um novo gerador de nome de classe para cada requisição. Mas você não deve compartilhar um `createGenerateClassName()` entre diferentes requisições:

  exemplo de correção:

<<<<<<< HEAD
```diff
- // Crie um novo gerador de nome de classe.
-const generateClassName = createGenerateClassName();

function handleRender(req, res) {

+ // Crie um novo gerador de nome de classe.
+ const generateClassName = createGenerateClassName();
=======
  ```diff
  - // Crie um novo gerador de nome de classe.
  -// Crie uma instância de sheets.
  -const generateClassName = createGenerateClassName();

function handleRender(req, res) {

+ // Cria um novo gerador de nome de classe.
>>>>>>> 7e97b7f3

    // Renderize o componente para uma string.
    const html = ReactDOMServer.renderToString(
  ```

<<<<<<< HEAD
- Você precisa verificar se seu cliente e servidor estão executando **exatamente a mesma versão** do Material-UI. É possível que uma incompatibilidade de versões menores possa causar problemas de estilo. Para verificar números de versão, execute `npm list @material-ui/core` no ambiente em que você cria sua aplicação e também em seu ambiente de implementação.
  
    Você também pode garantir a mesma versão em diferentes ambientes, definindo uma versão específica do MUI nas dependências do seu package.json.
=======
- Você precisa verificar se seu cliente e servidor estão executando o **exatamente a mesma versão** do Material-UI. É possível que uma incompatibilidade de versões menores possa causar problemas de estilo. Para verificar números de versão, execute `npm list @material-ui/core` no ambiente em que você cria sua aplicação e também em seu ambiente de implementação.
>>>>>>> 7e97b7f3

  Você também pode garantir a mesma versão em diferentes ambientes, definindo uma versão específica do MUI nas dependências do seu package.json.

  _exemplo de correção (package.json):_

  ```diff
    "dependencies": {
    ...
  -   "@material-ui/core": "^4.0.0",
+   "@material-ui/core": "4.0.0",
    ...
    },
  ```

- Você precisa ter certeza de que o servidor e o cliente compartilhem o mesmo valor de `process.env.NODE_ENV`.

## Por que as cores que estou vendo são diferentes das que vejo aqui?

O site de documentação está usando um tema customizado. Assim, a paleta de cores é diferente do tema padrão que é fornecido pelo Material-UI. Por favor, consulte [esta página](/customization/theming/) para aprender sobre customização de temas.

## Por que o componente X requer um nó DOM em uma propriedade em vez de um objeto ref?

Componentes como [Portal](/api/portal/#props) ou [Popper](/api/popper/#props) requerem um nó DOM na propriedade `container` ou `anchorEl` respectivamente. Parece conveniente simplesmente passar um objeto ref nessas propriedades e deixar o Material-UI acessar o valor atual. Isso funciona em um cenário simples:

```jsx
function App() {
  const container = React.useRef(null);

  return (
    <div className="App">
      <Portal container={container}>
        <span>Componente filho portado</span>
      </Portal>
      <div ref={container} />
    </div>
  );
}
```

onde `Portal` só montaria os filhos no container quando `container.current` estiver disponível. Aqui está uma implementação simplória do Portal:

```jsx
function Portal({ children, container }) {
  const [node, setNode] = React.useState(null);

  React.useEffect(() => {
    setNode(container.current);
  }, [container]);

  if (node === null) {
    return null;
  }
  return ReactDOM.createPortal(children, node);
}
```

Com esta simples heurística `Portal` pode renderizar novamente depois de montado porque os refs estão atualizados antes de qualquer efeito ser executado. No entanto, só porque um ref está atualizado não significa que ele aponta para uma instância definida. Se o ref estiver anexado a um componente de encaminhamento de ref não estará claro quando o nó DOM estará disponível. No exemplo acima, o `Portal` executaria o efeito uma vez, mas pode não renderizar novamente porque `ref.current` ainda é `null`. Isso é especialmente aparente para componentes React.lazy em Suspense. A implementação acima também não poderia explicar uma alteração no nó DOM.

É por isso que precisamos de uma propriedade com o nó DOM real para que o React possa tomar cuidado ao determinar quando o `Portal` deve renderizar novamente:

```jsx
function App() {
  const [container, setContainer] = React.useState(null);
  const handleRef = React.useCallback(
    (instance) => setContainer(instance),
    [setContainer],
  );

  return (
    <div className="App">
      <Portal container={container}>
        <span>Portaled</span>
      </Portal>
      <div ref={handleRef} />
    </div>
  );
}
```

## Para que serve a dependência do clsx?

[clsx](https://github.com/lukeed/clsx) é um pequeno utilitário para construir sequências de strings de `className` condicionalmente, sendo um objeto onde as chaves são as strings de classe e valores sendo booleanos.

Em vez de escrever:

```jsx
// let disabled = false, selected = true;

return (
  <div
    className={`MuiButton-root ${disabled ? // let disabled = false, selected = true;

return (
  <div
    className={`MuiButton-root ${disabled ? 'Mui-disabled' : ''} ${selected ?
```

você pode fazer:

```jsx
import clsx from 'clsx';

return (
  <div
    className={clsx('MuiButton-root', {
      'Mui-disabled': disabled,
      'Mui-selected': selected,
    })}
  />
);
```<|MERGE_RESOLUTION|>--- conflicted
+++ resolved
@@ -11,11 +11,7 @@
 - **Espalhe a palavra**. Evangelize Material-UI [vinculando o material-ui.com](https://material-ui.com/) no seu site, todo backlink conta. Siga-nos no [Twitter](https://twitter.com/MaterialUI), curta e retuíte as notícias importantes. Ou apenas fale sobre nós com os seus amigos.
 - **Dê-nos sua opinião**. Conte-nos o que estamos fazendo bem ou onde podemos melhorar. Por favor vote (👍) nos issues do GitHub que você está mais interessado em ver resolvidos.
 - **Ajude novos usuários**. Você pode responder a perguntas no [StackOverflow](https://stackoverflow.com/questions/tagged/material-ui).
-<<<<<<< HEAD
-- **Faça as alterações acontecerem**. 
-=======
 - **Faça as alterações acontecerem**.
->>>>>>> 7e97b7f3
   - Edite a documentação. Cada página da versão em inglês tem um link "EDIT THIS PAGE" no canto superior direito.
   - Reporte erros ou recursos faltantes [criando uma issue](https://github.com/mui-org/material-ui/issues/new).
   - Revise e comente em [pull requests](https://github.com/mui-org/material-ui/pulls) e [issues](https://github.com/mui-org/material-ui/issues) existentes.
@@ -51,13 +47,8 @@
 import { createTheme } from '@material-ui/core';
 
 const theme = createTheme({
-<<<<<<< HEAD
-  props: {
-    // Nome do componente ⚛️
-=======
   components: {
     // Name of the component ⚛️
->>>>>>> 7e97b7f3
     MuiButtonBase: {
       defaultProps: {
         // The props to apply
@@ -90,13 +81,8 @@
 import { createTheme } from '@material-ui/core';
 
 const theme = createTheme({
-<<<<<<< HEAD
-  overrides: {
-    // Nome do componente ⚛️
-=======
   components: {
     // Name of the component ⚛️
->>>>>>> 7e97b7f3
     MuiCssBaseline: {
       styleOverrides: {
         '*, *::before, *::after': {
@@ -287,16 +273,6 @@
 
   exemplo de correção:
 
-<<<<<<< HEAD
-```diff
-- // Crie um novo gerador de nome de classe.
--const generateClassName = createGenerateClassName();
-
-function handleRender(req, res) {
-
-+ // Crie um novo gerador de nome de classe.
-+ const generateClassName = createGenerateClassName();
-=======
   ```diff
   - // Crie um novo gerador de nome de classe.
   -// Crie uma instância de sheets.
@@ -305,19 +281,12 @@
 function handleRender(req, res) {
 
 + // Cria um novo gerador de nome de classe.
->>>>>>> 7e97b7f3
 
     // Renderize o componente para uma string.
     const html = ReactDOMServer.renderToString(
   ```
 
-<<<<<<< HEAD
-- Você precisa verificar se seu cliente e servidor estão executando **exatamente a mesma versão** do Material-UI. É possível que uma incompatibilidade de versões menores possa causar problemas de estilo. Para verificar números de versão, execute `npm list @material-ui/core` no ambiente em que você cria sua aplicação e também em seu ambiente de implementação.
-  
-    Você também pode garantir a mesma versão em diferentes ambientes, definindo uma versão específica do MUI nas dependências do seu package.json.
-=======
 - Você precisa verificar se seu cliente e servidor estão executando o **exatamente a mesma versão** do Material-UI. É possível que uma incompatibilidade de versões menores possa causar problemas de estilo. Para verificar números de versão, execute `npm list @material-ui/core` no ambiente em que você cria sua aplicação e também em seu ambiente de implementação.
->>>>>>> 7e97b7f3
 
   Você também pode garantir a mesma versão em diferentes ambientes, definindo uma versão específica do MUI nas dependências do seu package.json.
 
