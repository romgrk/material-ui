# Learn MUI

<p class="description">New to MUI? It's easy to learn if you know where to start! This guide will help you to get started quickly.</p>

Developers come to MUI from different backgrounds and with different learning styles. Whether you prefer a more theoretical or practical approach, we hope you'll find this section helpful.
Like any unfamiliar technology, MUI does have a learning curve. With practice and some patience, you will soon get the hang of it.

## First example

The [usage page](/getting-started/usage/#quick-start) contains a small MUI example with a live editor.
Even if you don't know anything about MUI yet, try changing the code and see how it affects the result.

## Example projects

There are [some example projects](/getting-started/example-projects/) available, providing the infrastructure needed to develop and deploy websites in React.

## Templates

This [selection of basic templates](/getting-started/templates/) will help you get started building your app.

## Recommended resources

When first learning MUI, you might find third-party blog posts, books and video courses more helpful than the official documentation.
Here are some recommended resources, some of which are free.

### Free

- **Introduction to MUI**: a series of videos covering all the important MUI components.
  - 📹 [The videos](https://www.youtube.com/watch?v=pHclLuRolzE&list=PLQg6GaokU5CwiVmsZ0d_9Zsg_DnIP_xwr)
<<<<<<< HEAD
- **Customize Material-UI for your project**: a look at how you can customize Material-UI to align with your company identity (design system) and products
  - 📹 [The videos](https://www.youtube.com/watch?v=bDkB3LoQKxs)
- **Meet Material-UI — your new favorite user interface library**: a blog post that guides you in building a Todo MVC while covering some important concepts of Material-UI.
=======
- **Customize MUI for your project**: a look at how you can customize MUI to align with your company identity (design system) and products
  - 📹 [The videos](https://www.youtube.com/watch?v=bDkB3LoQKxs)
- **Meet MUI — your new favorite user interface library**: a blog post that guides you in building a Todo MVC while covering some important concepts of MUI.
>>>>>>> 7e97b7f3
  - 📝 [The blog post](https://medium.freecodecamp.org/meet-your-material-ui-your-new-favorite-user-interface-library-6349a1c88a8c)
- **Learn React & MUI**: a series of videos covering all the important MUI components.
  - 📹 [The videos](https://www.youtube.com/watch?v=xm4LX5fJKZ8&list=PLcCp4mjO-z98WAu4sd0eVha1g-NMfzHZk)
- **Getting Started With MUI For React**: a blog post that guides you in building a simple card list.
  - 📝 [The blog post](https://medium.com/codingthesmartway-com-blog/getting-started-with-material-ui-for-react-material-design-for-react-364b2688b555)
  - 📹 [The video](https://www.youtube.com/watch?v=PWadEeOuv5o)
- **Elegant UX in React with MUI**: a blog post covering some important MUI concepts.
  - 📝 [The blog post](https://alligator.io/react/material-ui/)

### Paid

<<<<<<< HEAD
- **Implement high fidelity designs**: Bridge the gap between Design & Development. Break down detailed designs and bring them to life with Material-UI and React.

  - 💻 [The Course](https://click.linksynergy.com/deeplink?id=IVuPfk1F/Ow&mid=39197&murl=https%3A%2F%2Fwww.udemy.com%2Fcourse%2Fimplement-high-fidelity-designs-with-material-ui-and-reactjs%2F)

- **Apply Google Material Design**: This course teaches the fundamentals of Google Material Design and how to develop an end-to-end flight search and booking application using Material-UI and React.
  - 📹 [Watch Course Trailer](https://www.youtube.com/watch?v=hhZ6yFvCWho)
  - 💻 [The Course](https://bonsaiilabs.com/courseDetail/material-ui-with-react)

- **Cookbook**: Build modern-day applications by implementing Material Design principles in React, using Material-UI.
=======
- **Implement high fidelity designs**: Bridge the gap between Design & Development. Break down detailed designs and bring them to life with MUI and React.

  - 💻 [The Course](https://click.linksynergy.com/deeplink?id=IVuPfk1F/Ow&mid=39197&murl=https%3A%2F%2Fwww.udemy.com%2Fcourse%2Fimplement-high-fidelity-designs-with-material-ui-and-reactjs%2F)

- **Apply Google Material Design**: This course teaches the fundamentals of Google Material Design and how to develop an end-to-end flight search and booking application using MUI and React.

  - 📹 [Watch Course Trailer](https://www.youtube.com/watch?v=hhZ6yFvCWho)
  - 💻 [The Course](https://bonsaiilabs.com/courseDetail/material-ui-with-react)

- **Cookbook**: Build modern-day applications by implementing Material Design principles in React, using MUI.
>>>>>>> 7e97b7f3
  - 📘 [The book](https://www.amazon.com/gp/product/1789615224/)

[![cookbook](/static/blog/material-ui-v4-is-out/cookbook.png)](https://www.amazon.com/gp/product/1789615224/)

- **Builder Book**: Learn how to build a full-stack JavaScript and SaaS web application from scratch, using a Modern JavaScript stack and MUI.
  - 📘 [The book](https://builderbook.org/)<|MERGE_RESOLUTION|>--- conflicted
+++ resolved
@@ -27,15 +27,9 @@
 
 - **Introduction to MUI**: a series of videos covering all the important MUI components.
   - 📹 [The videos](https://www.youtube.com/watch?v=pHclLuRolzE&list=PLQg6GaokU5CwiVmsZ0d_9Zsg_DnIP_xwr)
-<<<<<<< HEAD
-- **Customize Material-UI for your project**: a look at how you can customize Material-UI to align with your company identity (design system) and products
-  - 📹 [The videos](https://www.youtube.com/watch?v=bDkB3LoQKxs)
-- **Meet Material-UI — your new favorite user interface library**: a blog post that guides you in building a Todo MVC while covering some important concepts of Material-UI.
-=======
 - **Customize MUI for your project**: a look at how you can customize MUI to align with your company identity (design system) and products
   - 📹 [The videos](https://www.youtube.com/watch?v=bDkB3LoQKxs)
 - **Meet MUI — your new favorite user interface library**: a blog post that guides you in building a Todo MVC while covering some important concepts of MUI.
->>>>>>> 7e97b7f3
   - 📝 [The blog post](https://medium.freecodecamp.org/meet-your-material-ui-your-new-favorite-user-interface-library-6349a1c88a8c)
 - **Learn React & MUI**: a series of videos covering all the important MUI components.
   - 📹 [The videos](https://www.youtube.com/watch?v=xm4LX5fJKZ8&list=PLcCp4mjO-z98WAu4sd0eVha1g-NMfzHZk)
@@ -47,17 +41,6 @@
 
 ### Paid
 
-<<<<<<< HEAD
-- **Implement high fidelity designs**: Bridge the gap between Design & Development. Break down detailed designs and bring them to life with Material-UI and React.
-
-  - 💻 [The Course](https://click.linksynergy.com/deeplink?id=IVuPfk1F/Ow&mid=39197&murl=https%3A%2F%2Fwww.udemy.com%2Fcourse%2Fimplement-high-fidelity-designs-with-material-ui-and-reactjs%2F)
-
-- **Apply Google Material Design**: This course teaches the fundamentals of Google Material Design and how to develop an end-to-end flight search and booking application using Material-UI and React.
-  - 📹 [Watch Course Trailer](https://www.youtube.com/watch?v=hhZ6yFvCWho)
-  - 💻 [The Course](https://bonsaiilabs.com/courseDetail/material-ui-with-react)
-
-- **Cookbook**: Build modern-day applications by implementing Material Design principles in React, using Material-UI.
-=======
 - **Implement high fidelity designs**: Bridge the gap between Design & Development. Break down detailed designs and bring them to life with MUI and React.
 
   - 💻 [The Course](https://click.linksynergy.com/deeplink?id=IVuPfk1F/Ow&mid=39197&murl=https%3A%2F%2Fwww.udemy.com%2Fcourse%2Fimplement-high-fidelity-designs-with-material-ui-and-reactjs%2F)
@@ -68,7 +51,6 @@
   - 💻 [The Course](https://bonsaiilabs.com/courseDetail/material-ui-with-react)
 
 - **Cookbook**: Build modern-day applications by implementing Material Design principles in React, using MUI.
->>>>>>> 7e97b7f3
   - 📘 [The book](https://www.amazon.com/gp/product/1789615224/)
 
 [![cookbook](/static/blog/material-ui-v4-is-out/cookbook.png)](https://www.amazon.com/gp/product/1789615224/)
