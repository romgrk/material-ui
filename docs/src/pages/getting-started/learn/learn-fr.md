# Apprendre Materiel-UI

<p class="description">Nouveau sur Material-UI ? C'est facile à apprendre si vous savez par où commencer ! Ce guide vous aidera à démarrer rapidement.</p>

<<<<<<< HEAD
Comme toute technologie inconnue, Material-UI a une courbe d'apprentissage. Avec de la pratique et un peu de patience, vous comprendrez vite. Developers come to Material-UI from different backgrounds and with different learning styles. Whether you prefer a more theoretical or practical approach, we hope you’ll find this section helpful.
=======
Comme toute technologie inconnue, Material-UI a une courbe d'apprentissage. Que vous préfériez une approche plus théorique ou plus pratique, nous espérons que cette section vous sera utile. Developers come to Material-UI from different backgrounds and with different learning styles. Whether you prefer a more theoretical or practical approach, we hope you’ll find this section helpful.
>>>>>>> 7e97b7f3

## Premier exemple

La page [d'utilisation](/getting-started/usage/#quick-start) contient un petit exemple Material-UI avec un éditeur en ligne. Even if you don't know anything about Material-UI yet, try changing the code and see how it affects the result.

## Exemples de projets

Il y a [quelques exemples de projets](/getting-started/example-projects/) disponibles, fournissant l'infrastructure nécessaire pour développer et déployer des sites web dans React.

## Modèles

Cette [sélection de modèles de base](/getting-started/templates/) vous aidera à commencer à construire votre application.

## Ressources recommandées

Lors de la première utilisation de Material-UI, vous trouverez peut-être que les articles de blogs, livres et cours vidéo tiers sont plus utiles que la documentation officielle. Voici quelques ressources recommandées, dont certaines sont gratuites.

### Gratuit

- **Introduction à Material-UI**: une série de vidéos couvrant tous les composants Material-UI importants.
  - 📹 [The videos](https://www.youtube.com/watch?v=pHclLuRolzE&list=PLQg6GaokU5CwiVmsZ0d_9Zsg_DnIP_xwr)
<<<<<<< HEAD
- **Customize Material-UI for your project**: a look at how you can customize Material-UI to align with your company identity (design system) and products 
  - 📹 [The videos](https://www.youtube.com/watch?v=bDkB3LoQKxs)
- **Meet Material-UI — your new favorite user interface library**: a blog post that guides you in building a Todo MVC while covering some important concepts of Material-UI. 
=======
- **Personnaliser Material-UI pour votre projet**: un regard sur la façon dont vous pouvez personnaliser Material-UI pour aligner avec l'identité de votre entreprise (système de conception) et les produits
  - 📹 [The videos](https://www.youtube.com/watch?v=bDkB3LoQKxs)
- **Meet Material-UI — your new favorite user interface library**: a blog post that guides you in building a Todo MVC while covering some important concepts of Material-UI.
>>>>>>> 7e97b7f3
  - 📝 [The blog post](https://medium.freecodecamp.org/meet-your-material-ui-your-new-favorite-user-interface-library-6349a1c88a8c)
- **Learn React & Material-UI**: a series of videos covering all the important Material-UI components.
  - 📹 [The videos](https://www.youtube.com/watch?v=xm4LX5fJKZ8&list=PLcCp4mjO-z98WAu4sd0eVha1g-NMfzHZk)
- **Getting Started With Material-UI For React**: a blog post that guides you in building a simple card list.
  - 📝 [The blog post](https://medium.com/codingthesmartway-com-blog/getting-started-with-material-ui-for-react-material-design-for-react-364b2688b555)
  - 📹 [The video](https://www.youtube.com/watch?v=PWadEeOuv5o)
- **UX élégant en React avec Material-UI**: un article de blog couvrant quelques concepts importants de Material-UI.
  - 📝 [The blog post](https://alligator.io/react/material-ui/)

### Payant

<<<<<<< HEAD
- **Implement high fidelity designs**: Bridge the gap between Design & Development. Break down detailed designs and bring them to life with Material-UI and React.
  
  - 💻 [The Course](https://click.linksynergy.com/deeplink?id=IVuPfk1F/Ow&mid=39197&murl=https%3A%2F%2Fwww.udemy.com%2Fcourse%2Fimplement-high-fidelity-designs-with-material-ui-and-reactjs%2F)
- **Apply Google Material Design**: This course teaches the fundamentals of Google Material Design and how to develop an end-to-end flight search and booking application using Material-UI and React.
  
  - 📹 [Watch Course Trailer](https://www.youtube.com/watch?v=hhZ6yFvCWho)
  - 💻 [The Course](https://bonsaiilabs.com/courseDetail/material-ui-with-react)
- **Cookbook**: Build modern-day applications by implementing Material Design principles in React, using Material-UI.
  
=======
- **Implémenter des conceptions de haute fidélité**: Passez le fossé entre Design & Développement. Décomposez les designs détaillés et donnez-leur vie avec Material-UI et React.

  - 💻 [The Course](https://click.linksynergy.com/deeplink?id=IVuPfk1F/Ow&mid=39197&murl=https%3A%2F%2Fwww.udemy.com%2Fcourse%2Fimplement-high-fidelity-designs-with-material-ui-and-reactjs%2F)

- **Appliquer Google Material Design**: Ce cours enseigne les fondamentaux de Google Material Design et comment développer une application de recherche et de réservation de bout en bout en vol à l'aide de Material-UI et de React.

  - 📹 [Watch Course Trailer](https://www.youtube.com/watch?v=hhZ6yFvCWho)
  - 💻 [The Course](https://bonsaiilabs.com/courseDetail/material-ui-with-react)

- **Cookbook**: Construisez des applications modernes en implémentant les principes de conception de matériaux dans React, en utilisant Material-UI.
>>>>>>> 7e97b7f3
  - 📘 [The book](https://www.amazon.com/gp/product/1789615224/)

[![cookbook](/static/blog/material-ui-v4-is-out/cookbook.png)](https://www.amazon.com/gp/product/1789615224/)

- **Builder Book**: Learn how to build a full-stack JavaScript web application from scratch, using a Modern JavaScript stack and Material-UI.
  - 📘 [The book](https://builderbook.org/book)<|MERGE_RESOLUTION|>--- conflicted
+++ resolved
@@ -2,11 +2,7 @@
 
 <p class="description">Nouveau sur Material-UI ? C'est facile à apprendre si vous savez par où commencer ! Ce guide vous aidera à démarrer rapidement.</p>
 
-<<<<<<< HEAD
-Comme toute technologie inconnue, Material-UI a une courbe d'apprentissage. Avec de la pratique et un peu de patience, vous comprendrez vite. Developers come to Material-UI from different backgrounds and with different learning styles. Whether you prefer a more theoretical or practical approach, we hope you’ll find this section helpful.
-=======
 Comme toute technologie inconnue, Material-UI a une courbe d'apprentissage. Que vous préfériez une approche plus théorique ou plus pratique, nous espérons que cette section vous sera utile. Developers come to Material-UI from different backgrounds and with different learning styles. Whether you prefer a more theoretical or practical approach, we hope you’ll find this section helpful.
->>>>>>> 7e97b7f3
 
 ## Premier exemple
 
@@ -28,15 +24,9 @@
 
 - **Introduction à Material-UI**: une série de vidéos couvrant tous les composants Material-UI importants.
   - 📹 [The videos](https://www.youtube.com/watch?v=pHclLuRolzE&list=PLQg6GaokU5CwiVmsZ0d_9Zsg_DnIP_xwr)
-<<<<<<< HEAD
-- **Customize Material-UI for your project**: a look at how you can customize Material-UI to align with your company identity (design system) and products 
-  - 📹 [The videos](https://www.youtube.com/watch?v=bDkB3LoQKxs)
-- **Meet Material-UI — your new favorite user interface library**: a blog post that guides you in building a Todo MVC while covering some important concepts of Material-UI. 
-=======
 - **Personnaliser Material-UI pour votre projet**: un regard sur la façon dont vous pouvez personnaliser Material-UI pour aligner avec l'identité de votre entreprise (système de conception) et les produits
   - 📹 [The videos](https://www.youtube.com/watch?v=bDkB3LoQKxs)
 - **Meet Material-UI — your new favorite user interface library**: a blog post that guides you in building a Todo MVC while covering some important concepts of Material-UI.
->>>>>>> 7e97b7f3
   - 📝 [The blog post](https://medium.freecodecamp.org/meet-your-material-ui-your-new-favorite-user-interface-library-6349a1c88a8c)
 - **Learn React & Material-UI**: a series of videos covering all the important Material-UI components.
   - 📹 [The videos](https://www.youtube.com/watch?v=xm4LX5fJKZ8&list=PLcCp4mjO-z98WAu4sd0eVha1g-NMfzHZk)
@@ -48,17 +38,6 @@
 
 ### Payant
 
-<<<<<<< HEAD
-- **Implement high fidelity designs**: Bridge the gap between Design & Development. Break down detailed designs and bring them to life with Material-UI and React.
-  
-  - 💻 [The Course](https://click.linksynergy.com/deeplink?id=IVuPfk1F/Ow&mid=39197&murl=https%3A%2F%2Fwww.udemy.com%2Fcourse%2Fimplement-high-fidelity-designs-with-material-ui-and-reactjs%2F)
-- **Apply Google Material Design**: This course teaches the fundamentals of Google Material Design and how to develop an end-to-end flight search and booking application using Material-UI and React.
-  
-  - 📹 [Watch Course Trailer](https://www.youtube.com/watch?v=hhZ6yFvCWho)
-  - 💻 [The Course](https://bonsaiilabs.com/courseDetail/material-ui-with-react)
-- **Cookbook**: Build modern-day applications by implementing Material Design principles in React, using Material-UI.
-  
-=======
 - **Implémenter des conceptions de haute fidélité**: Passez le fossé entre Design & Développement. Décomposez les designs détaillés et donnez-leur vie avec Material-UI et React.
 
   - 💻 [The Course](https://click.linksynergy.com/deeplink?id=IVuPfk1F/Ow&mid=39197&murl=https%3A%2F%2Fwww.udemy.com%2Fcourse%2Fimplement-high-fidelity-designs-with-material-ui-and-reactjs%2F)
@@ -69,7 +48,6 @@
   - 💻 [The Course](https://bonsaiilabs.com/courseDetail/material-ui-with-react)
 
 - **Cookbook**: Construisez des applications modernes en implémentant les principes de conception de matériaux dans React, en utilisant Material-UI.
->>>>>>> 7e97b7f3
   - 📘 [The book](https://www.amazon.com/gp/product/1789615224/)
 
 [![cookbook](/static/blog/material-ui-v4-is-out/cookbook.png)](https://www.amazon.com/gp/product/1789615224/)
