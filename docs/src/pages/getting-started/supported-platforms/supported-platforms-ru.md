# Поддерживаемые платформы

<p class="description">Узнайте о платформах, от современных до старых, которые поддерживаются Material-UI.</p>

## Браузер

Material-UI поддерживает все последние, стабильные релизы основых браузеров и платформ. You don't need to provide any JavaScript polyfill as it manages unsupported browser features internally and in isolation.

<!-- #stable-snapshot -->

| Edge  | Firefox | Chrome | Safari (macOS) | Safari (iOS) | IE                   |
|:----- |:------- |:------ |:-------------- |:------------ |:-------------------- |
| >= 85 | >= 78   | >= 84  | >= 13          | >= 12.1      | 11 (partial support) |

<!-- #default-branch-switch -->

An extensive list can be found in our [.browserlistrc](https://github.com/mui-org/material-ui/blob/next/.browserslistrc#L12-L27) (check the `stable` entry).

Because Googlebot uses a web rendering service (WRS) to index the page content, it's critical that Material-UI supports it. [WRS regularly updates the rendering engine it uses](https://webmasters.googleblog.com/2019/05/the-new-evergreen-googlebot.html). You can expect Material-UI's components to render without major issues.

### IE 11

Material-UI provides **partial** supports for IE 11. Be aware of the following:

- Some of the components have no support. For instance, the new components, the data grid, the date picker.
- Some of the components have degraded support. For instance, the outlined input border radius is missing, the combobox doesn't remove diacritics, the circular progress animation is wobbling.
- The documentaton itself might crash.
- You need install the [legacy bundle](/guides/minimizing-bundle-size/#legacy-bundle).
- You might need to install polyfills. For instance for the [popper.js transitive dependency](https://popper.js.org/docs/v2/browser-support/#ie11).

Overall, the library doesn't prioritize the support of IE 11 if it harms the most common use cases. For instance, we will close new issues opened about IE 11 and might not merge pull requests that improve IE 11 support.

v6 will completely remove the support of IE 11.

## Server

<<<<<<< HEAD
Because Material-UI supports server-side rendering, it needs to support the latest, stable releases of [Node.js](https://github.com/nodejs/node). Where possible, the [LTS versions that are in maintenance](https://github.com/nodejs/Release#lts-schedule1) are supported. However we still support **node v8.x**. The support of **node v8.x** will be stopped in Material-UI Version 5. We recommend using **node v10.x** or newer.
=======
<!-- #stable-snapshot -->

Material-UI supports [Node.js](https://github.com/nodejs/node) starting with version 12.17 (or 12.0 with `--experimental-modules` enabled) for server-side rendering. Where possible, the [LTS versions that are in maintenance](https://github.com/nodejs/Release#release-schedule) are supported.
>>>>>>> 7e97b7f3

### CSS prefixing

Be aware that some CSS features [require](https://github.com/cssinjs/jss/issues/279) an additional postprocessing step that adds vendor-specific prefixes. These prefixes are automatically added to the client thanks to [`jss-plugin-vendor-prefixer`](https://www.npmjs.com/package/jss-plugin-vendor-prefixer).

The CSS served on this documentation is processed with [`autoprefixer`](https://www.npmjs.com/package/autoprefixer). You can use [the documentation implementation](https://github.com/mui-org/material-ui/blob/47aa5aeaec1d4ac2c08fd0e84277d6b91e497557/pages/_document.js#L123) as inspiration. Be aware that it has an implication with the performance of the page. It's a must-do for static pages, but it needs to be put in balance with not doing anything when rendering dynamic pages.

## React

<!-- #react-peer-version -->

Material-UI supports the most recent versions of React, starting with ^17.0.0 (the one with event delegation at the React root). Have a look at the older [versions](https://material-ui.com/versions/) for backward compatibility.

## TypeScript

Material-UI requires a minimum version of TypeScript 3.5.<|MERGE_RESOLUTION|>--- conflicted
+++ resolved
@@ -34,13 +34,9 @@
 
 ## Server
 
-<<<<<<< HEAD
-Because Material-UI supports server-side rendering, it needs to support the latest, stable releases of [Node.js](https://github.com/nodejs/node). Where possible, the [LTS versions that are in maintenance](https://github.com/nodejs/Release#lts-schedule1) are supported. However we still support **node v8.x**. The support of **node v8.x** will be stopped in Material-UI Version 5. We recommend using **node v10.x** or newer.
-=======
 <!-- #stable-snapshot -->
 
 Material-UI supports [Node.js](https://github.com/nodejs/node) starting with version 12.17 (or 12.0 with `--experimental-modules` enabled) for server-side rendering. Where possible, the [LTS versions that are in maintenance](https://github.com/nodejs/Release#release-schedule) are supported.
->>>>>>> 7e97b7f3
 
 ### CSS prefixing
 
