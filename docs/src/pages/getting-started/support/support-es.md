--- conflicted
+++ resolved
@@ -1,10 +1,6 @@
 # Apóyanos
 
-<<<<<<< HEAD
-<p class="description">Desde la ayuda de la comunidad hasta el apoyo de empresas críticas premium, estamos aquí para ayudar.</p>
-=======
 <p class="description">From community help to premium critical business support, we're here to help.</p>
->>>>>>> 7e97b7f3
 
 ## Ayuda comunitaria (gratis)
 
@@ -18,22 +14,14 @@
 
 ### GitHub <img src="/static/images/logos/github.svg" width="24" height="24" alt="Logo de GitHub" loading="lazy" />
 
-<<<<<<< HEAD
-Utilizamos los problemas de GitHub exclusivamente como un rastreador de fallos y peticiones de características. Si crees que has encontrado un bug, o tienes una nueva idea de características, por favor comience asegurándose de que no ha sido [reportado o corregido](https://github.com/mui-org/material-ui/issues?utf8=%E2%9C%93&q=is%3Aopen+is%3Aclosed). Puede buscar a través de problemas existentes y pull requests para ver si alguien ha reportado uno similar al suyo.
-=======
 We use GitHub issues exclusively as a bugs and feature requests tracker. Si crees que has encontrado un bug, o tienes una nueva idea de características, por favor comience asegurándose de que no ha sido [reportado o corregido](https://github.com/mui-org/material-ui/issues?utf8=%E2%9C%93&q=is%3Aopen+is%3Aclosed). Puede buscar a través de problemas existentes y pull requests para ver si alguien ha reportado uno similar al suyo.
->>>>>>> 7e97b7f3
 
 [Abre un problema](https://github.com/mui-org/material-ui/issues/new/choose)
 
 #### Nuevas directrices de problemas
 
 - Por favor, siga la plantilla de problema.
-<<<<<<< HEAD
-- Comience el título con '[ComponentName]' donde corresponda, y utilice una descripción sucinta que ayude a otros a encontrar problemas similares. 
-=======
 - Comience el título con '[ComponentName]' donde corresponda, y utilice una descripción sucinta que ayude a otros a encontrar problemas similares.
->>>>>>> 7e97b7f3
   - "no funciona" ❌
   - "[Button] Add support for <some feature>" ✅
 - Por favor, no agrupe varios temas en un solo problema: cada uno debería tener su propio problema en su lugar.
@@ -95,24 +83,16 @@
 <a
   data-ga-event-category="support"
   data-ga-event-action="tidelift"
-<<<<<<< HEAD
-  href="https://tidelift.com/subscription/pkg/npm-material-ui?utm_source=npm-material-ui&utm_medium=referral&utm_campaign=enterprise"> Obtener más detalles </a>
-=======
   href="https://tidelift.com/subscription/pkg/npm-material-ui?utm_source=npm-material-ui&utm_medium=referral&utm_campaign=enterprise">
 Obtener más detalles
 </a>
->>>>>>> 7e97b7f3
 
 <a
   data-ga-event-category="support"
   data-ga-event-action="tidelift"
-<<<<<<< HEAD
-  href="https://tidelift.com/subscription/request-a-demo?utm_source=npm-material-ui&utm_medium=referral&utm_campaign=enterprise"> Solicite una demostración </a>
-=======
   href="https://tidelift.com/subscription/request-a-demo?utm_source=npm-material-ui&utm_medium=referral&utm_campaign=enterprise">
 Solicite una demostración
 </a>
->>>>>>> 7e97b7f3
 
 ### Trabajo personalizado 🛠
 
