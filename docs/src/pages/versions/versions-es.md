# Versiones de Material-UI

<p class="description">Puedes volver a esta página y cambiar la versión de los docs que estás leyendo en cualquier momento.</p>

## Released versions

The most recent stable version (✓) is recommended for use in production.

{{"demo": "pages/versions/ReleasedVersions.js", "hideToolbar": true, "bg": "inline"}}

## Latest versions

Aquí puedes encontrar la version inédita mas reciente de la documentación y código. Puedes usarlo para ver qué cambios se avecinan y proporcionar mejores comentarios a los contribuyentes de Material-UI.

{{"demo": "pages/versions/LatestVersions.js", "hideToolbar": true, "bg": "inline"}}

## Estrategia para versionado

La estabilidad asegura que componentes y librerias reutilizables, tutoriales, herramientas, y prácticas aprendidas no se vuelven obsoletos de forma inesperada. La estabilidad es esencial para que el ecosistema alrededor de Material-UI prospere.

This document contains the practices that are followed to provide you with a leading-edge UI library, balanced with stability, ensuring that future changes are always introduced in a predictable way.

Material-UI sigue [Versionado semántico 2.0.0](https://semver.org/). Los números en la versión de Material-UI tienen tres partes: `mayor.menor.parche`. El número de versión se incrementa en base a el nivel de cambio incluido en tal lanzamiento.

- ** Lanzamientos mayores** contienen nuevas prestaciones importantes, se espera alguna o mínima asistencia por parte del desarrollador durante la actualización. Al actualizar a una nueva versión mayor, es posible que debas ejecutar los scripts de actualización, refactorizar código, ejecutar pruebas adicionales, y aprender nuevas API.
- ** Lanzamientos menores ** contienen nuevas prestaciones importantes. Los lanzamientos menores son totalmente compatibles con versiones anteriores; no se espera asistencia del desarrollador durante la actualización, pero opcionalmente puedes modificar tus aplicaciones y librerias para comenzar a usar nuevas API, prestaciones, y capacidades que se agregaron en ese lanzamiento.
- ** Lanzamientos de parches ** son de bajo riesgo, contienen correcciones de errores y nuevas pequeñas prestaciones. No se espera asistencia del desarrollador durante la actualización.

## Frecuencia de lanzamiento

Un programa regular de lanzamientos le ayuda a planificar y coordinar sus actualizaciones con la continua evolución de Material-UI.

En general, espera el siguiente ciclo de lanzamiento:

- Un lanzamiento ** mayor ** cada 12 meses.
- 1-3 lanzamiento ** menor ** por cada lanzamiento mayor.
- Un Lanzamiento de **parche** cada semana (en cualquier momento para la corrección de errores urgente).

## Calendario de lanzamientos

| Fecha               | Versión     | Estado           |
|:------------------- |:----------- |:---------------- |
| Mayo de 2018        | v1.0.0      | Publicado        |
| Septiembre de 2018  | v3.0.0      | Publicado        |
| Mayo de 2019        | v4.0.0      | Publicado        |
| Q1 2021             | v5.0.beta.0 | Work in progress |
| September 1st, 2021 | v5.0.0      | ⏳                |

<<<<<<< HEAD

=======
>>>>>>> 7e97b7f3
Puedes seguir los [hitos](https://github.com/mui-org/material-ui/milestones) para una descripción más detallada.

> ⚠️ **Disclaimer**: We operate in a dynamic environment, and things are subject to change. The information provided is intended to outline the general framework direction. It's intended for informational purposes only. We may decide to add/remove new items at any time depending on our capability to deliver while meeting our quality standards. The development, releases and timing of any features or functionality of Material-UI remains at the sole discretion of Material-UI. The roadmap does not represent a commitment, obligation or promise to deliver at any time.

## Política de soporte

Encuentra detalles sobre las versiones [compatibles](/getting-started/support/#supported-versions).

## Practicas de deprecación

A veces ** "cambios rompientes"**, como la remoción de soporte para algunas API y prestaciones, son necesarios.

Para facilitar al máximo estas transiciones:

- El número de cambios de ruptura se minimiza y las herramientas de migración se proporcionan cuando es posible.
- The deprecation policy described below is followed, so that you have time to update your apps to the latest APIs and best practices.

### Deprecation policy

- Deprecated features are announced in the changelog, and when possible, with warnings at runtime.
- When a deprecation is announced, recommended update path is provided.
- Existing use of a stable API during the deprecation period is supported, so your code will keep working during that period.
- Peer dependency updates (React) that require changes to your apps are only made in a major release.<|MERGE_RESOLUTION|>--- conflicted
+++ resolved
@@ -46,10 +46,6 @@
 | Q1 2021             | v5.0.beta.0 | Work in progress |
 | September 1st, 2021 | v5.0.0      | ⏳                |
 
-<<<<<<< HEAD
-
-=======
->>>>>>> 7e97b7f3
 Puedes seguir los [hitos](https://github.com/mui-org/material-ui/milestones) para una descripción más detallada.
 
 > ⚠️ **Disclaimer**: We operate in a dynamic environment, and things are subject to change. The information provided is intended to outline the general framework direction. It's intended for informational purposes only. We may decide to add/remove new items at any time depending on our capability to deliver while meeting our quality standards. The development, releases and timing of any features or functionality of Material-UI remains at the sole discretion of Material-UI. The roadmap does not represent a commitment, obligation or promise to deliver at any time.
