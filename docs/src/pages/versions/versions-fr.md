--- conflicted
+++ resolved
@@ -23,11 +23,7 @@
 Le numéro de version est incrémenté en fonction du niveau de changement inclus dans la version. Material-UI follows [Semantic Versioning 2.0.0](https://semver.org/). Les numéros de version Material-UI ont trois parties : `majeur.mineur.correctifs`.
 
 - Les ** Versions majeures ** contiennent de nouvelles fonctionnalités significatives, mais une aide minimale aux développeurs est attendue durant la mise à jour. Lors de la mise à jour vers une nouvelle version majeure, vous devrez peut-être exécuter des scripts de mise à jour, de la refactorisation du code, exécuter des tests supplémentaires et apprendre de nouvelles API.
-<<<<<<< HEAD
-- Les ** Versions de correctifs ** sont à faible risque, contiennent des corrections de bugs et de petites nouvelles fonctionnalités. Aucune assistance pour les développeurs n'est attendue lors de la mise à jour.
-=======
 - Les ** Versions mineures ** contiennent d'importantes nouvelles fonctionnalités. Aucune assistance pour les développeurs n'est attendue lors de la mise à jour.
->>>>>>> 7e97b7f3
 - Les ** Versions de correctifs ** sont à faible risque, contiennent des corrections de bugs et de petites nouvelles fonctionnalités. Aucune assistance pour les développeurs n'est attendue lors de la mise à jour.
 
 ## Fréquence de version
@@ -49,18 +45,10 @@
 | May 2019            | v4.0.0      | Released         |
 | Q1 2021             | v5.0.beta.0 | Work in progress |
 | September 1st, 2021 | v5.0.0      | ⏳                |
-<<<<<<< HEAD
-
-
-You can follow the [milestones](https://github.com/mui-org/material-ui/milestones) for a more detailed overview.
-
-> ⚠️ **Avertissement** : Nous opérons dans un environnement dynamique et les choses sont susceptibles de changer. The information provided is intended to outline the general framework direction. It's intended for informational purposes only. We may decide to add/remove new items at any time depending on our capability to deliver while meeting our quality standards. The development, releases and timing of any features or functionality of Material-UI remains at the sole discretion of Material-UI. The roadmap does not represent a commitment, obligation or promise to deliver at any time.
-=======
 
 You can follow the [milestones](https://github.com/mui-org/material-ui/milestones) for a more detailed overview.
 
 > ⚠️ **Avertissement** : Nous opérons dans un environnement dynamique et les choses sont susceptibles de changer. Les informations fournies visent à définir l'orientation générale du cadre. Il est destiné à des fins d'information uniquement. Nous pouvons décider d'ajouter/supprimer de nouveaux articles à tout moment en fonction de notre capacité à livrer tout en respectant nos normes de qualité. Le développement, les versions et le calendrier de toute fonctionnalité ou fonctionnalité de Material-UI restent à la seule discrétion de Material-UI. La feuille de route ne représente pas un engagement, une obligation ou une promesse de livraison à tout moment.
->>>>>>> 7e97b7f3
 
 ## Politique de support
 
