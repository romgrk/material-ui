# Versões do Material-UI

<p class="description">Sempre que precisar, você pode voltar a esta página e mudar a versão da documentação que você está lendo.</p>

## Released versions

The most recent stable version (✓) is recommended for use in production.

{{"demo": "pages/versions/ReleasedVersions.js", "hideToolbar": true, "bg": "inline"}}

## Últimas versões

Aqui você irá encontrar a versão em desenvolvimento e sua documentação. Poderá usar esta versão para ver quais alterações estão em fase de desenvolvimento e fornecer um feedback melhor para os contribuidores do Material-UI.

{{"demo": "pages/versions/LatestVersions.js", "hideToolbar": true, "bg": "inline"}}

## Estratégia de controle de versão

A estabilidade garante que componentes e bibliotecas reutilizáveis, tutoriais, ferramentas e práticas aprendidas não se tornem obsoletas inesperadamente. A estabilidade é essencial para que o ecossistema em torno do Material-UI prospere.

Este documento contém as práticas que são seguidas para fornecer uma biblioteca de ponta para interface do usuário, equilibrada com a estabilidade e garantindo que mudanças futuras sejam sempre introduzidas de maneira previsível.

Material-UI segue o [Controle de Versão Semântico 2.0.0](https://semver.org/). Os números da versão do Material-UI têm três partes: ` principal.menor.patch`. O número da versão é incrementado com base no nível de alteração incluído na nova versão.

- **Versões principais** contém novos recursos significativos, porém, é esperado um efeito colateral mínimo para o desenvolvedor durante a atualização. Ao atualizar para uma nova versão principal, talvez seja necessário executar scripts de atualização, refatorar códigos, executar testes adicionais e aprender sobre as novas APIs.
- **Versões menores** contém novos recursos importantes. Versões menores são totalmente compatíveis com versões anteriores; nenhuma assistência do desenvolvedor é esperada durante a atualização, mas você pode opcionalmente modificar seus aplicativos e bibliotecas para começar a usar novas APIs, recursos e capacidades que foram adicionados na versão.
- **Versões de patch** são de baixo risco, contêm correções de bugs e pequenos novos recursos. Nenhuma assistência do desenvolvedor é esperado durante a atualização.

## Frequência de lançamento

Um cronograma regular de lançamentos ajuda você a planejar e coordenar suas atualizações de acordo com a evolução contínua do Material-UI.

Em geral, você pode esperar o seguinte ciclo de lançamento:

- A versão **principal** a cada 12 meses.
- 1-3 lançamentos **menores** para cada versão principal.
- Uma versão **patch** a cada semana (ou imediatamente em caso de um bugfix urgente).

## Cronograma de lançamento

| Data                | Versão      | Situação         |
|:------------------- |:----------- |:---------------- |
| Maio de 2018        | v1.0.0      | Lançada          |
| Setembro de 2018    | v3.0.0      | Lançada          |
| Maio de 2019        | v4.0.0      | Lançada          |
| Q1 2021             | v5.0.beta.0 | Work in progress |
| September 1st, 2021 | v5.0.0      | ⏳                |
<<<<<<< HEAD

=======
>>>>>>> 7e97b7f3

Você pode seguir os [milestones](https://github.com/mui-org/material-ui/milestones) para uma visão geral mais detalhada.

> ⚠️ **Isenção de responsabilidade**: Operamos em um ambiente dinâmico e as coisas estão sujeitas a alterações. As informações disponibilizadas destinam-se a traçar a orientação geral do framework. Destina-se apenas a fins informativos. Podemos decidir adicionar/remover itens novos a qualquer momento, com base em nossos recursos de capacidade de entrega ou para manter nossos padrões de qualidade. O desenvolvimento, lançamentos e disponibilidade de recursos ou funcionalidades do Material-UI permanece a critério exclusivo da equipe. O roadmap não representa um compromisso, obrigação ou promessa que será entregue em um determinado momento.

## Política de suporte

Encontre detalhes nas [versões suportadas](/getting-started/support/#supported-versions).

## Práticas de descontinuação

Às vezes, **"alterações significativas"**, tais como a remoção do suporte para certas APIs e recursos, são necessários.

Para tornar essas transições o mais fácil possível:

- O número de alterações recentes é minimizado, e ferramentas de migração são disponibilizadas quando possível.
- A política de descontinuação descrita abaixo é seguida para que dessa forma, você tenha tempo para atualizar seus aplicativos para as versões mais recentes da API bem como aplicar as melhores práticas.

### Política de descontinuação

- Recursos descontinuados são anunciados no log de mudanças, e quando possível, com avisos colocados em tempo de execução.
- Quando uma descontinuação é anunciada, um caminho para efetuar a atualização é fornecido.
- O uso já existente da API durante o período de descontinuação é suportado, então seu código continuará a funcionar durante esse período.
- Atualizações de subdependências do framework (React) que exigem alterações nos seus aplicativos só são feitas em uma versão principal.<|MERGE_RESOLUTION|>--- conflicted
+++ resolved
@@ -45,10 +45,6 @@
 | Maio de 2019        | v4.0.0      | Lançada          |
 | Q1 2021             | v5.0.beta.0 | Work in progress |
 | September 1st, 2021 | v5.0.0      | ⏳                |
-<<<<<<< HEAD
-
-=======
->>>>>>> 7e97b7f3
 
 Você pode seguir os [milestones](https://github.com/mui-org/material-ui/milestones) para uma visão geral mais detalhada.
 
