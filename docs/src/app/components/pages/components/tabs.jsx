let React = require('react');
let CodeExample = require('../../code-example/code-example');
let {IconButton, Slider, Styles, Tab, Tabs } = require('material-ui');
let ComponentDoc = require('../../component-doc');
<<<<<<< HEAD
let { Colors, Typography } = Styles;

=======

let { Typography } = Styles;
let Code = require('tabs-code');
>>>>>>> f660d03c

class TabsPage extends React.Component {

  constructor() {
    super();
    this._handleTabActive = this._handleTabActive.bind(this);
    this.state = {tabsValue: 'a'};
  }

  render(){
<<<<<<< HEAD
    let code = `
     //Uncontrolled Tabs
     <Tabs>
      <Tab label="Item One" >
        (Tab content...)
      </Tab>
      <Tab label="Item Two" >
        (Tab content...)
      </Tab>
      <Tab
        label="Item Three"
        route="home"
        onActive={this._handleTabActive} />
    </Tabs>

    <IconButton
      onClick={this._handleButtonClick.bind(this)}
      iconClassName="material-icons">
      home
    </IconButton>

    //Controlled Tabs using valueLink (passing value and onChange props works too!)
    <Tabs
      valueLink={{value: this.state.tabsValue, requestChange: this._handleTabsChange.bind(this)}}>
      <Tab label="Tab A" value="a" >
        (Tab content...)
      </Tab>
      <Tab label="Tab B" value="b">
        (Tab content...)
      </Tab>
    </Tabs>

    `;

    let desc = 'Tabs can now operate in two different modes: controlled and uncontrolled. ' +
      'The uncontrolled mode takes over automatically if no value prop is passed to your' +
      'Tabs and Tab components. If you want controllable tabs, passing a value to both the' +
      ' Tabs and Tab elements will let you programmatically adjust which one is selected. ' +
      'ValueLink is now supported by Tabs.';
=======

    let desc = 'Refs cannot be set on individual Tab components as cloneWithProps is being ' +
      'used to extend the individual tab components under the hood. However, ' +
      'refs can be passed to the Tabs container and to any element or component within the template. ' +
      'If you need to access a tab directly - you can do so with the first argument of onActive or ' +
      'by accessing the props.children array by passing refs to the Tabs container.';
>>>>>>> f660d03c

    let componentInfo = [
      {
        name: 'Tabs Props',
        infoArray: [
          {
            name: 'contentContainerStyle',
            type: 'object',
            header: 'optional',
            desc: 'Override the inline-styles of the content\'s container.'
          },
          {
            name: 'initialSelectedIndex',
            type: 'number',
            header: 'optional',
            desc: 'Specify initial visible tab index. Initial selected index is set by default to 0. If initialSelectedIndex is set but larger than the total amount of specified tabs, initialSelectedIndex will revert back to default'
          },
          {
            name: 'inkBarStyle',
            type: 'object',
            header: 'optional',
            desc: 'Override the inline-styles of the InkBar.'
          },
          {
            name: 'style',
            type: 'object',
            header: 'optional',
            desc: 'Override the inline-styles of the Tabs\' root element.'
          },
          {
            name: 'tabItemContainerStyle',
            type: 'object',
            header: 'optional',
            desc: 'Override the inline-styles of the tab-labels container.'
          },
          {
            name: 'value',
            type: 'string or number',
            header: 'optional',
            desc: 'Makes Tabs controllable and selects the tab whose value prop matches this prop.'
          },
<<<<<<< HEAD
=======
          {
            name: 'contentContainerClassName',
            type: 'string',
            header: 'optional',
            desc: 'The className to add to the content\'s container.'
          },
          {
            name: 'tabWidth',
            type: 'number',
            header: 'optional',
            desc: 'Specifiy tabWidth to set each tab to a set number of pixels. Tab Width is set by default to an even distribution of the parent Tabs container. If tabWidth is set but the total width of all tabs is greater than the container, tabWidth will revert back to default'
          }
>>>>>>> f660d03c
        ]
      },
      {
        name: 'Tabs Events',
        infoArray: [
          {
            name: 'onChange',
            type: 'function(value, e, tab)',
            header: 'optional',
            desc: 'Fired on touch or tap of a tab. Passes the value of the tab, the touchTap event and the tab element.'
          }
        ]
      },
      {
        name: 'Tab Props',
        infoArray: [
          {
            name: 'label',
            type: 'string',
            header: 'optional',
            desc: 'Sets the text value of the tab item to the string specified.'
          },
          {
            name: 'value',
            type: 'string',
            header: 'optional',
            desc: 'If value prop passed to Tabs component, this value prop is also required. It assigns a value ' +
              'to the tab so that it can be selected by the Tabs.'
          }
        ]
      },
      {
        name: 'Tab Events',
        infoArray: [
          {
            name: 'onActive',
            type: 'function(tab)',
            header: 'optional',
            desc: 'Fired when the active tab changes by touch or tap. Use this event to specify any functionality when an active tab changes. For example - we are using this to route to home when the third tab becomes active. This function will always recieve the active tab as it\'s first argument.'
          }
        ]
      }
    ];

    let padding = 400;

    let styles = {
      contentContainerStyle: {
        marginLeft: -padding,
      },
      div: {
        position: 'absolute',
        left: 48,
        backgroundColor: Colors.cyan500,
        width: padding,
        height: 48,
      },
      headline: {
        fontSize: 24,
        lineHeight: '32px',
        paddingTop: 16,
        marginBottom: 12,
        letterSpacing: 0,
        fontWeight: Typography.fontWeightNormal,
        color: Typography.textDarkBlack,
      },
      iconButton: {
        position: 'absolute',
        left: 0,
        backgroundColor: Colors.cyan500,
        color: 'white',
        marginRight: padding,
      },
      iconStyle: {
        color: Colors.white,
      },
      tabs: {
        position: 'relative',
      },
      tabsContainer: {
        position: 'relative',
        paddingLeft: padding,
      },
    };

    return (
      <ComponentDoc
        name="Tabs"
        code={Code}
        desc={desc}
        componentInfo={componentInfo}>
          <Tabs>
            <Tab label="Item One" >
              <div>
                <h2 style={styles.headline}>Tab One Template Example</h2>
                <p>
                  This is an example of a tab template!
                </p>
                <p>
                  You can put any sort of HTML or react component in here. It even keeps the component state!
                </p>
                <Slider name="slider0" defaultValue={0.5} />
              </div>
            </Tab>
            <Tab label="Item Two" >
              <div>
                <h2 style={styles.headline}>Tab Two Template Example</h2>
                <p>
                  This is another example of a tab template!
                </p>
                <p>
                  Fair warning - the next tab routes to home!
                </p>
              </div>
            </Tab>
            <Tab
              label="Item Three"
              route="home"
              onActive={this._handleTabActive} />
          </Tabs>

          <div style={styles.tabsContainer}>
            <IconButton
              onClick={this._handleButtonClick.bind(this)}
              iconClassName="material-icons"
              style={styles.iconButton}
              iconStyle={styles.iconStyle}>
              home
            </IconButton>
            <div style={styles.div}/>
              <Tabs
                valueLink={{value: this.state.tabsValue, requestChange: this._handleTabsChange.bind(this)}}
                style={styles.tabs}
                contentContainerStyle={styles.contentContainerStyle}>
                <Tab label="Tab A" value="a" >
                  <div>
                    <h2 style={styles.headline}>Controllable Tab Examples</h2>
                    <p>
                      Tabs are also controllable if you want to programmatically pass them their values.
                      This allows for more functionality in Tabs such as not
                      having any Tab selected or assigning them different values.
                    </p>
                    <p>(The home Icon Button will unselect all the tabs and hide their content.)</p>
                  </div>
                </Tab>
                <Tab label="Tab B" value="b">
                  <div>
                    <h2 style={styles.headline}>Controllable Tab B</h2>
                    <p>
                      This is another example of a controllable tab. Remember, if you
                      use controllable Tabs, you need to give all of your tabs values or else
                      you wont be able to select them.
                    </p>
                    <p>
                      To see one use for controlled Tabs, press the home button on the right.
                    </p>
                  </div>
                </Tab>
              </Tabs>
        </div>
      </ComponentDoc>
    );
  }

  _handleButtonClick() {
    this.setState({tabsValue: 'c'});
  }

  _handleTabActive(tab){
    this.context.router.transitionTo(tab.props.route);
  }

  _handleTabsChange(value, e, tab){
    this.setState({tabsValue: value});
  }
}

TabsPage.contextTypes = {
  router: React.PropTypes.func
};

module.exports = TabsPage;<|MERGE_RESOLUTION|>--- conflicted
+++ resolved
@@ -2,14 +2,9 @@
 let CodeExample = require('../../code-example/code-example');
 let {IconButton, Slider, Styles, Tab, Tabs } = require('material-ui');
 let ComponentDoc = require('../../component-doc');
-<<<<<<< HEAD
 let { Colors, Typography } = Styles;
-
-=======
-
-let { Typography } = Styles;
 let Code = require('tabs-code');
->>>>>>> f660d03c
+
 
 class TabsPage extends React.Component {
 
@@ -20,54 +15,11 @@
   }
 
   render(){
-<<<<<<< HEAD
-    let code = `
-     //Uncontrolled Tabs
-     <Tabs>
-      <Tab label="Item One" >
-        (Tab content...)
-      </Tab>
-      <Tab label="Item Two" >
-        (Tab content...)
-      </Tab>
-      <Tab
-        label="Item Three"
-        route="home"
-        onActive={this._handleTabActive} />
-    </Tabs>
-
-    <IconButton
-      onClick={this._handleButtonClick.bind(this)}
-      iconClassName="material-icons">
-      home
-    </IconButton>
-
-    //Controlled Tabs using valueLink (passing value and onChange props works too!)
-    <Tabs
-      valueLink={{value: this.state.tabsValue, requestChange: this._handleTabsChange.bind(this)}}>
-      <Tab label="Tab A" value="a" >
-        (Tab content...)
-      </Tab>
-      <Tab label="Tab B" value="b">
-        (Tab content...)
-      </Tab>
-    </Tabs>
-
-    `;
-
     let desc = 'Tabs can now operate in two different modes: controlled and uncontrolled. ' +
       'The uncontrolled mode takes over automatically if no value prop is passed to your' +
       'Tabs and Tab components. If you want controllable tabs, passing a value to both the' +
       ' Tabs and Tab elements will let you programmatically adjust which one is selected. ' +
       'ValueLink is now supported by Tabs.';
-=======
-
-    let desc = 'Refs cannot be set on individual Tab components as cloneWithProps is being ' +
-      'used to extend the individual tab components under the hood. However, ' +
-      'refs can be passed to the Tabs container and to any element or component within the template. ' +
-      'If you need to access a tab directly - you can do so with the first argument of onActive or ' +
-      'by accessing the props.children array by passing refs to the Tabs container.';
->>>>>>> f660d03c
 
     let componentInfo = [
       {
@@ -109,21 +61,6 @@
             header: 'optional',
             desc: 'Makes Tabs controllable and selects the tab whose value prop matches this prop.'
           },
-<<<<<<< HEAD
-=======
-          {
-            name: 'contentContainerClassName',
-            type: 'string',
-            header: 'optional',
-            desc: 'The className to add to the content\'s container.'
-          },
-          {
-            name: 'tabWidth',
-            type: 'number',
-            header: 'optional',
-            desc: 'Specifiy tabWidth to set each tab to a set number of pixels. Tab Width is set by default to an even distribution of the parent Tabs container. If tabWidth is set but the total width of all tabs is greater than the container, tabWidth will revert back to default'
-          }
->>>>>>> f660d03c
         ]
       },
       {
