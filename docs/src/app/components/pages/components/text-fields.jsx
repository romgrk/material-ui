--- conflicted
+++ resolved
@@ -136,17 +136,16 @@
             desc: 'If true, a textarea element will be rendered. The textarea also grows and shrinks according to the number of lines.'
           },
           {
-<<<<<<< HEAD
             name: 'onEnterKeyDown',
             type: 'function',
             header: 'optional',
             desc: 'The function to call when the user presses the Enter key.'
-=======
+          },
+          {
             name: 'style',
             type: 'object',
             header: 'optional',
             desc: 'Override the inline-styles of the TextField\'s root element.'
->>>>>>> 78a7fcb2
           }
         ]
       },
