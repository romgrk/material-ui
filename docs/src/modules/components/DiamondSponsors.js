--- conflicted
+++ resolved
@@ -6,37 +6,6 @@
 import { useTheme, styled } from '@mui/material/styles';
 import { useTranslate } from 'docs/src/modules/utils/i18n';
 
-<<<<<<< HEAD
-const useStyles = makeStyles((theme) => ({
-  root: {
-    '& a': {
-      display: 'block',
-      marginBottom: theme.spacing(1),
-    },
-    '& img': {
-      display: 'inline-block',
-    },
-  },
-  placeholder: {
-    width: 125,
-    height: 35,
-    alignItems: 'center',
-    justifyContent: 'center',
-    borderRadius: theme.shape.borderRadius,
-    color: theme.palette.divider,
-    border: `1px dashed ${theme.palette.divider}`,
-    transition: theme.transitions.create(['color', 'border-color']),
-    '&&': {
-      display: 'flex',
-    },
-    '&:hover': {
-      borderColor: 'currentColor',
-      color: theme.palette.text.secondary,
-    },
-  },
-}));
-
-=======
 const Root = styled('div')(({ theme }) => ({
   margin: theme.spacing(2, 3),
   '& img': {
@@ -67,69 +36,16 @@
   },
 }));
 
->>>>>>> 7e97b7f3
 export default function DiamondSponsors(props) {
   const { spot } = props;
   const theme = useTheme();
-<<<<<<< HEAD
-  const t = useSelector((state) => state.options.t);
-=======
   const t = useTranslate();
->>>>>>> 7e97b7f3
 
   return (
     <Root>
       <Typography variant="caption" color="primary.main" display="block" sx={{ mb: 2 }}>
         {t('diamondSponsors')}
       </Typography>
-<<<<<<< HEAD
-      <a
-        data-ga-event-category="sponsor"
-        data-ga-event-action={spot}
-        data-ga-event-label="octopus"
-        href="https://octopus.com/?utm_source=materialui&utm_medium=referral"
-        rel="noopener noreferrer sponsored"
-        target="_blank"
-        style={{ width: 125, height: 35 }}
-      >
-        <img
-          width="125"
-          height="35"
-          src={`/static/sponsors/octopus-${theme.palette.type}.png`}
-          alt="octopus"
-          title="Repeatable, reliable deployments"
-          loading="lazy"
-        />
-      </a>
-      <a
-        data-ga-event-category="sponsor"
-        data-ga-event-action={spot}
-        data-ga-event-label="doit"
-        href="https://www.doit-intl.com/?utm_source=materialui&utm_medium=referral"
-        rel="noopener noreferrer sponsored"
-        target="_blank"
-        style={{ width: 125, height: 35 }}
-      >
-        <img
-          width="125"
-          height="35"
-          src={`/static/sponsors/doit-intl.png`}
-          alt="doit-intl"
-          title="Management Platform for Google Cloud and AWS"
-          loading="lazy"
-        />
-      </a>
-      <a
-        aria-label={t('diamondSponsors')}
-        className={classes.placeholder}
-        rel="noopener noreferrer"
-        target="_blank"
-        href="/discover-more/backers/#diamond"
-      >
-        <AddIcon />
-      </a>
-    </div>
-=======
       <Stack spacing={1.5}>
         <Box
           component="a"
@@ -212,7 +128,6 @@
         </Placeholder>
       </Stack>
     </Root>
->>>>>>> 7e97b7f3
   );
 }
 
