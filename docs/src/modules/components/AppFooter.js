--- conflicted
+++ resolved
@@ -1,19 +1,11 @@
 /* eslint-disable material-ui/no-hardcoded-labels */
 import * as React from 'react';
 import Interpolate from '@trendmicro/react-interpolate';
-<<<<<<< HEAD
-import { styled, withStyles } from '@material-ui/core/styles';
-import Typography from '@material-ui/core/Typography';
-import Grid from '@material-ui/core/Grid';
-import Container from '@material-ui/core/Container';
-import Divider from '@material-ui/core/Divider';
-=======
 import { styled } from '@mui/material/styles';
 import Typography from '@mui/material/Typography';
 import Grid from '@mui/material/Grid';
 import Container from '@mui/material/Container';
 import Divider from '@mui/material/Divider';
->>>>>>> 7e97b7f3
 import Link from 'docs/src/modules/components/Link';
 import { useUserLanguage, useTranslate } from 'docs/src/modules/utils/i18n';
 
@@ -72,34 +64,6 @@
 const VersionTypography = styled(Typography)(({ theme }) => {
   return {
     marginTop: theme.spacing(3),
-<<<<<<< HEAD
-  },
-  careers: {
-    display: 'flex',
-  },
-});
-
-const Badge = styled('span')(({ theme }) => ({
-  alignSelf: 'center',
-  padding: '1px 3px',
-  backgroundColor: theme.palette.type === 'light' ? 'rgb(235, 87, 87)' : '#c55e5e',
-  color: '#fff',
-  borderRadius: 3,
-  marginLeft: 6,
-  fontSize: '10px',
-  lineHeight: '1.3',
-  textTransform: 'uppercase',
-  fontWeight: '600',
-  letterSpacing: '0.5px',
-  display: 'inline-block',
-}));
-
-function AppFooter(props) {
-  const { classes } = props;
-  const userLanguage = useSelector((state) => state.options.userLanguage);
-  const languagePrefix = userLanguage === 'en' ? '' : `/${userLanguage}`;
-  const t = useSelector((state) => state.options.t);
-=======
   };
 });
 
@@ -120,7 +84,6 @@
   const userLanguage = useUserLanguage();
   const languagePrefix = userLanguage === 'en' ? '' : `/${userLanguage}`;
   const t = useTranslate();
->>>>>>> 7e97b7f3
 
   return (
     <Root>
@@ -235,16 +198,6 @@
                     Contact Us
                   </Link>
                 </li>
-<<<<<<< HEAD
-                <li className={classes.careers}>
-                  <Link color="inherit" variant="body2" href="/company/careers/">
-                    Careers
-                  </Link>
-                  <Link color="inherit" variant="body2" href="/company/careers/">
-                    <Badge>hiring</Badge>
-                  </Link>
-                </li>
-=======
                 <CareersLi>
                   <Link underline="hover" color="inherit" variant="body2" href="/company/careers/">
                     Careers
@@ -253,7 +206,6 @@
                     <Badge>hiring</Badge>
                   </Link>
                 </CareersLi>
->>>>>>> 7e97b7f3
               </ul>
             </ListGrid>
           </Grid>
