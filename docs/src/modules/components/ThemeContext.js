--- conflicted
+++ resolved
@@ -125,21 +125,11 @@
   DispatchContext.displayName = 'ThemeDispatchContext';
 }
 
-<<<<<<< HEAD
-const useEnhancedEffect = typeof window === 'undefined' ? React.useEffect : React.useLayoutEffect;
-
-let createTheme;
-if (process.env.REACT_MODE === 'legacy') {
-  createTheme = createLegacyModeTheme;
-} else {
-  createTheme = createStrictModeTheme;
-=======
 let createTheme;
 if (process.env.REACT_STRICT_MODE) {
   createTheme = createStrictModeTheme;
 } else {
   createTheme = createLegacyModeTheme;
->>>>>>> 7e97b7f3
 }
 
 export function ThemeProvider(props) {
@@ -225,12 +215,8 @@
   }, [paletteMode]);
 
   const theme = React.useMemo(() => {
-<<<<<<< HEAD
-    const nextTheme = createTheme(
-=======
     const brandingDesignTokens = getDesignTokens(paletteMode);
     let nextTheme = createTheme(
->>>>>>> 7e97b7f3
       {
         direction,
         ...brandingDesignTokens,
