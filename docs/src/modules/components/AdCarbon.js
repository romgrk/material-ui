import * as React from 'react';
import GlobalStyles from '@mui/material/GlobalStyles';
import loadScript from 'docs/src/modules/utils/loadScript';
import AdDisplay from 'docs/src/modules/components/AdDisplay';
import { adStylesObject } from 'docs/src/modules/components/ad.styles';
<<<<<<< HEAD

const useStyles = makeStyles((theme) => {
  const styles = adStylesObject['body-image'](theme);

  return {
    '@global': {
      '#carbonads': {
        ...styles.root,
        '& .carbon-img': styles.imgWrapper,
        '& img': styles.img,
        '& a, & a:hover': styles.a,
        '& .carbon-text': styles.description,
        '& .carbon-poweredby': styles.poweredby,
      },
    },
  };
});

function AdCarbonImage() {
  useStyles();
=======

function AdCarbonImage() {
>>>>>>> 7e97b7f3
  const ref = React.useRef(null);

  React.useEffect(() => {
    // The isolation logic of carbonads is flawed.
    // Once the script starts loading, it will asynchronous resolve, with no way to stop it.
    // This leads to duplication of the ad. To solve the issue, we debounce the load action.
    const load = setTimeout(() => {
      const script = loadScript(
        'https://cdn.carbonads.com/carbon.js?serve=CKYIL27L&placement=material-uicom',
        ref.current,
      );
      script.id = '_carbonads_js';
    });

    return () => {
      clearTimeout(load);
    };
  }, []);

<<<<<<< HEAD
  return <span ref={ref} />;
=======
  return (
    <React.Fragment>
      <GlobalStyles
        styles={(theme) => {
          const styles = adStylesObject['body-image'](theme);

          return {
            '#carbonads': {
              ...styles.root,
              '& .carbon-img': styles.imgWrapper,
              '& img': styles.img,
              '& a, & a:hover': styles.a,
              '& .carbon-text': styles.description,
              '& .carbon-poweredby': styles.poweredby,
            },
          };
        }}
      />
      <span ref={ref} />
    </React.Fragment>
  );
>>>>>>> 7e97b7f3
}

export function AdCarbonInline(props) {
  const [ad, setAd] = React.useState(null);

  React.useEffect(() => {
    let active = true;
    let attempt = 0;

    (async () => {
      async function tryFetch() {
        if (attempt >= 10 || !active) {
          return null;
        }

        attempt += 1;
<<<<<<< HEAD
        const request = await fetch('https://srv.buysellads.com/ads/CE7DC23W.json');
        const data = await request.json();
=======
        const response = await fetch('https://srv.buysellads.com/ads/CE7DC23W.json');
        const data = await response.json();
>>>>>>> 7e97b7f3
        // Inspired by https://github.com/Semantic-Org/Semantic-UI-React/blob/2c7134128925dd831de85011e3eb0ec382ba7f73/docs/src/components/CarbonAd/CarbonAdNative.js#L9
        const sanitizedAd = data.ads
          .filter((item) => Object.keys(item).length > 0)
          .filter((item) => item.statlink)
          .filter(Boolean)[0];

        if (!sanitizedAd) {
          return tryFetch();
        }

        return sanitizedAd;
      }
      const sanitizedAd = await tryFetch();
      if (active) {
        setAd(sanitizedAd);
      }
    })();

    return () => {
      active = false;
    };
  }, []);

  return ad ? (
    <React.Fragment>
      {/* Impression */}
      <img src={ad.statimp} alt="" style={{ display: 'none' }} />
      {/* Pixel */}
      {ad.pixel &&
        ad.pixel
          .split('||')
          .map((pixel, i) => (
            <img
              key={i}
              src={`${pixel.replace('[timestamp]', ad.timestamp)}`}
              style={{ display: 'none' }}
              alt=""
            />
          ))}
      <AdDisplay
        {...props}
        className="carbonads"
        shape="inline"
        ad={{
          link: ad.statlink,
          img: ad.image,
          name: ad.company,
          description: `<strong>${ad.company}</strong> - ${ad.description}`,
          poweredby: 'Carbon',
        }}
      />
    </React.Fragment>
  ) : (
    <div {...props} style={{ minHeight: 45 }} />
  );
}

export default function AdCarbon() {
  return <AdCarbonImage />;
}<|MERGE_RESOLUTION|>--- conflicted
+++ resolved
@@ -3,31 +3,8 @@
 import loadScript from 'docs/src/modules/utils/loadScript';
 import AdDisplay from 'docs/src/modules/components/AdDisplay';
 import { adStylesObject } from 'docs/src/modules/components/ad.styles';
-<<<<<<< HEAD
-
-const useStyles = makeStyles((theme) => {
-  const styles = adStylesObject['body-image'](theme);
-
-  return {
-    '@global': {
-      '#carbonads': {
-        ...styles.root,
-        '& .carbon-img': styles.imgWrapper,
-        '& img': styles.img,
-        '& a, & a:hover': styles.a,
-        '& .carbon-text': styles.description,
-        '& .carbon-poweredby': styles.poweredby,
-      },
-    },
-  };
-});
 
 function AdCarbonImage() {
-  useStyles();
-=======
-
-function AdCarbonImage() {
->>>>>>> 7e97b7f3
   const ref = React.useRef(null);
 
   React.useEffect(() => {
@@ -47,9 +24,6 @@
     };
   }, []);
 
-<<<<<<< HEAD
-  return <span ref={ref} />;
-=======
   return (
     <React.Fragment>
       <GlobalStyles
@@ -71,7 +45,6 @@
       <span ref={ref} />
     </React.Fragment>
   );
->>>>>>> 7e97b7f3
 }
 
 export function AdCarbonInline(props) {
@@ -88,13 +61,8 @@
         }
 
         attempt += 1;
-<<<<<<< HEAD
-        const request = await fetch('https://srv.buysellads.com/ads/CE7DC23W.json');
-        const data = await request.json();
-=======
         const response = await fetch('https://srv.buysellads.com/ads/CE7DC23W.json');
         const data = await response.json();
->>>>>>> 7e97b7f3
         // Inspired by https://github.com/Semantic-Org/Semantic-UI-React/blob/2c7134128925dd831de85011e3eb0ec382ba7f73/docs/src/components/CarbonAd/CarbonAdNative.js#L9
         const sanitizedAd = data.ads
           .filter((item) => Object.keys(item).length > 0)
